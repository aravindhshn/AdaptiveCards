--- conflicted
+++ resolved
@@ -15,13 +15,9 @@
     "@types/node": "0.0.2",
     "ajv-cli": "1.1.1",
     "http-server": "0.9.0",
-<<<<<<< HEAD
-    "tsify": "2.0.3",
-=======
     "json-loader": "0.5.4",
     "markdown-it": "8.2.1",
     "ts-loader": "1.3.0",
->>>>>>> c6ff06f3
     "tslint": "3.15.1",
     "typescript": "2.0.10",
     "webpack": "1.14.0"
