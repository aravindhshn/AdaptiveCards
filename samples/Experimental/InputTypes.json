--- conflicted
+++ resolved
@@ -1,5 +1,4 @@
 {
-<<<<<<< HEAD
     "@type": "AdaptiveCard",
     "body":[
         {
@@ -36,77 +35,28 @@
 
             //Later
             "@type": "Input.Range",
-            "style": "password",
-            
-
-        }
-    ],
-    "actions": [
+            "style": "password"
+        },
         {
-
-
-
-            "@type": "Form",
-            "title": "Set Approval Date",
-            "inputs": [
-                {
-                    "@type": "Input.Text",
-=======
-    "type": "AdaptiveCard",
-    "actions": [
+            "type": "Radio"
+        },
         {
-            "type": "Form",
-            "title": "Set Approval Date",
-            "inputs": [
-                {
-                    "type": "Input",
->>>>>>> 3bbdc354
-                    "maxLength": 5,
-                    "style": "email"
-                    // email
-                    // date
-                    // datetime
-                    // datetime-local
-                    // number
-                    // tel
-                    // color
-                    // month
-                    // range
-                    // search
-                    // time
-                    // url
-                    // week
-                },
-                {
-                    "type": "Radio"
-                },
-                {
-                    "type": "Checkbox"
-                },
-                {
-                    "type": "Password"
-                },
-                {
-                    "type": "Select",
-                    "multiple": true
-                },
-                {
-                    "type": "Input",
-                    "id": "dueDate",
-                    "title": "Select a date",
-                    "inputType": "date",
-                    "min": "1/1/2017",
-                    "max": "21/31/2017"
-                } 
-            ],
-            "actions": [
-                {
-                    "type": "Submit",
-                    "name": "OK",
-                    "value": {}
-                }
-            ]
-        }
-    ],
-    "body": []
+            "type": "Checkbox"
+        },
+        {
+            "type": "Password"
+        },
+        {
+            "type": "Select",
+            "multiple": true
+        },
+        {
+            "type": "Input",
+            "id": "dueDate",
+            "title": "Select a date",
+            "inputType": "date",
+            "min": "1/1/2017",
+            "max": "21/31/2017"
+        } 
+   ]     
 }