{
	"definitions": {
		"ActionsConfig": {
			"type": "object",
			"description": "Options for `Action`s",
			"properties": {
				"actionsOrientation": {
					"type": "string",
					"description": "Controls how buttons are laid out",
					"default": "horizontal",
					"enum": [
						"horizontal",
						"vertical"
					]
				},
				"actionAlignment": {
					"type": "string",
					"description": "Control layout of buttons",
					"default": "stretch",
					"enum": [
						"left",
						"center",
						"right",
						"stretch"
					]
				},
				"buttonSpacing": {
					"type": "integer",
					"description": "Controls how much spacing to use between buttons",
					"default": 10
				},
				"maxActions": {
					"type": "integer",
					"description": "Controls how many actions are allowed in total",
					"default": 5
				},
				"spacing": {
					"type": "string",
					"description": "Controls overall spacing of action element",
					"default": "default",
					"enum": [
						"default",
						"none",
						"small",
						"medium",
						"large",
						"extraLarge",
						"padding"
					]
				},
				"showCard": {
					"$ref": "#/definitions/ShowCardConfig"
				},
				"iconPlacement": {
					"type": "string",
					"description": "Controls where to place the action icon",
					"default": "aboveTitle",
					"enum": [
						"aboveTitle",
						"leftOfTitle"
					]
				},
				"iconSize": {
					"type": "integer",
					"description": "Controls size of action icon",
					"default": 30
				}
			}
		},
		"AdaptiveCardConfig": {
			"type": "object",
			"description": "Toplevel options for `AdaptiveCards`",
			"properties": {
				"allowCustomStyle": {
					"type": "boolean",
					"description": "Controls whether custom styling is allowed",
					"default": true
				}
			}
		},
		"ContainerStyleConfig": {
			"type": "object",
			"description": "Controls styling of a container",
			"properties": {
				"backgroundColor": {
					"type": [
						"string",
						"null"
					],
					"default": "#FFFFFFFF"
				},
				"foregroundColors": {
					"$ref": "#/definitions/ForegroundColorsConfig"
				}
			}
		},
		"ContainerStylesConfig": {
			"type": "object",
			"description": "Controls styling for default and emphasis containers",
			"properties": {
				"default": {
					"$ref": "#/definitions/ContainerStyleConfig",
					"description": "Default container style"
				},
				"emphasis": {
					"$ref": "#/definitions/ContainerStyleConfig",
					"description": "Container style to use for emphasis"
				}
			}
		},
		"ErrorMessageConfig": {
			"type": "object",
			"description": "Controls styling for input error messages",
			"version": "1.3",
			"properties": {
				"size": {
					"type": "string",
					"description": "Font size to use for the error message",
					"default": "default",
					"enum": [
						"small",
						"default",
						"medium",
						"large",
						"extraLarge"
					]
				},
				"spacing": {
					"type": "string",
					"description": "Amount of spacing to be used between input and error message",
					"default": "default",
					"enum": [
						"default",
						"none",
						"small",
						"medium",
						"large",
						"extraLarge",
						"padding"
					]
				},
				"weight": {
					"type": "string",
					"description": "Font weight that should be used for error messages",
					"default": "default",
					"enum": [
						"lighter",
						"default",
						"bolder"
					]
				}
			}
		},
		"FactSetConfig": {
			"type": "object",
			"description": "Controls the display of `FactSet`s",
			"properties": {
				"title": {
					"$ref": "#/definitions/TextBlockConfig",
					"default": {
						"weight": "bolder",
						"size": "default",
						"color": "default",
						"isSubtle": false,
						"wrap": true,
						"maxWidth": 150
					}
				},
				"value": {
					"$ref": "#/definitions/TextBlockConfig",
					"default": {
						"weight": "default",
						"size": "default",
						"color": "default",
						"isSubtle": false,
						"wrap": true,
						"maxWidth": 0
					}
				},
				"spacing": {
					"type": "integer",
					"default": 10
				}
			}
		},
		"FontColorConfig": {
			"type": "object",
			"properties": {
				"default": {
					"type": [
						"string",
						"null"
					],
					"description": "Color to use when displaying default text"
				},
				"subtle": {
					"type": [
						"string",
						"null"
					],
					"description": "Color to use when displaying subtle text"
				}
			}
		},
		"FontSizesConfig": {
			"type": "object",
			"description": "Controls font size metrics for different text styles",
			"properties": {
				"small": {
					"type": "integer",
					"description": "Small font size",
					"default": 10
				},
				"default": {
					"type": "integer",
					"description": "Default font size",
					"default": 12
				},
				"medium": {
					"type": "integer",
					"description": "Medium font size",
					"default": 14
				},
				"large": {
					"type": "integer",
					"description": "Large font size",
					"default": 17
				},
				"extraLarge": {
					"type": "integer",
					"description": "Extra large font size",
					"default": 20
				}
			}
		},
		"FontWeightsConfig": {
			"type": "object",
			"description": "Controls font weight metrics",
			"properties": {
				"lighter": {
					"type": "integer",
					"default": 200
				},
				"default": {
					"type": "integer",
					"default": 400
				},
				"bolder": {
					"type": "integer",
					"default": 800
				}
			}
		},
		"ForegroundColorsConfig": {
			"type": "object",
			"description": "Controls various font colors",
			"properties": {
				"default": {
					"$ref": "#/definitions/FontColorConfig",
					"default": {
						"default": "#FF000000",
						"subtle": "#B2000000"
					}
				},
				"accent": {
					"$ref": "#/definitions/FontColorConfig",
					"default": {
						"default": "#FF0000FF",
						"subtle": "#B20000FF"
					}
				},
				"dark": {
					"$ref": "#/definitions/FontColorConfig",
					"default": {
						"default": "#FF101010",
						"subtle": "#B2101010"
					}
				},
				"light": {
					"$ref": "#/definitions/FontColorConfig",
					"default": {
						"default": "#FFFFFFFF",
						"subtle": "#B2FFFFFF"
					}
				},
				"good": {
					"$ref": "#/definitions/FontColorConfig",
					"default": {
						"default": "#FF008000",
						"subtle": "#B2008000"
					}
				},
				"warning": {
					"$ref": "#/definitions/FontColorConfig",
					"default": {
						"default": "#FFFFD700",
						"subtle": "#B2FFD700"
					}
				},
				"attention": {
					"$ref": "#/definitions/FontColorConfig",
					"default": {
						"default": "#FF8B0000",
						"subtle": "#B28B0000"
					}
				}
			}
		},
		"ImageSetConfig": {
			"type": "object",
			"description": "Controls how `ImageSet`s are displayed",
			"properties": {
				"imageSize": {
					"type": "string",
					"description": "Controls individual image sizing",
					"enum": [
						"auto",
						"stretch",
						"small",
						"medium",
						"large"
					],
					"default": "auto"
				},
				"maxImageHeight": {
					"type": "integer",
					"description": "Constrain image height to this value",
					"default": 100
				}
			}
		},
		"ImageSizesConfig": {
			"type": "object",
			"description": "Controls `Image` sizes",
			"properties": {
				"small": {
					"type": "integer",
					"description": "Small image size value",
					"default": 80
				},
				"medium": {
					"type": "integer",
					"description": "Medium image size value",
					"default": 120
				},
				"large": {
					"type": "integer",
					"description": "Large image size value",
					"default": 180
				}
			}
		},
		"InputsConfig": {
			"type": "object",
			"description": "Controls display and behavior of Input types",
			"version": "1.3",
			"properties": {
				"label": {
<<<<<<< HEAD
					"$ref": "#/definitions/InputLabelConfig"
=======
					"$ref": "#/definitions/LabelConfig"
>>>>>>> 7bdd1733
				},
				"errorMessage": {
					"$ref": "#/definitions/ErrorMessageConfig"
				}
			}
		},
		"InputLabelConfig": {
			"type": "object",
			"description": "Controls display of input labels",
			"version": "1.3",
			"properties": {
				"color": {
					"type": "string",
					"description": "Color of the label",
					"default": "default",
					"enum": [
						"default",
						"dark",
						"light",
						"accent",
						"good",
						"warning",
						"attention"
					]
				},
				"isSubtle": {
					"type": "boolean",
					"description": "Whether the label should be displayed using a lighter weight font",
					"default": false
				},
				"size": {
					"type": "string",
					"description": "Size of the label text",
					"default": "default",
					"enum": [
						"small",
						"default",
						"medium",
						"large",
						"extraLarge"
					]
				},
				"suffix": {
					"type": "string",
					"description": "Suffix that should be appended to labels of this type"
				},
				"weight": {
					"type": "string",
					"default": "default",
					"description": "Font weight that should be used for this type of label",
					"enum": [
						"Lighter",
						"Default",
						"Bolder"
					]
				}
			}
		},
		"LabelConfig": {
			"type": "object",
			"description": "Controls display of input labels",
			"version": "1.3",
			"properties": {
				"inputSpacing": {
					"type": "string",
					"description": "Amount of spacing to be used between label and input",
					"default": "default",
					"enum": [
						"default",
						"none",
						"small",
						"medium",
						"large",
						"extraLarge",
						"padding"
					]
				},
				"requiredInputs": {
<<<<<<< HEAD
					"$ref": "#/definitions/LabelConfig",
					"description": "Label config for required Inputs"
				},
				"optionalInputs": {
					"$ref": "#/definitions/LabelConfig",
=======
					"$ref": "#/definitions/InputLabelConfig",
					"description": "Label config for required Inputs"
				},
				"optionalInputs": {
					"$ref": "#/definitions/InputLabelConfig",
>>>>>>> 7bdd1733
					"description": "Label config for optional Inputs"
				}
			}
		},
		"MediaConfig": {
			"type": "object",
			"version": "1.1",
			"description": "Controls the display and behavior of `Media` elements",
			"properties": {
				"defaultPoster": {
					"type": "string",
					"format": "uri",
					"description": "URI to image to display when play button hasn't been invoked"
				},
				"playButton": {
					"type": "string",
					"format": "uri",
					"description": "Image to display as play button"
				},
				"allowInlinePlayback": {
					"type": "boolean",
					"description": "Whether to display media inline or invoke externally",
					"default": true
				}
			}
		},
		"SeparatorConfig": {
			"type": "object",
			"description": "Controls how separators are displayed",
			"properties": {
				"lineThickness": {
					"type": "integer",
					"description": "Thickness of separator line",
					"default": 1
				},
				"lineColor": {
					"type": [
						"string",
						"null"
					],
					"description": "Color to use when drawing separator line",
					"default": "#B2000000"
				}
			}
		},
		"ShowCardConfig": {
			"type": "object",
			"description": "Controls behavior and styling of `Action.ShowCard`",
			"properties": {
				"actionMode": {
					"type": "string",
					"description": "Controls how the card is displayed. Note: Popup show cards are not recommended for cards with input validation, and may be deprecated in the future.",
					"enum": [
						"inline",
						"popup"
					],
					"default": "inline"
				},
				"style": {
					"$ref": "#/definitions/ContainerStyleConfig",
					"default": "emphasis"
				},
				"inlineTopMargin": {
					"type": "integer",
					"description": "Amount of margin to use when displaying the card",
					"default": 16
				}
			}
		},
		"SpacingsConfig": {
			"type": "object",
			"description": "Controls how elements are to be laid out",
			"properties": {
				"small": {
					"type": "integer",
					"description": "Small spacing value",
					"default": 3
				},
				"default": {
					"type": "integer",
					"description": "Default spacing value",
					"default": 8
				},
				"medium": {
					"type": "integer",
					"description": "Medium spacing value",
					"default": 20
				},
				"large": {
					"type": "integer",
					"description": "Large spacing value",
					"default": 30
				},
				"extraLarge": {
					"type": "integer",
					"description": "Extra large spacing value",
					"default": 40
				},
				"padding": {
					"type": "integer",
					"description": "Padding value",
					"default": 20
				}
			}
		},
		"TextBlockConfig": {
			"type": "object",
			"description": "Parameters controlling the display of text",
			"properties": {
				"size": {
					"type": "string",
					"description": "Font size to use when a card doesn't specify",
					"enum": [
						"default",
						"small",
						"medium",
						"large",
						"extraLarge"
					],
					"default": "default"
				},
				"weight": {
					"type": "string",
					"description": "Font weight to use when a card doesn't specify",
					"enum": [
						"normal",
						"lighter",
						"bolder"
					],
					"default": "normal"
				},
				"color": {
					"type": "string",
					"description": "Font color to use when a card doesn't specify",
					"enum": [
						"default",
						"dark",
						"light",
						"accent",
						"good",
						"warning",
						"attention"
					],
					"default": "default"
				},
				"isSubtle": {
					"type": "boolean",
					"description": "Should text be subtle if a card doesn't specify",
					"default": false
				},
				"wrap": {
					"type": "boolean",
					"description": "Should text wrap if a card doesn't specify",
					"default": true
				},
				"maxWidth": {
					"type": "integer",
					"description": "Maximum width to use if a card doesn't specify",
					"default": 0
				}
			}
		}
	},
	"type": "object",
	"properties": {
		"supportsInteractivity": {
			"type": "boolean",
			"description": "Control whether interactive `Action`s are allowed to be invoke",
			"default": true
		},
		"imageBaseUrl": {
			"type": "string",
			"format": "uri",
			"description": "Base URL to be used when loading resources"
		},
		"fontFamily": {
			"type": "string",
			"description": "Font face to use when rendering text",
			"default": "Calibri"
		},
		"actions": {
			"$ref": "#/definitions/ActionsConfig"
		},
		"adaptiveCard": {
			"$ref": "#/definitions/AdaptiveCardConfig"
		},
		"containerStyles": {
			"$ref": "#/definitions/ContainerStylesConfig"
		},
		"imageSizes": {
			"$ref": "#/definitions/ImageSizesConfig"
		},
		"imageSet": {
			"$ref": "#/definitions/ImageSetConfig"
		},
		"factSet": {
			"$ref": "#/definitions/FactSetConfig"
		},
		"fontSizes": {
			"$ref": "#/definitions/FontSizesConfig"
		},
		"fontWeights": {
			"$ref": "#/definitions/FontWeightsConfig"
		},
		"spacing": {
			"$ref": "#/definitions/SpacingsConfig"
		},
		"separator": {
			"$ref": "#/definitions/SeparatorConfig"
		},
		"media": {
			"$ref": "#/definitions/MediaConfig"
		},
		"inputs":{
			"$ref": "#/definitions/InputsConfig"
		}
	}
}<|MERGE_RESOLUTION|>--- conflicted
+++ resolved
@@ -356,11 +356,7 @@
 			"version": "1.3",
 			"properties": {
 				"label": {
-<<<<<<< HEAD
-					"$ref": "#/definitions/InputLabelConfig"
-=======
 					"$ref": "#/definitions/LabelConfig"
->>>>>>> 7bdd1733
 				},
 				"errorMessage": {
 					"$ref": "#/definitions/ErrorMessageConfig"
@@ -439,19 +435,11 @@
 					]
 				},
 				"requiredInputs": {
-<<<<<<< HEAD
-					"$ref": "#/definitions/LabelConfig",
-					"description": "Label config for required Inputs"
-				},
-				"optionalInputs": {
-					"$ref": "#/definitions/LabelConfig",
-=======
 					"$ref": "#/definitions/InputLabelConfig",
 					"description": "Label config for required Inputs"
 				},
 				"optionalInputs": {
 					"$ref": "#/definitions/InputLabelConfig",
->>>>>>> 7bdd1733
 					"description": "Label config for optional Inputs"
 				}
 			}
