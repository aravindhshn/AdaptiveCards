--- conflicted
+++ resolved
@@ -1,10 +1,4 @@
-<<<<<<< HEAD
-"""
-Common reusable components.
-"""
-=======
 """utils module for the prediction flow"""
->>>>>>> 1b512fc4
 import time
 import io
 import re
@@ -180,17 +174,10 @@
     method_name = p_split[-1]
     if class_name == prop_instance.__class__.__name__:
         property_method = getattr(prop_instance, method_name)
-<<<<<<< HEAD
-    else:
-        module = import_module(module_path)
-        prop_obj = getattr(module, class_name)()
-        property_method = getattr(prop_obj, method_name)
-=======
         return property_method
     module = import_module(module_path)
     prop_obj = getattr(module, class_name)()
     property_method = getattr(prop_obj, method_name)
->>>>>>> 1b512fc4
     return property_method
 
 
