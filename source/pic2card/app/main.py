--- conflicted
+++ resolved
@@ -1,20 +1,11 @@
-<<<<<<< HEAD
-"""Flask Entry Point"""
-=======
 """
 Code isn't thread safe, since we are using matplotlib.pyplot
 to draw images.
 """
->>>>>>> 1b512fc4
 
 from .api import app
 
 if __name__ == "__main__":
-<<<<<<< HEAD
     # Code isn't thread safe, since we are using matplotlib.pyplot
     # to draw images.
-    app.run(host='0.0.0.0', port=5050, debug=False,
-            threaded=False, processes=1)
-=======
-    app.run(host="0.0.0.0", port=5050, debug=False, threaded=False, processes=2)
->>>>>>> 1b512fc4
+    app.run(host='0.0.0.0', port=5050, debug=False, threaded=False, processes=1)