// !$*UTF8*$!
{
	archiveVersion = 1;
	classes = {
	};
	objectVersion = 46;
	objects = {

/* Begin PBXAggregateTarget section */
		F47ACEE01F62495B0010BEF0 /* AdaptiveCards-Universal */ = {
			isa = PBXAggregateTarget;
			buildConfigurationList = F47ACEE11F62495B0010BEF0 /* Build configuration list for PBXAggregateTarget "AdaptiveCards-Universal" */;
			buildPhases = (
				F47ACEE41F6249610010BEF0 /* ShellScript */,
			);
			dependencies = (
			);
			name = "AdaptiveCards-Universal";
			productName = "AdaptiveCards-Universal";
		};
/* End PBXAggregateTarget section */

/* Begin PBXBuildFile section */
		300ECB63219A12D100371DC5 /* AdaptiveBase64Util.cpp in Sources */ = {isa = PBXBuildFile; fileRef = 300ECB61219A12D100371DC5 /* AdaptiveBase64Util.cpp */; };
<<<<<<< HEAD
		300ECB64219A12D100371DC5 /* AdaptiveBase64Util.h in Headers */ = {isa = PBXBuildFile; fileRef = 300ECB62219A12D100371DC5 /* AdaptiveBase64Util.h */; };
		30435D82230F091700B7D781 /* AdaptiveCards.h in Headers */ = {isa = PBXBuildFile; fileRef = 30435D81230F091700B7D781 /* AdaptiveCards.h */; settings = {ATTRIBUTES = (Public, ); }; };
		30DB0B302369F7D60014C890 /* ACRRichTextBlockRenderer.mm in Sources */ = {isa = PBXBuildFile; fileRef = 30DB0B2E2369F7D60014C890 /* ACRRichTextBlockRenderer.mm */; };
		30DB0B312369F7D60014C890 /* ACRRichTextBlockRenderer.h in Headers */ = {isa = PBXBuildFile; fileRef = 30DB0B2F2369F7D60014C890 /* ACRRichTextBlockRenderer.h */; settings = {ATTRIBUTES = (Public, ); }; };
=======
		300ECB64219A12D100371DC5 /* AdaptiveBase64Util.h in Headers */ = {isa = PBXBuildFile; fileRef = 300ECB62219A12D100371DC5 /* AdaptiveBase64Util.h */; settings = {ATTRIBUTES = (Public, ); }; };
		6B096D4E225431D0006CC034 /* ACRRichTextBlockRenderer.h in Headers */ = {isa = PBXBuildFile; fileRef = 6B096D4C225431D0006CC034 /* ACRRichTextBlockRenderer.h */; settings = {ATTRIBUTES = (Public, ); }; };
		6B096D4F225431D0006CC034 /* ACRRichTextBlockRenderer.mm in Sources */ = {isa = PBXBuildFile; fileRef = 6B096D4D225431D0006CC034 /* ACRRichTextBlockRenderer.mm */; };
>>>>>>> 71171168
		6B096D7E22694776006CC034 /* ACRRegistrationPrivate.h in Headers */ = {isa = PBXBuildFile; fileRef = 6B096D7D22694775006CC034 /* ACRRegistrationPrivate.h */; settings = {ATTRIBUTES = (Public, ); }; };
		6B1147D11F32E53A008846EC /* ACRActionDelegate.h in Headers */ = {isa = PBXBuildFile; fileRef = 6B1147D01F32E53A008846EC /* ACRActionDelegate.h */; settings = {ATTRIBUTES = (Public, ); }; };
		6B1147D81F32F922008846EC /* ACRShowCardTarget.h in Headers */ = {isa = PBXBuildFile; fileRef = 6B1147D61F32F922008846EC /* ACRShowCardTarget.h */; settings = {ATTRIBUTES = (Public, ); }; };
		6B1147D91F32F922008846EC /* ACRShowCardTarget.mm in Sources */ = {isa = PBXBuildFile; fileRef = 6B1147D71F32F922008846EC /* ACRShowCardTarget.mm */; };
		6B14FC61211BBBEA00A11CC5 /* ACRPickerView.xib in Resources */ = {isa = PBXBuildFile; fileRef = 6B14FC60211BBBEA00A11CC5 /* ACRPickerView.xib */; };
		6B22425D21E80647000ACDA1 /* ACOParseContextPrivate.h in Headers */ = {isa = PBXBuildFile; fileRef = 6B22425A21E80647000ACDA1 /* ACOParseContextPrivate.h */; settings = {ATTRIBUTES = (Public, ); }; };
		6B22425E21E80647000ACDA1 /* ACOParseContext.h in Headers */ = {isa = PBXBuildFile; fileRef = 6B22425B21E80647000ACDA1 /* ACOParseContext.h */; settings = {ATTRIBUTES = (Public, ); }; };
		6B22425F21E80647000ACDA1 /* ACOParseContext.mm in Sources */ = {isa = PBXBuildFile; fileRef = 6B22425C21E80647000ACDA1 /* ACOParseContext.mm */; };
		6B22426D2203BE98000ACDA1 /* UnknownAction.h in Headers */ = {isa = PBXBuildFile; fileRef = 6B22426B2203BE97000ACDA1 /* UnknownAction.h */; settings = {ATTRIBUTES = (Public, ); }; };
		6B22426E2203BE98000ACDA1 /* UnknownAction.cpp in Sources */ = {isa = PBXBuildFile; fileRef = 6B22426C2203BE97000ACDA1 /* UnknownAction.cpp */; };
		6B224278220BAC8B000ACDA1 /* BaseElement.cpp in Sources */ = {isa = PBXBuildFile; fileRef = 6B224275220BAC8A000ACDA1 /* BaseElement.cpp */; };
		6B224279220BAC8B000ACDA1 /* BaseElement.h in Headers */ = {isa = PBXBuildFile; fileRef = 6B224276220BAC8B000ACDA1 /* BaseElement.h */; settings = {ATTRIBUTES = (Public, ); }; };
		6B22427A220BAC8B000ACDA1 /* pch.cpp in Sources */ = {isa = PBXBuildFile; fileRef = 6B224277220BAC8B000ACDA1 /* pch.cpp */; };
		6B2242812220DDF5000ACDA1 /* CollectionTypeElement.cpp in Sources */ = {isa = PBXBuildFile; fileRef = 6B22427F2220DDF5000ACDA1 /* CollectionTypeElement.cpp */; };
		6B2242822220DDF5000ACDA1 /* CollectionTypeElement.h in Headers */ = {isa = PBXBuildFile; fileRef = 6B2242802220DDF5000ACDA1 /* CollectionTypeElement.h */; settings = {ATTRIBUTES = (Public, ); }; };
		6B2242A32233439E000ACDA1 /* TextElementProperties.cpp in Sources */ = {isa = PBXBuildFile; fileRef = 6B2242A12233439D000ACDA1 /* TextElementProperties.cpp */; };
		6B2242A42233439E000ACDA1 /* TextElementProperties.h in Headers */ = {isa = PBXBuildFile; fileRef = 6B2242A22233439D000ACDA1 /* TextElementProperties.h */; settings = {ATTRIBUTES = (Public, ); }; };
		6B2242A72233442C000ACDA1 /* RichTextBlock.cpp in Sources */ = {isa = PBXBuildFile; fileRef = 6B2242A52233442C000ACDA1 /* RichTextBlock.cpp */; };
		6B2242A82233442C000ACDA1 /* RichTextBlock.h in Headers */ = {isa = PBXBuildFile; fileRef = 6B2242A62233442C000ACDA1 /* RichTextBlock.h */; settings = {ATTRIBUTES = (Public, ); }; };
		6B2242AE22334452000ACDA1 /* TextRun.h in Headers */ = {isa = PBXBuildFile; fileRef = 6B2242A922334451000ACDA1 /* TextRun.h */; settings = {ATTRIBUTES = (Public, ); }; };
		6B2242AF22334452000ACDA1 /* TextRun.cpp in Sources */ = {isa = PBXBuildFile; fileRef = 6B2242AA22334451000ACDA1 /* TextRun.cpp */; };
		6B2242B022334452000ACDA1 /* Inline.h in Headers */ = {isa = PBXBuildFile; fileRef = 6B2242AB22334451000ACDA1 /* Inline.h */; settings = {ATTRIBUTES = (Public, ); }; };
		6B2242B422334492000ACDA1 /* Inline.cpp in Sources */ = {isa = PBXBuildFile; fileRef = 6B2242B322334492000ACDA1 /* Inline.cpp */; };
		6B268FE720CF19E200D99C1B /* RemoteResourceInformation.h in Headers */ = {isa = PBXBuildFile; fileRef = 6B268FE620CF19E100D99C1B /* RemoteResourceInformation.h */; settings = {ATTRIBUTES = (Public, ); }; };
		6B3787B720CA00D300015401 /* ACRUILabel.h in Headers */ = {isa = PBXBuildFile; fileRef = F4F44B6A203FA8EF00A2F24C /* ACRUILabel.h */; settings = {ATTRIBUTES = (Public, ); }; };
		6B3787BA20CB3E0E00015401 /* ACRContentHoldingUIScrollView.mm in Sources */ = {isa = PBXBuildFile; fileRef = 6B3787B820CB3E0E00015401 /* ACRContentHoldingUIScrollView.mm */; };
		6B3787BB20CB3E0E00015401 /* ACRContentHoldingUIScrollView.h in Headers */ = {isa = PBXBuildFile; fileRef = 6B3787B920CB3E0E00015401 /* ACRContentHoldingUIScrollView.h */; settings = {ATTRIBUTES = (Public, ); }; };
		6B421CC02101503E002F401A /* QuartzCore.framework in Frameworks */ = {isa = PBXBuildFile; fileRef = F4CA74A320181B52002041DF /* QuartzCore.framework */; };
		6B421CC121015EDD002F401A /* CoreGraphics.framework in Frameworks */ = {isa = PBXBuildFile; fileRef = F45A071C1EF4BCC3007C6503 /* CoreGraphics.framework */; };
		6B5D240C212C89E70010EB07 /* ACORemoteResourceInformationPrivate.h in Headers */ = {isa = PBXBuildFile; fileRef = 6B5D2409212C89E60010EB07 /* ACORemoteResourceInformationPrivate.h */; settings = {ATTRIBUTES = (Public, ); }; };
		6B5D240D212C89E70010EB07 /* ACORemoteResourceInformation.h in Headers */ = {isa = PBXBuildFile; fileRef = 6B5D240A212C89E70010EB07 /* ACORemoteResourceInformation.h */; settings = {ATTRIBUTES = (Public, ); }; };
		6B5D240E212C89E70010EB07 /* ACORemoteResourceInformation.mm in Sources */ = {isa = PBXBuildFile; fileRef = 6B5D240B212C89E70010EB07 /* ACORemoteResourceInformation.mm */; };
		6B5D2418212E1CF80010EB07 /* checked-checkbox-24.png in Resources */ = {isa = PBXBuildFile; fileRef = 6B5D2414212E1CF70010EB07 /* checked-checkbox-24.png */; };
		6B5D2419212E1CF80010EB07 /* checked.png in Resources */ = {isa = PBXBuildFile; fileRef = 6B5D2415212E1CF70010EB07 /* checked.png */; };
		6B5D241A212E1CF80010EB07 /* unchecked-checkbox-24.png in Resources */ = {isa = PBXBuildFile; fileRef = 6B5D2416212E1CF70010EB07 /* unchecked-checkbox-24.png */; };
		6B5D241B212E1CF80010EB07 /* unchecked.png in Resources */ = {isa = PBXBuildFile; fileRef = 6B5D2417212E1CF70010EB07 /* unchecked.png */; };
		6B616C3F21CB1878003E29CE /* ACRToggleVisibilityTarget.h in Headers */ = {isa = PBXBuildFile; fileRef = 6B616C3D21CB1878003E29CE /* ACRToggleVisibilityTarget.h */; settings = {ATTRIBUTES = (Public, ); }; };
		6B616C4021CB1878003E29CE /* ACRToggleVisibilityTarget.mm in Sources */ = {isa = PBXBuildFile; fileRef = 6B616C3E21CB1878003E29CE /* ACRToggleVisibilityTarget.mm */; };
		6B616C4321CB20D2003E29CE /* ACRActionToggleVisibilityRenderer.h in Headers */ = {isa = PBXBuildFile; fileRef = 6B616C4121CB20D1003E29CE /* ACRActionToggleVisibilityRenderer.h */; settings = {ATTRIBUTES = (Public, ); }; };
		6B616C4421CB20D2003E29CE /* ACRActionToggleVisibilityRenderer.mm in Sources */ = {isa = PBXBuildFile; fileRef = 6B616C4221CB20D1003E29CE /* ACRActionToggleVisibilityRenderer.mm */; };
		6B6840F91F25EC2D008A933F /* ACRInputChoiceSetRenderer.mm in Sources */ = {isa = PBXBuildFile; fileRef = 6B6840F71F25EC2D008A933F /* ACRInputChoiceSetRenderer.mm */; };
		6B696CD923202B1B00E1D607 /* ACRTargetBuilderDirector.mm in Sources */ = {isa = PBXBuildFile; fileRef = 6B696CD723202B1A00E1D607 /* ACRTargetBuilderDirector.mm */; };
		6B696CDA23202B1B00E1D607 /* ACRTargetBuilderDirector.h in Headers */ = {isa = PBXBuildFile; fileRef = 6B696CD823202B1A00E1D607 /* ACRTargetBuilderDirector.h */; settings = {ATTRIBUTES = (Public, ); }; };
		6B7B1A9120B4D2AB00260731 /* Media.cpp in Sources */ = {isa = PBXBuildFile; fileRef = 6B7B1A8D20B4D2AA00260731 /* Media.cpp */; };
		6B7B1A9220B4D2AB00260731 /* MediaSource.cpp in Sources */ = {isa = PBXBuildFile; fileRef = 6B7B1A8E20B4D2AA00260731 /* MediaSource.cpp */; };
		6B7B1A9320B4D2AB00260731 /* MediaSource.h in Headers */ = {isa = PBXBuildFile; fileRef = 6B7B1A8F20B4D2AA00260731 /* MediaSource.h */; settings = {ATTRIBUTES = (Public, ); }; };
		6B7B1A9420B4D2AB00260731 /* Media.h in Headers */ = {isa = PBXBuildFile; fileRef = 6B7B1A9020B4D2AB00260731 /* Media.h */; settings = {ATTRIBUTES = (Public, ); }; };
		6B7B1A9720BE2CBC00260731 /* ACRUIImageView.mm in Sources */ = {isa = PBXBuildFile; fileRef = 6B7B1A9520BE2CBB00260731 /* ACRUIImageView.mm */; };
		6B7B1A9820BE2CBC00260731 /* ACRUIImageView.h in Headers */ = {isa = PBXBuildFile; fileRef = 6B7B1A9620BE2CBC00260731 /* ACRUIImageView.h */; settings = {ATTRIBUTES = (Public, ); }; };
		6B9AB2FD20D327DB005C8E15 /* ACRCellForCompactMode.xib in Resources */ = {isa = PBXBuildFile; fileRef = 6B9AB2FB20D327DB005C8E15 /* ACRCellForCompactMode.xib */; };
		6B9AB30220D32A89005C8E15 /* ACRButton.xib in Resources */ = {isa = PBXBuildFile; fileRef = 6B9AB30120D32A89005C8E15 /* ACRButton.xib */; };
		6B9AB31020DD82A2005C8E15 /* ACRTextView.h in Headers */ = {isa = PBXBuildFile; fileRef = 6B9AB30E20DD82A2005C8E15 /* ACRTextView.h */; settings = {ATTRIBUTES = (Public, ); }; };
		6B9AB31120DD82A2005C8E15 /* ACRTextView.mm in Sources */ = {isa = PBXBuildFile; fileRef = 6B9AB30F20DD82A2005C8E15 /* ACRTextView.mm */; };
		6B9BDF7320E1BD0E00F13155 /* ACRToggleInputDataSource.mm in Sources */ = {isa = PBXBuildFile; fileRef = 6B9BDF7120E1BD0E00F13155 /* ACRToggleInputDataSource.mm */; };
		6B9BDF7420E1BD0E00F13155 /* ACRToggleInputDataSource.h in Headers */ = {isa = PBXBuildFile; fileRef = 6B9BDF7220E1BD0E00F13155 /* ACRToggleInputDataSource.h */; settings = {ATTRIBUTES = (Public, ); }; };
		6B9BDF7F20F40D1000F13155 /* ACOResourceResolvers.mm in Sources */ = {isa = PBXBuildFile; fileRef = 6B9BDF7D20F40D0F00F13155 /* ACOResourceResolvers.mm */; };
		6B9BDF8020F40D1000F13155 /* ACOResourceResolvers.h in Headers */ = {isa = PBXBuildFile; fileRef = 6B9BDF7E20F40D1000F13155 /* ACOResourceResolvers.h */; settings = {ATTRIBUTES = (Public, ); }; };
		6B9BDFCA20F6BF5D00F13155 /* ACOIResourceResolver.h in Headers */ = {isa = PBXBuildFile; fileRef = 6B9BDFC920F6BF5D00F13155 /* ACOIResourceResolver.h */; settings = {ATTRIBUTES = (Public, ); }; };
		6B9D650921095C7A00BB5C7B /* ACOMediaEventPrivate.h in Headers */ = {isa = PBXBuildFile; fileRef = 6B9D650621095C7A00BB5C7B /* ACOMediaEventPrivate.h */; settings = {ATTRIBUTES = (Public, ); }; };
		6B9D650A21095C7A00BB5C7B /* ACOMediaEvent.h in Headers */ = {isa = PBXBuildFile; fileRef = 6B9D650721095C7A00BB5C7B /* ACOMediaEvent.h */; settings = {ATTRIBUTES = (Public, ); }; };
		6B9D650B21095C7A00BB5C7B /* ACOMediaEvent.mm in Sources */ = {isa = PBXBuildFile; fileRef = 6B9D650821095C7A00BB5C7B /* ACOMediaEvent.mm */; };
		6B9D650E21095CBF00BB5C7B /* ACRMediaTarget.h in Headers */ = {isa = PBXBuildFile; fileRef = 6B9D650C21095CBE00BB5C7B /* ACRMediaTarget.h */; settings = {ATTRIBUTES = (Public, ); }; };
		6B9D650F21095CBF00BB5C7B /* ACRMediaTarget.mm in Sources */ = {isa = PBXBuildFile; fileRef = 6B9D650D21095CBE00BB5C7B /* ACRMediaTarget.mm */; };
		6BAC0F2D228E2D7300E42DEB /* RichTextElementProperties.h in Headers */ = {isa = PBXBuildFile; fileRef = 6BAC0F2B228E2D7200E42DEB /* RichTextElementProperties.h */; settings = {ATTRIBUTES = (Public, ); }; };
		6BAC0F2E228E2D7300E42DEB /* RichTextElementProperties.cpp in Sources */ = {isa = PBXBuildFile; fileRef = 6BAC0F2C228E2D7300E42DEB /* RichTextElementProperties.cpp */; };
		6BB211FC20FF9FEA009EA1BA /* ACRActionSetRenderer.mm in Sources */ = {isa = PBXBuildFile; fileRef = 6BB211FA20FF9FE9009EA1BA /* ACRActionSetRenderer.mm */; };
		6BB211FD20FF9FEA009EA1BA /* ACRActionSetRenderer.h in Headers */ = {isa = PBXBuildFile; fileRef = 6BB211FB20FF9FEA009EA1BA /* ACRActionSetRenderer.h */; settings = {ATTRIBUTES = (Public, ); }; };
		6BB211FF20FFF9C0009EA1BA /* ACRIMedia.h in Headers */ = {isa = PBXBuildFile; fileRef = 6BB211FE20FFF9C0009EA1BA /* ACRIMedia.h */; settings = {ATTRIBUTES = (Public, ); }; };
		6BB2121821001596009EA1BA /* AVFoundation.framework in Frameworks */ = {isa = PBXBuildFile; fileRef = 6BB2121721001596009EA1BA /* AVFoundation.framework */; };
		6BB21219210015A7009EA1BA /* AVKit.framework in Frameworks */ = {isa = PBXBuildFile; fileRef = 6BB2120F210013AA009EA1BA /* AVKit.framework */; };
		6BC30F6C21E56A6900B9FAAE /* UtiliOS.h in Headers */ = {isa = PBXBuildFile; fileRef = 6BC30F6B21E56A6900B9FAAE /* UtiliOS.h */; settings = {ATTRIBUTES = (Public, ); }; };
		6BC30F6E21E56CF900B9FAAE /* UtiliOS.mm in Sources */ = {isa = PBXBuildFile; fileRef = 6BC30F6D21E56CF900B9FAAE /* UtiliOS.mm */; };
		6BC30F7621E5750A00B9FAAE /* EnumMagic.h in Headers */ = {isa = PBXBuildFile; fileRef = 6BC30F7521E5750A00B9FAAE /* EnumMagic.h */; settings = {ATTRIBUTES = (Public, ); }; };
		6BC30F7921E6E49E00B9FAAE /* ACRCustomActionRenderer.mm in Sources */ = {isa = PBXBuildFile; fileRef = 6BC30F7721E6E49E00B9FAAE /* ACRCustomActionRenderer.mm */; };
		6BC30F7A21E6E49E00B9FAAE /* ACRCustomActionRenderer.h in Headers */ = {isa = PBXBuildFile; fileRef = 6BC30F7821E6E49E00B9FAAE /* ACRCustomActionRenderer.h */; settings = {ATTRIBUTES = (Public, ); }; };
		6BCE4B222108EB4E00021A62 /* ACRAVPlayerViewHoldingUIView.h in Headers */ = {isa = PBXBuildFile; fileRef = 6BCE4B202108EB4D00021A62 /* ACRAVPlayerViewHoldingUIView.h */; settings = {ATTRIBUTES = (Public, ); }; };
		6BCE4B232108EB4E00021A62 /* ACRAVPlayerViewHoldingUIView.mm in Sources */ = {isa = PBXBuildFile; fileRef = 6BCE4B212108EB4E00021A62 /* ACRAVPlayerViewHoldingUIView.mm */; };
		6BCE4B252108FA7D00021A62 /* ACRMediaRenderer.mm in Sources */ = {isa = PBXBuildFile; fileRef = 6BCE4B242108FA7C00021A62 /* ACRMediaRenderer.mm */; };
		6BCE4B272108FA9300021A62 /* ACRLongPressGestureRecognizerFactory.mm in Sources */ = {isa = PBXBuildFile; fileRef = 6BCE4B262108FA9300021A62 /* ACRLongPressGestureRecognizerFactory.mm */; };
		6BCE4B292108FBD800021A62 /* ACRLongPressGestureRecognizerFactory.h in Headers */ = {isa = PBXBuildFile; fileRef = 6BCE4B282108FBD800021A62 /* ACRLongPressGestureRecognizerFactory.h */; settings = {ATTRIBUTES = (Public, ); }; };
		6BF339D320A6649500DA5973 /* json.h in CopyFiles */ = {isa = PBXBuildFile; fileRef = F4071C771FCCBAEF00AF4FEA /* json.h */; };
		6BF430742190DCBF0068E432 /* ACRQuickActionView.xib in Resources */ = {isa = PBXBuildFile; fileRef = 6BF430732190DCBF0068E432 /* ACRQuickActionView.xib */; };
		6BF430772190DDCA0068E432 /* ACRQuickReplyView.h in Headers */ = {isa = PBXBuildFile; fileRef = 6BF430752190DDCA0068E432 /* ACRQuickReplyView.h */; settings = {ATTRIBUTES = (Public, ); }; };
		6BF430782190DDCA0068E432 /* ACRQuickReplyView.mm in Sources */ = {isa = PBXBuildFile; fileRef = 6BF430762190DDCA0068E432 /* ACRQuickReplyView.mm */; };
		6BF4307C219126CD0068E432 /* ACRQuickActionMultilineView.xib in Resources */ = {isa = PBXBuildFile; fileRef = 6BF4307B219126CD0068E432 /* ACRQuickActionMultilineView.xib */; };
		6BF4307F219129600068E432 /* ACRQuickReplyMultilineView.h in Headers */ = {isa = PBXBuildFile; fileRef = 6BF4307D219129600068E432 /* ACRQuickReplyMultilineView.h */; settings = {ATTRIBUTES = (Public, ); }; };
		6BF43080219129600068E432 /* ACRQuickReplyMultilineView.mm in Sources */ = {isa = PBXBuildFile; fileRef = 6BF4307E219129600068E432 /* ACRQuickReplyMultilineView.mm */; };
		7ECFB640219A3940004727A9 /* ParseContext.cpp in Sources */ = {isa = PBXBuildFile; fileRef = 7ECFB63E219A3940004727A9 /* ParseContext.cpp */; };
		7ECFB641219A3940004727A9 /* ParseContext.h in Headers */ = {isa = PBXBuildFile; fileRef = 7ECFB63F219A3940004727A9 /* ParseContext.h */; settings = {ATTRIBUTES = (Public, ); }; };
		7EDC0F67213878E800077A13 /* SemanticVersion.h in Headers */ = {isa = PBXBuildFile; fileRef = 7EDC0F65213878E800077A13 /* SemanticVersion.h */; settings = {ATTRIBUTES = (Public, ); }; };
		7EDC0F68213878E800077A13 /* SemanticVersion.cpp in Sources */ = {isa = PBXBuildFile; fileRef = 7EDC0F66213878E800077A13 /* SemanticVersion.cpp */; };
		7EF8879D21F14CDD00BAFF02 /* BackgroundImage.h in Headers */ = {isa = PBXBuildFile; fileRef = 7EF8879B21F14CDD00BAFF02 /* BackgroundImage.h */; settings = {ATTRIBUTES = (Public, ); }; };
		7EF8879E21F14CDD00BAFF02 /* BackgroundImage.cpp in Sources */ = {isa = PBXBuildFile; fileRef = 7EF8879C21F14CDD00BAFF02 /* BackgroundImage.cpp */; };
		8404BA8E226697800091A0AD /* FeatureRegistration.h in Headers */ = {isa = PBXBuildFile; fileRef = 8404BA8C226697800091A0AD /* FeatureRegistration.h */; settings = {ATTRIBUTES = (Public, ); }; };
		8404BA8F226697800091A0AD /* FeatureRegistration.cpp in Sources */ = {isa = PBXBuildFile; fileRef = 8404BA8D226697800091A0AD /* FeatureRegistration.cpp */; };
		C8DEDF39220CDEB00001AAED /* ActionSet.cpp in Sources */ = {isa = PBXBuildFile; fileRef = C8DEDF37220CDEB00001AAED /* ActionSet.cpp */; };
		C8DEDF3A220CDEB00001AAED /* ActionSet.h in Headers */ = {isa = PBXBuildFile; fileRef = C8DEDF38220CDEB00001AAED /* ActionSet.h */; settings = {ATTRIBUTES = (Public, ); }; };
		CA1218C621C4509400152EA8 /* ToggleVisibilityTarget.h in Headers */ = {isa = PBXBuildFile; fileRef = CA1218C221C4509300152EA8 /* ToggleVisibilityTarget.h */; settings = {ATTRIBUTES = (Public, ); }; };
		CA1218C721C4509400152EA8 /* ToggleVisibilityAction.h in Headers */ = {isa = PBXBuildFile; fileRef = CA1218C321C4509300152EA8 /* ToggleVisibilityAction.h */; settings = {ATTRIBUTES = (Public, ); }; };
		CA1218C821C4509400152EA8 /* ToggleVisibilityTarget.cpp in Sources */ = {isa = PBXBuildFile; fileRef = CA1218C421C4509400152EA8 /* ToggleVisibilityTarget.cpp */; };
		CA1218C921C4509400152EA8 /* ToggleVisibilityAction.cpp in Sources */ = {isa = PBXBuildFile; fileRef = CA1218C521C4509400152EA8 /* ToggleVisibilityAction.cpp */; };
		F401A8771F0DB69B006D7AF2 /* ACRImageSetUICollectionView.h in Headers */ = {isa = PBXBuildFile; fileRef = F401A8751F0DB69B006D7AF2 /* ACRImageSetUICollectionView.h */; settings = {ATTRIBUTES = (Public, ); }; };
		F401A8781F0DB69B006D7AF2 /* ACRImageSetUICollectionView.mm in Sources */ = {isa = PBXBuildFile; fileRef = F401A8761F0DB69B006D7AF2 /* ACRImageSetUICollectionView.mm */; };
		F401A87C1F0DCBC8006D7AF2 /* ACRImageSetRenderer.mm in Sources */ = {isa = PBXBuildFile; fileRef = F401A87A1F0DCBC8006D7AF2 /* ACRImageSetRenderer.mm */; };
		F401A87F1F1045CA006D7AF2 /* ACRContentHoldingUIView.h in Headers */ = {isa = PBXBuildFile; fileRef = F401A87D1F1045CA006D7AF2 /* ACRContentHoldingUIView.h */; settings = {ATTRIBUTES = (Public, ); }; };
		F401A8801F1045CA006D7AF2 /* ACRContentHoldingUIView.mm in Sources */ = {isa = PBXBuildFile; fileRef = F401A87E1F1045CA006D7AF2 /* ACRContentHoldingUIView.mm */; };
		F4071C7A1FCCBAEF00AF4FEA /* ElementParserRegistration.h in Headers */ = {isa = PBXBuildFile; fileRef = F4071C731FCCBAEE00AF4FEA /* ElementParserRegistration.h */; settings = {ATTRIBUTES = (Public, ); }; };
		F4071C7B1FCCBAEF00AF4FEA /* ActionParserRegistration.h in Headers */ = {isa = PBXBuildFile; fileRef = F4071C741FCCBAEF00AF4FEA /* ActionParserRegistration.h */; settings = {ATTRIBUTES = (Public, ); }; };
		F4071C7C1FCCBAEF00AF4FEA /* json-forwards.h in Headers */ = {isa = PBXBuildFile; fileRef = F4071C761FCCBAEF00AF4FEA /* json-forwards.h */; settings = {ATTRIBUTES = (Public, ); }; };
		F4071C7D1FCCBAEF00AF4FEA /* json.h in Headers */ = {isa = PBXBuildFile; fileRef = F4071C771FCCBAEF00AF4FEA /* json.h */; settings = {ATTRIBUTES = (Public, ); }; };
		F4071C7E1FCCBAEF00AF4FEA /* ActionParserRegistration.cpp in Sources */ = {isa = PBXBuildFile; fileRef = F4071C781FCCBAEF00AF4FEA /* ActionParserRegistration.cpp */; };
		F4071C7F1FCCBAEF00AF4FEA /* ElementParserRegistration.cpp in Sources */ = {isa = PBXBuildFile; fileRef = F4071C791FCCBAEF00AF4FEA /* ElementParserRegistration.cpp */; };
		F423C0BF1EE1FBAA00905679 /* AdaptiveCards.framework in Frameworks */ = {isa = PBXBuildFile; fileRef = F423C0B51EE1FBA900905679 /* AdaptiveCards.framework */; };
		F42741071EF8624F00399FBB /* ACRIBaseCardElementRenderer.h in Headers */ = {isa = PBXBuildFile; fileRef = F42741061EF8624F00399FBB /* ACRIBaseCardElementRenderer.h */; settings = {ATTRIBUTES = (Public, ); }; };
		F427410A1EF864A900399FBB /* ACRBaseCardElementRenderer.h in Headers */ = {isa = PBXBuildFile; fileRef = F42741081EF864A900399FBB /* ACRBaseCardElementRenderer.h */; settings = {ATTRIBUTES = (Public, ); }; };
		F427410B1EF864A900399FBB /* ACRBaseCardElementRenderer.mm in Sources */ = {isa = PBXBuildFile; fileRef = F42741091EF864A900399FBB /* ACRBaseCardElementRenderer.mm */; };
		F42741131EF873A600399FBB /* ACRImageRenderer.mm in Sources */ = {isa = PBXBuildFile; fileRef = F42741111EF873A600399FBB /* ACRImageRenderer.mm */; };
		F42741171EF895AB00399FBB /* ACRTextBlockRenderer.mm in Sources */ = {isa = PBXBuildFile; fileRef = F42741151EF895AB00399FBB /* ACRTextBlockRenderer.mm */; };
		F427411C1EF8A25200399FBB /* ACRRegistration.h in Headers */ = {isa = PBXBuildFile; fileRef = F427411A1EF8A25200399FBB /* ACRRegistration.h */; settings = {ATTRIBUTES = (Public, ); }; };
		F427411D1EF8A25200399FBB /* ACRRegistration.mm in Sources */ = {isa = PBXBuildFile; fileRef = F427411B1EF8A25200399FBB /* ACRRegistration.mm */; };
		F42741211EF9DB8000399FBB /* ACRContainerRenderer.mm in Sources */ = {isa = PBXBuildFile; fileRef = F427411F1EF9DB8000399FBB /* ACRContainerRenderer.mm */; };
		F42741251EFB274C00399FBB /* ACRColumnRenderer.mm in Sources */ = {isa = PBXBuildFile; fileRef = F42741231EFB274C00399FBB /* ACRColumnRenderer.mm */; };
		F42741291EFB374A00399FBB /* ACRColumnSetRenderer.mm in Sources */ = {isa = PBXBuildFile; fileRef = F42741271EFB374A00399FBB /* ACRColumnSetRenderer.mm */; };
		F429793A1F31458800E89914 /* ACRActionSubmitRenderer.h in Headers */ = {isa = PBXBuildFile; fileRef = F42979381F31458800E89914 /* ACRActionSubmitRenderer.h */; settings = {ATTRIBUTES = (Public, ); }; };
		F429793B1F31458800E89914 /* ACRActionSubmitRenderer.mm in Sources */ = {isa = PBXBuildFile; fileRef = F42979391F31458800E89914 /* ACRActionSubmitRenderer.mm */; };
		F429793E1F3155EF00E89914 /* ACRTextField.h in Headers */ = {isa = PBXBuildFile; fileRef = F429793C1F3155EF00E89914 /* ACRTextField.h */; settings = {ATTRIBUTES = (Public, ); }; };
		F429793F1F3155EF00E89914 /* ACRTextField.mm in Sources */ = {isa = PBXBuildFile; fileRef = F429793D1F3155EF00E89914 /* ACRTextField.mm */; };
		F42979431F322C3E00E89914 /* ACRErrors.mm in Sources */ = {isa = PBXBuildFile; fileRef = F42979411F322C3E00E89914 /* ACRErrors.mm */; };
		F42979461F322C9000E89914 /* ACRNumericTextField.mm in Sources */ = {isa = PBXBuildFile; fileRef = F42979441F322C9000E89914 /* ACRNumericTextField.mm */; };
		F42979471F322C9000E89914 /* ACRNumericTextField.h in Headers */ = {isa = PBXBuildFile; fileRef = F42979451F322C9000E89914 /* ACRNumericTextField.h */; settings = {ATTRIBUTES = (Public, ); }; };
		F429794A1F323BA700E89914 /* ACRDateTextField.h in Headers */ = {isa = PBXBuildFile; fileRef = F42979481F323BA700E89914 /* ACRDateTextField.h */; settings = {ATTRIBUTES = (Public, ); }; };
		F429794D1F32684900E89914 /* ACRDateTextField.mm in Sources */ = {isa = PBXBuildFile; fileRef = F429794C1F32684900E89914 /* ACRDateTextField.mm */; };
		F42C2F4A20351954008787B0 /* (null) in Sources */ = {isa = PBXBuildFile; };
		F42C2F4C20351A8E008787B0 /* ACOBaseCardElementPrivate.h in Headers */ = {isa = PBXBuildFile; fileRef = F42C2F4B20351A8E008787B0 /* ACOBaseCardElementPrivate.h */; settings = {ATTRIBUTES = (Public, ); }; };
		F42E51731FEC3840008F9642 /* MarkDownParsedResult.h in Headers */ = {isa = PBXBuildFile; fileRef = F42E516B1FEC383E008F9642 /* MarkDownParsedResult.h */; settings = {ATTRIBUTES = (Public, ); }; };
		F42E51741FEC3840008F9642 /* MarkDownBlockParser.cpp in Sources */ = {isa = PBXBuildFile; fileRef = F42E516C1FEC383E008F9642 /* MarkDownBlockParser.cpp */; };
		F42E51751FEC3840008F9642 /* MarkDownHtmlGenerator.h in Headers */ = {isa = PBXBuildFile; fileRef = F42E516D1FEC383F008F9642 /* MarkDownHtmlGenerator.h */; settings = {ATTRIBUTES = (Public, ); }; };
		F42E51761FEC3840008F9642 /* MarkDownParsedResult.cpp in Sources */ = {isa = PBXBuildFile; fileRef = F42E516E1FEC383F008F9642 /* MarkDownParsedResult.cpp */; };
		F42E51771FEC3840008F9642 /* MarkDownBlockParser.h in Headers */ = {isa = PBXBuildFile; fileRef = F42E516F1FEC383F008F9642 /* MarkDownBlockParser.h */; settings = {ATTRIBUTES = (Public, ); }; };
		F42E51781FEC3840008F9642 /* MarkDownHtmlGenerator.cpp in Sources */ = {isa = PBXBuildFile; fileRef = F42E51701FEC383F008F9642 /* MarkDownHtmlGenerator.cpp */; };
		F42E51791FEC3840008F9642 /* MarkDownParser.h in Headers */ = {isa = PBXBuildFile; fileRef = F42E51711FEC383F008F9642 /* MarkDownParser.h */; settings = {ATTRIBUTES = (Public, ); }; };
		F42E517A1FEC3840008F9642 /* MarkDownParser.cpp in Sources */ = {isa = PBXBuildFile; fileRef = F42E51721FEC3840008F9642 /* MarkDownParser.cpp */; };
		F43110431F357487001AAE30 /* ACRInputTableView.h in Headers */ = {isa = PBXBuildFile; fileRef = F431103D1F357487001AAE30 /* ACRInputTableView.h */; settings = {ATTRIBUTES = (Public, ); }; };
		F43110441F357487001AAE30 /* ACRInputTableView.mm in Sources */ = {isa = PBXBuildFile; fileRef = F431103E1F357487001AAE30 /* ACRInputTableView.mm */; };
		F43110451F357487001AAE30 /* ACOHostConfig.h in Headers */ = {isa = PBXBuildFile; fileRef = F431103F1F357487001AAE30 /* ACOHostConfig.h */; settings = {ATTRIBUTES = (Public, ); }; };
		F43110461F357487001AAE30 /* ACOHostConfig.mm in Sources */ = {isa = PBXBuildFile; fileRef = F43110401F357487001AAE30 /* ACOHostConfig.mm */; };
		F43660781F0706D800EBA868 /* SharedAdaptiveCard.cpp in Sources */ = {isa = PBXBuildFile; fileRef = F43660761F0706D800EBA868 /* SharedAdaptiveCard.cpp */; };
		F43660791F0706D800EBA868 /* SharedAdaptiveCard.h in Headers */ = {isa = PBXBuildFile; fileRef = F43660771F0706D800EBA868 /* SharedAdaptiveCard.h */; settings = {ATTRIBUTES = (Public, ); }; };
		F43A94111F1D60E30001920B /* ACRFactSetRenderer.mm in Sources */ = {isa = PBXBuildFile; fileRef = F43A940F1F1D60E30001920B /* ACRFactSetRenderer.mm */; };
		F43A94151F1EED6D0001920B /* ACRInputRenderer.mm in Sources */ = {isa = PBXBuildFile; fileRef = F43A94131F1EED6D0001920B /* ACRInputRenderer.mm */; };
		F43A94191F20502D0001920B /* ACRInputToggleRenderer.mm in Sources */ = {isa = PBXBuildFile; fileRef = F43A94171F20502D0001920B /* ACRInputToggleRenderer.mm */; };
		F44872F51EE2261F00FCAFAE /* AdaptiveCardParseException.cpp in Sources */ = {isa = PBXBuildFile; fileRef = F44872BD1EE2261F00FCAFAE /* AdaptiveCardParseException.cpp */; };
		F44872F61EE2261F00FCAFAE /* AdaptiveCardParseException.h in Headers */ = {isa = PBXBuildFile; fileRef = F44872BE1EE2261F00FCAFAE /* AdaptiveCardParseException.h */; settings = {ATTRIBUTES = (Public, ); }; };
		F44872F71EE2261F00FCAFAE /* BaseActionElement.cpp in Sources */ = {isa = PBXBuildFile; fileRef = F44872BF1EE2261F00FCAFAE /* BaseActionElement.cpp */; };
		F44872F81EE2261F00FCAFAE /* BaseActionElement.h in Headers */ = {isa = PBXBuildFile; fileRef = F44872C01EE2261F00FCAFAE /* BaseActionElement.h */; settings = {ATTRIBUTES = (Public, ); }; };
		F44872F91EE2261F00FCAFAE /* BaseCardElement.cpp in Sources */ = {isa = PBXBuildFile; fileRef = F44872C11EE2261F00FCAFAE /* BaseCardElement.cpp */; };
		F44872FA1EE2261F00FCAFAE /* BaseCardElement.h in Headers */ = {isa = PBXBuildFile; fileRef = F44872C21EE2261F00FCAFAE /* BaseCardElement.h */; settings = {ATTRIBUTES = (Public, ); }; };
		F44872FB1EE2261F00FCAFAE /* BaseInputElement.cpp in Sources */ = {isa = PBXBuildFile; fileRef = F44872C31EE2261F00FCAFAE /* BaseInputElement.cpp */; };
		F44872FC1EE2261F00FCAFAE /* BaseInputElement.h in Headers */ = {isa = PBXBuildFile; fileRef = F44872C41EE2261F00FCAFAE /* BaseInputElement.h */; settings = {ATTRIBUTES = (Public, ); }; };
		F44872FD1EE2261F00FCAFAE /* ChoiceInput.cpp in Sources */ = {isa = PBXBuildFile; fileRef = F44872C51EE2261F00FCAFAE /* ChoiceInput.cpp */; };
		F44872FE1EE2261F00FCAFAE /* ChoiceInput.h in Headers */ = {isa = PBXBuildFile; fileRef = F44872C61EE2261F00FCAFAE /* ChoiceInput.h */; settings = {ATTRIBUTES = (Public, ); }; };
		F44872FF1EE2261F00FCAFAE /* ChoiceSetInput.cpp in Sources */ = {isa = PBXBuildFile; fileRef = F44872C71EE2261F00FCAFAE /* ChoiceSetInput.cpp */; };
		F44873001EE2261F00FCAFAE /* ChoiceSetInput.h in Headers */ = {isa = PBXBuildFile; fileRef = F44872C81EE2261F00FCAFAE /* ChoiceSetInput.h */; settings = {ATTRIBUTES = (Public, ); }; };
		F44873011EE2261F00FCAFAE /* Column.cpp in Sources */ = {isa = PBXBuildFile; fileRef = F44872C91EE2261F00FCAFAE /* Column.cpp */; };
		F44873021EE2261F00FCAFAE /* Column.h in Headers */ = {isa = PBXBuildFile; fileRef = F44872CA1EE2261F00FCAFAE /* Column.h */; settings = {ATTRIBUTES = (Public, ); }; };
		F44873031EE2261F00FCAFAE /* ColumnSet.cpp in Sources */ = {isa = PBXBuildFile; fileRef = F44872CB1EE2261F00FCAFAE /* ColumnSet.cpp */; };
		F44873041EE2261F00FCAFAE /* ColumnSet.h in Headers */ = {isa = PBXBuildFile; fileRef = F44872CC1EE2261F00FCAFAE /* ColumnSet.h */; settings = {ATTRIBUTES = (Public, ); }; };
		F44873051EE2261F00FCAFAE /* Container.cpp in Sources */ = {isa = PBXBuildFile; fileRef = F44872CD1EE2261F00FCAFAE /* Container.cpp */; };
		F44873061EE2261F00FCAFAE /* Container.h in Headers */ = {isa = PBXBuildFile; fileRef = F44872CE1EE2261F00FCAFAE /* Container.h */; settings = {ATTRIBUTES = (Public, ); }; };
		F44873071EE2261F00FCAFAE /* DateInput.cpp in Sources */ = {isa = PBXBuildFile; fileRef = F44872CF1EE2261F00FCAFAE /* DateInput.cpp */; };
		F44873081EE2261F00FCAFAE /* DateInput.h in Headers */ = {isa = PBXBuildFile; fileRef = F44872D01EE2261F00FCAFAE /* DateInput.h */; settings = {ATTRIBUTES = (Public, ); }; };
		F44873091EE2261F00FCAFAE /* Enums.cpp in Sources */ = {isa = PBXBuildFile; fileRef = F44872D11EE2261F00FCAFAE /* Enums.cpp */; };
		F448730A1EE2261F00FCAFAE /* Enums.h in Headers */ = {isa = PBXBuildFile; fileRef = F44872D21EE2261F00FCAFAE /* Enums.h */; settings = {ATTRIBUTES = (Public, ); }; };
		F448730B1EE2261F00FCAFAE /* Fact.cpp in Sources */ = {isa = PBXBuildFile; fileRef = F44872D31EE2261F00FCAFAE /* Fact.cpp */; };
		F448730C1EE2261F00FCAFAE /* Fact.h in Headers */ = {isa = PBXBuildFile; fileRef = F44872D41EE2261F00FCAFAE /* Fact.h */; settings = {ATTRIBUTES = (Public, ); }; };
		F448730D1EE2261F00FCAFAE /* FactSet.cpp in Sources */ = {isa = PBXBuildFile; fileRef = F44872D51EE2261F00FCAFAE /* FactSet.cpp */; };
		F448730E1EE2261F00FCAFAE /* FactSet.h in Headers */ = {isa = PBXBuildFile; fileRef = F44872D61EE2261F00FCAFAE /* FactSet.h */; settings = {ATTRIBUTES = (Public, ); }; };
		F448730F1EE2261F00FCAFAE /* HostConfig.h in Headers */ = {isa = PBXBuildFile; fileRef = F44872D71EE2261F00FCAFAE /* HostConfig.h */; settings = {ATTRIBUTES = (Public, ); }; };
		F44873121EE2261F00FCAFAE /* Image.cpp in Sources */ = {isa = PBXBuildFile; fileRef = F44872DA1EE2261F00FCAFAE /* Image.cpp */; };
		F44873131EE2261F00FCAFAE /* Image.h in Headers */ = {isa = PBXBuildFile; fileRef = F44872DB1EE2261F00FCAFAE /* Image.h */; settings = {ATTRIBUTES = (Public, ); }; };
		F44873141EE2261F00FCAFAE /* ImageSet.cpp in Sources */ = {isa = PBXBuildFile; fileRef = F44872DC1EE2261F00FCAFAE /* ImageSet.cpp */; };
		F44873151EE2261F00FCAFAE /* ImageSet.h in Headers */ = {isa = PBXBuildFile; fileRef = F44872DD1EE2261F00FCAFAE /* ImageSet.h */; settings = {ATTRIBUTES = (Public, ); }; };
		F44873171EE2261F00FCAFAE /* jsoncpp.cpp in Sources */ = {isa = PBXBuildFile; fileRef = F44872DF1EE2261F00FCAFAE /* jsoncpp.cpp */; };
		F44873181EE2261F00FCAFAE /* NumberInput.cpp in Sources */ = {isa = PBXBuildFile; fileRef = F44872E01EE2261F00FCAFAE /* NumberInput.cpp */; };
		F44873191EE2261F00FCAFAE /* NumberInput.h in Headers */ = {isa = PBXBuildFile; fileRef = F44872E11EE2261F00FCAFAE /* NumberInput.h */; settings = {ATTRIBUTES = (Public, ); }; };
		F448731A1EE2261F00FCAFAE /* OpenUrlAction.cpp in Sources */ = {isa = PBXBuildFile; fileRef = F44872E21EE2261F00FCAFAE /* OpenUrlAction.cpp */; };
		F448731B1EE2261F00FCAFAE /* OpenUrlAction.h in Headers */ = {isa = PBXBuildFile; fileRef = F44872E31EE2261F00FCAFAE /* OpenUrlAction.h */; settings = {ATTRIBUTES = (Public, ); }; };
		F448731C1EE2261F00FCAFAE /* ParseUtil.cpp in Sources */ = {isa = PBXBuildFile; fileRef = F44872E41EE2261F00FCAFAE /* ParseUtil.cpp */; };
		F448731D1EE2261F00FCAFAE /* ParseUtil.h in Headers */ = {isa = PBXBuildFile; fileRef = F44872E51EE2261F00FCAFAE /* ParseUtil.h */; settings = {ATTRIBUTES = (Public, ); }; };
		F448731E1EE2261F00FCAFAE /* pch.h in Headers */ = {isa = PBXBuildFile; fileRef = F44872E61EE2261F00FCAFAE /* pch.h */; settings = {ATTRIBUTES = (Public, ); }; };
		F448731F1EE2261F00FCAFAE /* ShowCardAction.cpp in Sources */ = {isa = PBXBuildFile; fileRef = F44872E71EE2261F00FCAFAE /* ShowCardAction.cpp */; };
		F44873201EE2261F00FCAFAE /* ShowCardAction.h in Headers */ = {isa = PBXBuildFile; fileRef = F44872E81EE2261F00FCAFAE /* ShowCardAction.h */; settings = {ATTRIBUTES = (Public, ); }; };
		F44873211EE2261F00FCAFAE /* SubmitAction.cpp in Sources */ = {isa = PBXBuildFile; fileRef = F44872E91EE2261F00FCAFAE /* SubmitAction.cpp */; };
		F44873221EE2261F00FCAFAE /* SubmitAction.h in Headers */ = {isa = PBXBuildFile; fileRef = F44872EA1EE2261F00FCAFAE /* SubmitAction.h */; settings = {ATTRIBUTES = (Public, ); }; };
		F44873231EE2261F00FCAFAE /* TextBlock.cpp in Sources */ = {isa = PBXBuildFile; fileRef = F44872EB1EE2261F00FCAFAE /* TextBlock.cpp */; };
		F44873241EE2261F00FCAFAE /* TextBlock.h in Headers */ = {isa = PBXBuildFile; fileRef = F44872EC1EE2261F00FCAFAE /* TextBlock.h */; settings = {ATTRIBUTES = (Public, ); }; };
		F44873251EE2261F00FCAFAE /* TextInput.cpp in Sources */ = {isa = PBXBuildFile; fileRef = F44872ED1EE2261F00FCAFAE /* TextInput.cpp */; };
		F44873261EE2261F00FCAFAE /* TextInput.h in Headers */ = {isa = PBXBuildFile; fileRef = F44872EE1EE2261F00FCAFAE /* TextInput.h */; settings = {ATTRIBUTES = (Public, ); }; };
		F44873271EE2261F00FCAFAE /* TimeInput.cpp in Sources */ = {isa = PBXBuildFile; fileRef = F44872EF1EE2261F00FCAFAE /* TimeInput.cpp */; };
		F44873281EE2261F00FCAFAE /* TimeInput.h in Headers */ = {isa = PBXBuildFile; fileRef = F44872F01EE2261F00FCAFAE /* TimeInput.h */; settings = {ATTRIBUTES = (Public, ); }; };
		F44873291EE2261F00FCAFAE /* ToggleInput.cpp in Sources */ = {isa = PBXBuildFile; fileRef = F44872F11EE2261F00FCAFAE /* ToggleInput.cpp */; };
		F448732A1EE2261F00FCAFAE /* ToggleInput.h in Headers */ = {isa = PBXBuildFile; fileRef = F44872F21EE2261F00FCAFAE /* ToggleInput.h */; settings = {ATTRIBUTES = (Public, ); }; };
		F452CD581F68CD6F005394B2 /* HostConfig.cpp in Sources */ = {isa = PBXBuildFile; fileRef = F452CD571F68CD6F005394B2 /* HostConfig.cpp */; };
		F45A071F1EF4BD67007C6503 /* UIKit.framework in Frameworks */ = {isa = PBXBuildFile; fileRef = F45A071E1EF4BD67007C6503 /* UIKit.framework */; };
		F4603238207575C7006C5358 /* ACRLabelView.xib in Resources */ = {isa = PBXBuildFile; fileRef = F4603237207575A3006C5358 /* ACRLabelView.xib */; };
		F460324120757F38006C5358 /* ACRTextField.xib in Resources */ = {isa = PBXBuildFile; fileRef = F460324020757F38006C5358 /* ACRTextField.xib */; };
		F460324520758583006C5358 /* ACRDatePicker.xib in Resources */ = {isa = PBXBuildFile; fileRef = F460324420758583006C5358 /* ACRDatePicker.xib */; };
		F460324720759519006C5358 /* ACRDateTextField.xib in Resources */ = {isa = PBXBuildFile; fileRef = F460324620759519006C5358 /* ACRDateTextField.xib */; };
		F46032492075997D006C5358 /* ACRInputTableView.xib in Resources */ = {isa = PBXBuildFile; fileRef = F46032482075997D006C5358 /* ACRInputTableView.xib */; };
		F495FC0A2022A18F0093D4DE /* ACRChoiceSetViewDataSource.mm in Sources */ = {isa = PBXBuildFile; fileRef = F495FC082022A18F0093D4DE /* ACRChoiceSetViewDataSource.mm */; };
		F495FC0B2022A18F0093D4DE /* ACRChoiceSetViewDataSource.h in Headers */ = {isa = PBXBuildFile; fileRef = F495FC092022A18F0093D4DE /* ACRChoiceSetViewDataSource.h */; settings = {ATTRIBUTES = (Public, ); }; };
		F495FC0E2022AC920093D4DE /* ACRChoiceSetViewDataSourceCompactStyle.mm in Sources */ = {isa = PBXBuildFile; fileRef = F495FC0C2022AC920093D4DE /* ACRChoiceSetViewDataSourceCompactStyle.mm */; };
		F495FC0F2022AC920093D4DE /* ACRChoiceSetViewDataSourceCompactStyle.h in Headers */ = {isa = PBXBuildFile; fileRef = F495FC0D2022AC920093D4DE /* ACRChoiceSetViewDataSourceCompactStyle.h */; settings = {ATTRIBUTES = (Public, ); }; };
		F4960C042051FE8200780566 /* ACRView.h in Headers */ = {isa = PBXBuildFile; fileRef = F4960C022051FE8000780566 /* ACRView.h */; settings = {ATTRIBUTES = (Public, ); }; };
		F4960C052051FE8200780566 /* ACRView.mm in Sources */ = {isa = PBXBuildFile; fileRef = F4960C032051FE8100780566 /* ACRView.mm */; };
		F49683521F6CA24600DF0D3A /* ACRRenderer.h in Headers */ = {isa = PBXBuildFile; fileRef = F496834E1F6CA24600DF0D3A /* ACRRenderer.h */; settings = {ATTRIBUTES = (Public, ); }; };
		F49683531F6CA24600DF0D3A /* ACRRenderer.mm in Sources */ = {isa = PBXBuildFile; fileRef = F496834F1F6CA24600DF0D3A /* ACRRenderer.mm */; };
		F49683541F6CA24600DF0D3A /* ACRRenderResult.h in Headers */ = {isa = PBXBuildFile; fileRef = F49683501F6CA24600DF0D3A /* ACRRenderResult.h */; settings = {ATTRIBUTES = (Public, ); }; };
		F49683551F6CA24600DF0D3A /* ACRRenderResult.mm in Sources */ = {isa = PBXBuildFile; fileRef = F49683511F6CA24600DF0D3A /* ACRRenderResult.mm */; };
		F4A5CABA1F623F4500242D62 /* AdaptiveCardsTests.m in Sources */ = {isa = PBXBuildFile; fileRef = F4A5CAB91F623F4500242D62 /* AdaptiveCardsTests.m */; };
		F4C1F5D61F2187900018CB78 /* ACRInputDateRenderer.mm in Sources */ = {isa = PBXBuildFile; fileRef = F4C1F5D41F2187900018CB78 /* ACRInputDateRenderer.mm */; };
		F4C1F5DA1F218ABC0018CB78 /* ACRInputTimeRenderer.mm in Sources */ = {isa = PBXBuildFile; fileRef = F4C1F5D81F218ABC0018CB78 /* ACRInputTimeRenderer.mm */; };
		F4C1F5DD1F218F920018CB78 /* ACRInputNumberRenderer.h in Headers */ = {isa = PBXBuildFile; fileRef = F4C1F5DB1F218F920018CB78 /* ACRInputNumberRenderer.h */; settings = {ATTRIBUTES = (Public, ); }; };
		F4C1F5DE1F218F920018CB78 /* ACRInputNumberRenderer.mm in Sources */ = {isa = PBXBuildFile; fileRef = F4C1F5DC1F218F920018CB78 /* ACRInputNumberRenderer.mm */; };
		F4C1F5E41F2A62190018CB78 /* ACRActionOpenURLRenderer.mm in Sources */ = {isa = PBXBuildFile; fileRef = F4C1F5E31F2A62190018CB78 /* ACRActionOpenURLRenderer.mm */; };
		F4C1F5E61F2ABB0E0018CB78 /* ACRActionOpenURLRenderer.h in Headers */ = {isa = PBXBuildFile; fileRef = F4C1F5E51F2ABB0E0018CB78 /* ACRActionOpenURLRenderer.h */; settings = {ATTRIBUTES = (Public, ); }; };
		F4C1F5E81F2ABB3C0018CB78 /* ACRIBaseActionElementRenderer.h in Headers */ = {isa = PBXBuildFile; fileRef = F4C1F5E71F2ABB3C0018CB78 /* ACRIBaseActionElementRenderer.h */; settings = {ATTRIBUTES = (Public, ); }; };
		F4C1F5EB1F2ABD6B0018CB78 /* ACRBaseActionElementRenderer.h in Headers */ = {isa = PBXBuildFile; fileRef = F4C1F5E91F2ABD6B0018CB78 /* ACRBaseActionElementRenderer.h */; settings = {ATTRIBUTES = (Public, ); }; };
		F4C1F5EC1F2ABD6B0018CB78 /* ACRBaseActionElementRenderer.mm in Sources */ = {isa = PBXBuildFile; fileRef = F4C1F5EA1F2ABD6B0018CB78 /* ACRBaseActionElementRenderer.mm */; };
		F4C1F5EE1F2BB2810018CB78 /* ACRIContentHoldingView.h in Headers */ = {isa = PBXBuildFile; fileRef = F4C1F5ED1F2BB2810018CB78 /* ACRIContentHoldingView.h */; settings = {ATTRIBUTES = (Public, ); }; };
		F4C1F5F11F2BC6840018CB78 /* ACRButton.h in Headers */ = {isa = PBXBuildFile; fileRef = F4C1F5EF1F2BC6840018CB78 /* ACRButton.h */; settings = {ATTRIBUTES = (Public, ); }; };
		F4C1F5F21F2BC6840018CB78 /* ACRButton.mm in Sources */ = {isa = PBXBuildFile; fileRef = F4C1F5F01F2BC6840018CB78 /* ACRButton.mm */; };
		F4C1F5FE1F2C235E0018CB78 /* ACRActionShowCardRenderer.mm in Sources */ = {isa = PBXBuildFile; fileRef = F4C1F5FD1F2C235E0018CB78 /* ACRActionShowCardRenderer.mm */; };
		F4C1F6001F2C23FD0018CB78 /* ACRActionShowCardRenderer.h in Headers */ = {isa = PBXBuildFile; fileRef = F4C1F5FF1F2C23FD0018CB78 /* ACRActionShowCardRenderer.h */; settings = {ATTRIBUTES = (Public, ); }; };
		F4CA74A02016B3B9002041DF /* ACRLongPressGestureRecognizerEventHandler.mm in Sources */ = {isa = PBXBuildFile; fileRef = F4CA749E2016B3B8002041DF /* ACRLongPressGestureRecognizerEventHandler.mm */; };
		F4CA74A12016B3B9002041DF /* ACRLongPressGestureRecognizerEventHandler.h in Headers */ = {isa = PBXBuildFile; fileRef = F4CA749F2016B3B9002041DF /* ACRLongPressGestureRecognizerEventHandler.h */; settings = {ATTRIBUTES = (Public, ); }; };
		F4CAE77B1F7325DF00545555 /* Separator.cpp in Sources */ = {isa = PBXBuildFile; fileRef = F4CAE7791F7325DF00545555 /* Separator.cpp */; };
		F4CAE77C1F7325DF00545555 /* Separator.h in Headers */ = {isa = PBXBuildFile; fileRef = F4CAE77A1F7325DF00545555 /* Separator.h */; settings = {ATTRIBUTES = (Public, ); }; };
		F4CAE77E1F748AF200545555 /* ACOHostConfigPrivate.h in Headers */ = {isa = PBXBuildFile; fileRef = F4CAE77D1F748AF200545555 /* ACOHostConfigPrivate.h */; settings = {ATTRIBUTES = (Public, ); }; };
		F4CAE7821F75AB9000545555 /* ACOAdaptiveCard.h in Headers */ = {isa = PBXBuildFile; fileRef = F4CAE77F1F75AB9000545555 /* ACOAdaptiveCard.h */; settings = {ATTRIBUTES = (Public, ); }; };
		F4CAE7831F75AB9000545555 /* ACOAdaptiveCard.mm in Sources */ = {isa = PBXBuildFile; fileRef = F4CAE7801F75AB9000545555 /* ACOAdaptiveCard.mm */; };
		F4CAE7841F75AB9000545555 /* ACOAdaptiveCardPrivate.h in Headers */ = {isa = PBXBuildFile; fileRef = F4CAE7811F75AB9000545555 /* ACOAdaptiveCardPrivate.h */; settings = {ATTRIBUTES = (Public, ); }; };
		F4CAE7861F75B25C00545555 /* ACRRendererPrivate.h in Headers */ = {isa = PBXBuildFile; fileRef = F4CAE7851F75B25C00545555 /* ACRRendererPrivate.h */; settings = {ATTRIBUTES = (Public, ); }; };
		F4D0694A205B27EA003645E4 /* ACRViewController.mm in Sources */ = {isa = PBXBuildFile; fileRef = F4D06947205B27E9003645E4 /* ACRViewController.mm */; };
		F4D0694B205B27EA003645E4 /* ACRViewController.h in Headers */ = {isa = PBXBuildFile; fileRef = F4D06948205B27E9003645E4 /* ACRViewController.h */; settings = {ATTRIBUTES = (Public, ); }; };
		F4D0694C205B27EA003645E4 /* ACRViewPrivate.h in Headers */ = {isa = PBXBuildFile; fileRef = F4D06949205B27EA003645E4 /* ACRViewPrivate.h */; settings = {ATTRIBUTES = (Public, ); }; };
		F4D33EA51F06F41B00941E44 /* ACRSeparator.mm in Sources */ = {isa = PBXBuildFile; fileRef = F4D33EA41F06F41B00941E44 /* ACRSeparator.mm */; };
		F4D33EA71F06F44C00941E44 /* ACRSeparator.h in Headers */ = {isa = PBXBuildFile; fileRef = F4D33EA61F06F44C00941E44 /* ACRSeparator.h */; settings = {ATTRIBUTES = (Public, ); }; };
		F4D402111F7DAC2C00D0356B /* ACOAdaptiveCardParseResult.h in Headers */ = {isa = PBXBuildFile; fileRef = F4D4020D1F7DAC2C00D0356B /* ACOAdaptiveCardParseResult.h */; settings = {ATTRIBUTES = (Public, ); }; };
		F4D402121F7DAC2C00D0356B /* ACOAdaptiveCardParseResult.mm in Sources */ = {isa = PBXBuildFile; fileRef = F4D4020E1F7DAC2C00D0356B /* ACOAdaptiveCardParseResult.mm */; };
		F4D402131F7DAC2C00D0356B /* ACOHostConfigParseResult.h in Headers */ = {isa = PBXBuildFile; fileRef = F4D4020F1F7DAC2C00D0356B /* ACOHostConfigParseResult.h */; settings = {ATTRIBUTES = (Public, ); }; };
		F4D402141F7DAC2C00D0356B /* ACOHostConfigParseResult.mm in Sources */ = {isa = PBXBuildFile; fileRef = F4D402101F7DAC2C00D0356B /* ACOHostConfigParseResult.mm */; };
		F4F2556C1F98246000A80D39 /* ACOBaseActionElement.h in Headers */ = {isa = PBXBuildFile; fileRef = F4F2556B1F98246000A80D39 /* ACOBaseActionElement.h */; settings = {ATTRIBUTES = (Public, ); }; };
		F4F2556F1F98247600A80D39 /* ACOBaseActionElementPrivate.h in Headers */ = {isa = PBXBuildFile; fileRef = F4F2556D1F98247600A80D39 /* ACOBaseActionElementPrivate.h */; settings = {ATTRIBUTES = (Public, ); }; };
		F4F255701F98247600A80D39 /* ACOBaseActionElement.mm in Sources */ = {isa = PBXBuildFile; fileRef = F4F2556E1F98247600A80D39 /* ACOBaseActionElement.mm */; };
		F4F44B6E203FAF9300A2F24C /* ACRUILabel.mm in Sources */ = {isa = PBXBuildFile; fileRef = F4F44B6D203FAF9300A2F24C /* ACRUILabel.mm */; };
		F4F44B7A20478C5C00A2F24C /* DateTimePreparsedToken.h in Headers */ = {isa = PBXBuildFile; fileRef = F4F44B7620478C5B00A2F24C /* DateTimePreparsedToken.h */; settings = {ATTRIBUTES = (Public, ); }; };
		F4F44B7B20478C5C00A2F24C /* DateTimePreparser.h in Headers */ = {isa = PBXBuildFile; fileRef = F4F44B7720478C5B00A2F24C /* DateTimePreparser.h */; settings = {ATTRIBUTES = (Public, ); }; };
		F4F44B7C20478C5C00A2F24C /* DateTimePreparsedToken.cpp in Sources */ = {isa = PBXBuildFile; fileRef = F4F44B7820478C5C00A2F24C /* DateTimePreparsedToken.cpp */; };
		F4F44B7D20478C5C00A2F24C /* DateTimePreparser.cpp in Sources */ = {isa = PBXBuildFile; fileRef = F4F44B7920478C5C00A2F24C /* DateTimePreparser.cpp */; };
		F4F44B8020478C6F00A2F24C /* Util.h in Headers */ = {isa = PBXBuildFile; fileRef = F4F44B7E20478C6F00A2F24C /* Util.h */; settings = {ATTRIBUTES = (Public, ); }; };
		F4F44B8120478C6F00A2F24C /* Util.cpp in Sources */ = {isa = PBXBuildFile; fileRef = F4F44B7F20478C6F00A2F24C /* Util.cpp */; };
		F4F44B8D204A11D000A2F24C /* (null) in Headers */ = {isa = PBXBuildFile; settings = {ATTRIBUTES = (Public, ); }; };
		F4F44B8E204A145200A2F24C /* ACOBaseCardElement.mm in Sources */ = {isa = PBXBuildFile; fileRef = F4F44B882048F82F00A2F24C /* ACOBaseCardElement.mm */; };
		F4F44B8F204A148200A2F24C /* ACOBaseCardElement.h in Headers */ = {isa = PBXBuildFile; fileRef = F4F44B8A2048F83F00A2F24C /* ACOBaseCardElement.h */; settings = {ATTRIBUTES = (Public, ); }; };
		F4F44B90204A14EF00A2F24C /* ACRColumnRenderer.h in Headers */ = {isa = PBXBuildFile; fileRef = F42741221EFB274C00399FBB /* ACRColumnRenderer.h */; settings = {ATTRIBUTES = (Public, ); }; };
		F4F44B91204A152100A2F24C /* ACRColumnSetRenderer.h in Headers */ = {isa = PBXBuildFile; fileRef = F42741261EFB374A00399FBB /* ACRColumnSetRenderer.h */; settings = {ATTRIBUTES = (Public, ); }; };
		F4F44B92204A153D00A2F24C /* ACRContainerRenderer.h in Headers */ = {isa = PBXBuildFile; fileRef = F427411E1EF9DB8000399FBB /* ACRContainerRenderer.h */; settings = {ATTRIBUTES = (Public, ); }; };
		F4F44B93204A155B00A2F24C /* ACRFactSetRenderer.h in Headers */ = {isa = PBXBuildFile; fileRef = F43A940E1F1D60E30001920B /* ACRFactSetRenderer.h */; settings = {ATTRIBUTES = (Public, ); }; };
		F4F44B94204A157B00A2F24C /* ACRImageRenderer.h in Headers */ = {isa = PBXBuildFile; fileRef = F42741101EF873A600399FBB /* ACRImageRenderer.h */; settings = {ATTRIBUTES = (Public, ); }; };
		F4F44B95204A159A00A2F24C /* ACRImageSetRenderer.h in Headers */ = {isa = PBXBuildFile; fileRef = F401A8791F0DCBC8006D7AF2 /* ACRImageSetRenderer.h */; settings = {ATTRIBUTES = (Public, ); }; };
		F4F44B96204A15C500A2F24C /* ACRInputChoiceSetRenderer.h in Headers */ = {isa = PBXBuildFile; fileRef = 6B6840F61F25EC2D008A933F /* ACRInputChoiceSetRenderer.h */; settings = {ATTRIBUTES = (Public, ); }; };
		F4F44B97204A15DF00A2F24C /* ACRInputDateRenderer.h in Headers */ = {isa = PBXBuildFile; fileRef = F4C1F5D31F2187900018CB78 /* ACRInputDateRenderer.h */; settings = {ATTRIBUTES = (Public, ); }; };
		F4F44B98204A160B00A2F24C /* ACRInputRenderer.h in Headers */ = {isa = PBXBuildFile; fileRef = F43A94121F1EED6D0001920B /* ACRInputRenderer.h */; settings = {ATTRIBUTES = (Public, ); }; };
		F4F44B99204A162900A2F24C /* ACRInputTimeRenderer.h in Headers */ = {isa = PBXBuildFile; fileRef = F4C1F5D71F218ABC0018CB78 /* ACRInputTimeRenderer.h */; settings = {ATTRIBUTES = (Public, ); }; };
		F4F44B9A204A164100A2F24C /* ACRInputToggleRenderer.h in Headers */ = {isa = PBXBuildFile; fileRef = F43A94161F20502D0001920B /* ACRInputToggleRenderer.h */; settings = {ATTRIBUTES = (Public, ); }; };
		F4F44B9B204A165F00A2F24C /* ACRIBaseInputHandler.h in Headers */ = {isa = PBXBuildFile; fileRef = F42979361F31438900E89914 /* ACRIBaseInputHandler.h */; settings = {ATTRIBUTES = (Public, ); }; };
		F4F44B9C204A169D00A2F24C /* ACRErrors.h in Headers */ = {isa = PBXBuildFile; fileRef = F42979401F322C3E00E89914 /* ACRErrors.h */; settings = {ATTRIBUTES = (Public, ); }; };
		F4F44B9D204A16BC00A2F24C /* ACRTextBlockRenderer.h in Headers */ = {isa = PBXBuildFile; fileRef = F42741141EF895AB00399FBB /* ACRTextBlockRenderer.h */; settings = {ATTRIBUTES = (Public, ); }; };
		F4F44BA0204CED2400A2F24C /* ACRCustomRenderer.mm in Sources */ = {isa = PBXBuildFile; fileRef = F4F44B9E204CED2300A2F24C /* ACRCustomRenderer.mm */; };
		F4F44BA1204CED2400A2F24C /* ACRCustomRenderer.h in Headers */ = {isa = PBXBuildFile; fileRef = F4F44B9F204CED2300A2F24C /* ACRCustomRenderer.h */; settings = {ATTRIBUTES = (Public, ); }; };
		F4F6BA29204E107F003741B6 /* UnknownElement.h in Headers */ = {isa = PBXBuildFile; fileRef = F4F6BA27204E107F003741B6 /* UnknownElement.h */; settings = {ATTRIBUTES = (Public, ); }; };
		F4F6BA2A204E107F003741B6 /* UnknownElement.cpp in Sources */ = {isa = PBXBuildFile; fileRef = F4F6BA28204E107F003741B6 /* UnknownElement.cpp */; };
		F4F6BA2F204F18D8003741B6 /* ParseResult.cpp in Sources */ = {isa = PBXBuildFile; fileRef = F4F6BA2B204F18D7003741B6 /* ParseResult.cpp */; };
		F4F6BA30204F18D8003741B6 /* AdaptiveCardParseWarning.h in Headers */ = {isa = PBXBuildFile; fileRef = F4F6BA2C204F18D8003741B6 /* AdaptiveCardParseWarning.h */; settings = {ATTRIBUTES = (Public, ); }; };
		F4F6BA31204F18D8003741B6 /* ParseResult.h in Headers */ = {isa = PBXBuildFile; fileRef = F4F6BA2D204F18D8003741B6 /* ParseResult.h */; settings = {ATTRIBUTES = (Public, ); }; };
		F4F6BA32204F18D8003741B6 /* AdaptiveCardParseWarning.cpp in Sources */ = {isa = PBXBuildFile; fileRef = F4F6BA2E204F18D8003741B6 /* AdaptiveCardParseWarning.cpp */; };
		F4F6BA35204F200F003741B6 /* ACRParseWarning.mm in Sources */ = {isa = PBXBuildFile; fileRef = F4F6BA33204F200E003741B6 /* ACRParseWarning.mm */; };
		F4F6BA36204F200F003741B6 /* ACRParseWarning.h in Headers */ = {isa = PBXBuildFile; fileRef = F4F6BA34204F200E003741B6 /* ACRParseWarning.h */; settings = {ATTRIBUTES = (Public, ); }; };
		F4F6BA38204F2954003741B6 /* ACRParseWarningPrivate.h in Headers */ = {isa = PBXBuildFile; fileRef = F4F6BA37204F2954003741B6 /* ACRParseWarningPrivate.h */; settings = {ATTRIBUTES = (Public, ); }; };
		F4F6BA3B204F3109003741B6 /* ACRAggregateTarget.mm in Sources */ = {isa = PBXBuildFile; fileRef = F4F6BA39204F3109003741B6 /* ACRAggregateTarget.mm */; };
		F4F6BA3C204F3109003741B6 /* ACRAggregateTarget.h in Headers */ = {isa = PBXBuildFile; fileRef = F4F6BA3A204F3109003741B6 /* ACRAggregateTarget.h */; settings = {ATTRIBUTES = (Public, ); }; };
		F4FE45661F196E7B0071D9E5 /* ACRColumnView.h in Headers */ = {isa = PBXBuildFile; fileRef = F4FE45641F196E7B0071D9E5 /* ACRColumnView.h */; settings = {ATTRIBUTES = (Public, ); }; };
		F4FE45671F196E7B0071D9E5 /* ACRColumnView.mm in Sources */ = {isa = PBXBuildFile; fileRef = F4FE45651F196E7B0071D9E5 /* ACRColumnView.mm */; };
		F4FE456A1F196F3D0071D9E5 /* ACRContentStackView.h in Headers */ = {isa = PBXBuildFile; fileRef = F4FE45681F196F3D0071D9E5 /* ACRContentStackView.h */; settings = {ATTRIBUTES = (Public, ); }; };
		F4FE456B1F196F3D0071D9E5 /* ACRContentStackView.mm in Sources */ = {isa = PBXBuildFile; fileRef = F4FE45691F196F3D0071D9E5 /* ACRContentStackView.mm */; };
		F4FE456E1F1985200071D9E5 /* ACRColumnSetView.h in Headers */ = {isa = PBXBuildFile; fileRef = F4FE456C1F1985200071D9E5 /* ACRColumnSetView.h */; settings = {ATTRIBUTES = (Public, ); }; };
		F4FE456F1F1985200071D9E5 /* ACRColumnSetView.mm in Sources */ = {isa = PBXBuildFile; fileRef = F4FE456D1F1985200071D9E5 /* ACRColumnSetView.mm */; };
/* End PBXBuildFile section */

/* Begin PBXContainerItemProxy section */
		F423C0C01EE1FBAA00905679 /* PBXContainerItemProxy */ = {
			isa = PBXContainerItemProxy;
			containerPortal = F423C0AC1EE1FBA900905679 /* Project object */;
			proxyType = 1;
			remoteGlobalIDString = F423C0B41EE1FBA900905679;
			remoteInfo = AdaptiveCards;
		};
/* End PBXContainerItemProxy section */

/* Begin PBXCopyFilesBuildPhase section */
		6BF339D220A6647500DA5973 /* CopyFiles */ = {
			isa = PBXCopyFilesBuildPhase;
			buildActionMask = 12;
			dstPath = Headers/json;
			dstSubfolderSpec = 1;
			files = (
				6BF339D320A6649500DA5973 /* json.h in CopyFiles */,
			);
			runOnlyForDeploymentPostprocessing = 0;
		};
/* End PBXCopyFilesBuildPhase section */

/* Begin PBXFileReference section */
		300ECB61219A12D100371DC5 /* AdaptiveBase64Util.cpp */ = {isa = PBXFileReference; fileEncoding = 4; lastKnownFileType = sourcecode.cpp.cpp; name = AdaptiveBase64Util.cpp; path = ../../../../shared/cpp/ObjectModel/AdaptiveBase64Util.cpp; sourceTree = "<group>"; };
		300ECB62219A12D100371DC5 /* AdaptiveBase64Util.h */ = {isa = PBXFileReference; fileEncoding = 4; lastKnownFileType = sourcecode.c.h; name = AdaptiveBase64Util.h; path = ../../../../shared/cpp/ObjectModel/AdaptiveBase64Util.h; sourceTree = "<group>"; };
		30435D81230F091700B7D781 /* AdaptiveCards.h */ = {isa = PBXFileReference; fileEncoding = 4; lastKnownFileType = sourcecode.c.h; path = AdaptiveCards.h; sourceTree = "<group>"; };
		30DB0B2E2369F7D60014C890 /* ACRRichTextBlockRenderer.mm */ = {isa = PBXFileReference; fileEncoding = 4; lastKnownFileType = sourcecode.cpp.objcpp; path = ACRRichTextBlockRenderer.mm; sourceTree = "<group>"; };
		30DB0B2F2369F7D60014C890 /* ACRRichTextBlockRenderer.h */ = {isa = PBXFileReference; fileEncoding = 4; lastKnownFileType = sourcecode.c.h; path = ACRRichTextBlockRenderer.h; sourceTree = "<group>"; };
		6B096D7D22694775006CC034 /* ACRRegistrationPrivate.h */ = {isa = PBXFileReference; fileEncoding = 4; lastKnownFileType = sourcecode.c.h; path = ACRRegistrationPrivate.h; sourceTree = "<group>"; };
		6B1147D01F32E53A008846EC /* ACRActionDelegate.h */ = {isa = PBXFileReference; fileEncoding = 4; lastKnownFileType = sourcecode.c.h; path = ACRActionDelegate.h; sourceTree = "<group>"; };
		6B1147D61F32F922008846EC /* ACRShowCardTarget.h */ = {isa = PBXFileReference; fileEncoding = 4; lastKnownFileType = sourcecode.c.h; path = ACRShowCardTarget.h; sourceTree = "<group>"; };
		6B1147D71F32F922008846EC /* ACRShowCardTarget.mm */ = {isa = PBXFileReference; fileEncoding = 4; lastKnownFileType = sourcecode.cpp.objcpp; path = ACRShowCardTarget.mm; sourceTree = "<group>"; };
		6B14FC60211BBBEA00A11CC5 /* ACRPickerView.xib */ = {isa = PBXFileReference; lastKnownFileType = file.xib; path = ACRPickerView.xib; sourceTree = "<group>"; };
		6B22425A21E80647000ACDA1 /* ACOParseContextPrivate.h */ = {isa = PBXFileReference; fileEncoding = 4; lastKnownFileType = sourcecode.c.h; path = ACOParseContextPrivate.h; sourceTree = "<group>"; };
		6B22425B21E80647000ACDA1 /* ACOParseContext.h */ = {isa = PBXFileReference; fileEncoding = 4; lastKnownFileType = sourcecode.c.h; path = ACOParseContext.h; sourceTree = "<group>"; };
		6B22425C21E80647000ACDA1 /* ACOParseContext.mm */ = {isa = PBXFileReference; fileEncoding = 4; lastKnownFileType = sourcecode.cpp.objcpp; path = ACOParseContext.mm; sourceTree = "<group>"; };
		6B22426B2203BE97000ACDA1 /* UnknownAction.h */ = {isa = PBXFileReference; fileEncoding = 4; lastKnownFileType = sourcecode.c.h; name = UnknownAction.h; path = ../../../../shared/cpp/ObjectModel/UnknownAction.h; sourceTree = "<group>"; };
		6B22426C2203BE97000ACDA1 /* UnknownAction.cpp */ = {isa = PBXFileReference; fileEncoding = 4; lastKnownFileType = sourcecode.cpp.cpp; name = UnknownAction.cpp; path = ../../../../shared/cpp/ObjectModel/UnknownAction.cpp; sourceTree = "<group>"; };
		6B224275220BAC8A000ACDA1 /* BaseElement.cpp */ = {isa = PBXFileReference; fileEncoding = 4; lastKnownFileType = sourcecode.cpp.cpp; name = BaseElement.cpp; path = ../../../../shared/cpp/ObjectModel/BaseElement.cpp; sourceTree = "<group>"; };
		6B224276220BAC8B000ACDA1 /* BaseElement.h */ = {isa = PBXFileReference; fileEncoding = 4; lastKnownFileType = sourcecode.c.h; name = BaseElement.h; path = ../../../../shared/cpp/ObjectModel/BaseElement.h; sourceTree = "<group>"; };
		6B224277220BAC8B000ACDA1 /* pch.cpp */ = {isa = PBXFileReference; fileEncoding = 4; lastKnownFileType = sourcecode.cpp.cpp; name = pch.cpp; path = ../../../../shared/cpp/ObjectModel/pch.cpp; sourceTree = "<group>"; };
		6B22427F2220DDF5000ACDA1 /* CollectionTypeElement.cpp */ = {isa = PBXFileReference; fileEncoding = 4; lastKnownFileType = sourcecode.cpp.cpp; name = CollectionTypeElement.cpp; path = ../../../../shared/cpp/ObjectModel/CollectionTypeElement.cpp; sourceTree = "<group>"; };
		6B2242802220DDF5000ACDA1 /* CollectionTypeElement.h */ = {isa = PBXFileReference; fileEncoding = 4; lastKnownFileType = sourcecode.c.h; name = CollectionTypeElement.h; path = ../../../../shared/cpp/ObjectModel/CollectionTypeElement.h; sourceTree = "<group>"; };
		6B2242A12233439D000ACDA1 /* TextElementProperties.cpp */ = {isa = PBXFileReference; fileEncoding = 4; lastKnownFileType = sourcecode.cpp.cpp; name = TextElementProperties.cpp; path = ../../../../shared/cpp/ObjectModel/TextElementProperties.cpp; sourceTree = "<group>"; };
		6B2242A22233439D000ACDA1 /* TextElementProperties.h */ = {isa = PBXFileReference; fileEncoding = 4; lastKnownFileType = sourcecode.c.h; name = TextElementProperties.h; path = ../../../../shared/cpp/ObjectModel/TextElementProperties.h; sourceTree = "<group>"; };
		6B2242A52233442C000ACDA1 /* RichTextBlock.cpp */ = {isa = PBXFileReference; fileEncoding = 4; lastKnownFileType = sourcecode.cpp.cpp; name = RichTextBlock.cpp; path = ../../../../shared/cpp/ObjectModel/RichTextBlock.cpp; sourceTree = "<group>"; };
		6B2242A62233442C000ACDA1 /* RichTextBlock.h */ = {isa = PBXFileReference; fileEncoding = 4; lastKnownFileType = sourcecode.c.h; name = RichTextBlock.h; path = ../../../../shared/cpp/ObjectModel/RichTextBlock.h; sourceTree = "<group>"; };
		6B2242A922334451000ACDA1 /* TextRun.h */ = {isa = PBXFileReference; fileEncoding = 4; lastKnownFileType = sourcecode.c.h; name = TextRun.h; path = ../../../../shared/cpp/ObjectModel/TextRun.h; sourceTree = "<group>"; };
		6B2242AA22334451000ACDA1 /* TextRun.cpp */ = {isa = PBXFileReference; fileEncoding = 4; lastKnownFileType = sourcecode.cpp.cpp; name = TextRun.cpp; path = ../../../../shared/cpp/ObjectModel/TextRun.cpp; sourceTree = "<group>"; };
		6B2242AB22334451000ACDA1 /* Inline.h */ = {isa = PBXFileReference; fileEncoding = 4; lastKnownFileType = sourcecode.c.h; name = Inline.h; path = ../../../../shared/cpp/ObjectModel/Inline.h; sourceTree = "<group>"; };
		6B2242B322334492000ACDA1 /* Inline.cpp */ = {isa = PBXFileReference; fileEncoding = 4; lastKnownFileType = sourcecode.cpp.cpp; name = Inline.cpp; path = ../../../../shared/cpp/ObjectModel/Inline.cpp; sourceTree = "<group>"; };
		6B268FE620CF19E100D99C1B /* RemoteResourceInformation.h */ = {isa = PBXFileReference; fileEncoding = 4; lastKnownFileType = sourcecode.c.h; name = RemoteResourceInformation.h; path = ../../../../shared/cpp/ObjectModel/RemoteResourceInformation.h; sourceTree = "<group>"; };
		6B3787B820CB3E0E00015401 /* ACRContentHoldingUIScrollView.mm */ = {isa = PBXFileReference; fileEncoding = 4; lastKnownFileType = sourcecode.cpp.objcpp; path = ACRContentHoldingUIScrollView.mm; sourceTree = "<group>"; };
		6B3787B920CB3E0E00015401 /* ACRContentHoldingUIScrollView.h */ = {isa = PBXFileReference; fileEncoding = 4; lastKnownFileType = sourcecode.c.h; path = ACRContentHoldingUIScrollView.h; sourceTree = "<group>"; };
		6B5D2409212C89E60010EB07 /* ACORemoteResourceInformationPrivate.h */ = {isa = PBXFileReference; fileEncoding = 4; lastKnownFileType = sourcecode.c.h; path = ACORemoteResourceInformationPrivate.h; sourceTree = "<group>"; };
		6B5D240A212C89E70010EB07 /* ACORemoteResourceInformation.h */ = {isa = PBXFileReference; fileEncoding = 4; lastKnownFileType = sourcecode.c.h; path = ACORemoteResourceInformation.h; sourceTree = "<group>"; };
		6B5D240B212C89E70010EB07 /* ACORemoteResourceInformation.mm */ = {isa = PBXFileReference; fileEncoding = 4; lastKnownFileType = sourcecode.cpp.objcpp; path = ACORemoteResourceInformation.mm; sourceTree = "<group>"; };
		6B5D2414212E1CF70010EB07 /* checked-checkbox-24.png */ = {isa = PBXFileReference; lastKnownFileType = image.png; path = "checked-checkbox-24.png"; sourceTree = "<group>"; };
		6B5D2415212E1CF70010EB07 /* checked.png */ = {isa = PBXFileReference; lastKnownFileType = image.png; path = checked.png; sourceTree = "<group>"; };
		6B5D2416212E1CF70010EB07 /* unchecked-checkbox-24.png */ = {isa = PBXFileReference; lastKnownFileType = image.png; path = "unchecked-checkbox-24.png"; sourceTree = "<group>"; };
		6B5D2417212E1CF70010EB07 /* unchecked.png */ = {isa = PBXFileReference; lastKnownFileType = image.png; path = unchecked.png; sourceTree = "<group>"; };
		6B616C3D21CB1878003E29CE /* ACRToggleVisibilityTarget.h */ = {isa = PBXFileReference; fileEncoding = 4; lastKnownFileType = sourcecode.c.h; path = ACRToggleVisibilityTarget.h; sourceTree = "<group>"; };
		6B616C3E21CB1878003E29CE /* ACRToggleVisibilityTarget.mm */ = {isa = PBXFileReference; fileEncoding = 4; lastKnownFileType = sourcecode.cpp.objcpp; path = ACRToggleVisibilityTarget.mm; sourceTree = "<group>"; };
		6B616C4121CB20D1003E29CE /* ACRActionToggleVisibilityRenderer.h */ = {isa = PBXFileReference; fileEncoding = 4; lastKnownFileType = sourcecode.c.h; path = ACRActionToggleVisibilityRenderer.h; sourceTree = "<group>"; };
		6B616C4221CB20D1003E29CE /* ACRActionToggleVisibilityRenderer.mm */ = {isa = PBXFileReference; fileEncoding = 4; lastKnownFileType = sourcecode.cpp.objcpp; path = ACRActionToggleVisibilityRenderer.mm; sourceTree = "<group>"; };
		6B6840F61F25EC2D008A933F /* ACRInputChoiceSetRenderer.h */ = {isa = PBXFileReference; fileEncoding = 4; lastKnownFileType = sourcecode.c.h; path = ACRInputChoiceSetRenderer.h; sourceTree = "<group>"; };
		6B6840F71F25EC2D008A933F /* ACRInputChoiceSetRenderer.mm */ = {isa = PBXFileReference; fileEncoding = 4; lastKnownFileType = sourcecode.cpp.objcpp; path = ACRInputChoiceSetRenderer.mm; sourceTree = "<group>"; };
		6B696CD723202B1A00E1D607 /* ACRTargetBuilderDirector.mm */ = {isa = PBXFileReference; fileEncoding = 4; lastKnownFileType = sourcecode.cpp.objcpp; path = ACRTargetBuilderDirector.mm; sourceTree = "<group>"; };
		6B696CD823202B1A00E1D607 /* ACRTargetBuilderDirector.h */ = {isa = PBXFileReference; fileEncoding = 4; lastKnownFileType = sourcecode.c.h; path = ACRTargetBuilderDirector.h; sourceTree = "<group>"; };
		6B7B1A8D20B4D2AA00260731 /* Media.cpp */ = {isa = PBXFileReference; fileEncoding = 4; lastKnownFileType = sourcecode.cpp.cpp; name = Media.cpp; path = ../../../../shared/cpp/ObjectModel/Media.cpp; sourceTree = "<group>"; };
		6B7B1A8E20B4D2AA00260731 /* MediaSource.cpp */ = {isa = PBXFileReference; fileEncoding = 4; lastKnownFileType = sourcecode.cpp.cpp; name = MediaSource.cpp; path = ../../../../shared/cpp/ObjectModel/MediaSource.cpp; sourceTree = "<group>"; };
		6B7B1A8F20B4D2AA00260731 /* MediaSource.h */ = {isa = PBXFileReference; fileEncoding = 4; lastKnownFileType = sourcecode.c.h; name = MediaSource.h; path = ../../../../shared/cpp/ObjectModel/MediaSource.h; sourceTree = "<group>"; };
		6B7B1A9020B4D2AB00260731 /* Media.h */ = {isa = PBXFileReference; fileEncoding = 4; lastKnownFileType = sourcecode.c.h; name = Media.h; path = ../../../../shared/cpp/ObjectModel/Media.h; sourceTree = "<group>"; };
		6B7B1A9520BE2CBB00260731 /* ACRUIImageView.mm */ = {isa = PBXFileReference; fileEncoding = 4; lastKnownFileType = sourcecode.cpp.objcpp; path = ACRUIImageView.mm; sourceTree = "<group>"; };
		6B7B1A9620BE2CBC00260731 /* ACRUIImageView.h */ = {isa = PBXFileReference; fileEncoding = 4; lastKnownFileType = sourcecode.c.h; path = ACRUIImageView.h; sourceTree = "<group>"; };
		6B9AB2FB20D327DB005C8E15 /* ACRCellForCompactMode.xib */ = {isa = PBXFileReference; fileEncoding = 4; lastKnownFileType = file.xib; path = ACRCellForCompactMode.xib; sourceTree = "<group>"; };
		6B9AB30120D32A89005C8E15 /* ACRButton.xib */ = {isa = PBXFileReference; fileEncoding = 4; lastKnownFileType = file.xib; path = ACRButton.xib; sourceTree = "<group>"; };
		6B9AB30E20DD82A2005C8E15 /* ACRTextView.h */ = {isa = PBXFileReference; fileEncoding = 4; lastKnownFileType = sourcecode.c.h; path = ACRTextView.h; sourceTree = "<group>"; };
		6B9AB30F20DD82A2005C8E15 /* ACRTextView.mm */ = {isa = PBXFileReference; fileEncoding = 4; lastKnownFileType = sourcecode.cpp.objcpp; path = ACRTextView.mm; sourceTree = "<group>"; };
		6B9BDF7120E1BD0E00F13155 /* ACRToggleInputDataSource.mm */ = {isa = PBXFileReference; fileEncoding = 4; lastKnownFileType = sourcecode.cpp.objcpp; path = ACRToggleInputDataSource.mm; sourceTree = "<group>"; };
		6B9BDF7220E1BD0E00F13155 /* ACRToggleInputDataSource.h */ = {isa = PBXFileReference; fileEncoding = 4; lastKnownFileType = sourcecode.c.h; path = ACRToggleInputDataSource.h; sourceTree = "<group>"; };
		6B9BDF7D20F40D0F00F13155 /* ACOResourceResolvers.mm */ = {isa = PBXFileReference; fileEncoding = 4; lastKnownFileType = sourcecode.cpp.objcpp; path = ACOResourceResolvers.mm; sourceTree = "<group>"; };
		6B9BDF7E20F40D1000F13155 /* ACOResourceResolvers.h */ = {isa = PBXFileReference; fileEncoding = 4; lastKnownFileType = sourcecode.c.h; path = ACOResourceResolvers.h; sourceTree = "<group>"; };
		6B9BDFC920F6BF5D00F13155 /* ACOIResourceResolver.h */ = {isa = PBXFileReference; fileEncoding = 4; lastKnownFileType = sourcecode.c.h; path = ACOIResourceResolver.h; sourceTree = "<group>"; };
		6B9D650621095C7A00BB5C7B /* ACOMediaEventPrivate.h */ = {isa = PBXFileReference; fileEncoding = 4; lastKnownFileType = sourcecode.c.h; path = ACOMediaEventPrivate.h; sourceTree = "<group>"; };
		6B9D650721095C7A00BB5C7B /* ACOMediaEvent.h */ = {isa = PBXFileReference; fileEncoding = 4; lastKnownFileType = sourcecode.c.h; path = ACOMediaEvent.h; sourceTree = "<group>"; };
		6B9D650821095C7A00BB5C7B /* ACOMediaEvent.mm */ = {isa = PBXFileReference; fileEncoding = 4; lastKnownFileType = sourcecode.cpp.objcpp; path = ACOMediaEvent.mm; sourceTree = "<group>"; };
		6B9D650C21095CBE00BB5C7B /* ACRMediaTarget.h */ = {isa = PBXFileReference; fileEncoding = 4; lastKnownFileType = sourcecode.c.h; path = ACRMediaTarget.h; sourceTree = "<group>"; };
		6B9D650D21095CBE00BB5C7B /* ACRMediaTarget.mm */ = {isa = PBXFileReference; fileEncoding = 4; lastKnownFileType = sourcecode.cpp.objcpp; path = ACRMediaTarget.mm; sourceTree = "<group>"; };
		6BAC0F2B228E2D7200E42DEB /* RichTextElementProperties.h */ = {isa = PBXFileReference; fileEncoding = 4; lastKnownFileType = sourcecode.c.h; name = RichTextElementProperties.h; path = ../../../../shared/cpp/ObjectModel/RichTextElementProperties.h; sourceTree = "<group>"; };
		6BAC0F2C228E2D7300E42DEB /* RichTextElementProperties.cpp */ = {isa = PBXFileReference; fileEncoding = 4; lastKnownFileType = sourcecode.cpp.cpp; name = RichTextElementProperties.cpp; path = ../../../../shared/cpp/ObjectModel/RichTextElementProperties.cpp; sourceTree = "<group>"; };
		6BB211FA20FF9FE9009EA1BA /* ACRActionSetRenderer.mm */ = {isa = PBXFileReference; fileEncoding = 4; lastKnownFileType = sourcecode.cpp.objcpp; path = ACRActionSetRenderer.mm; sourceTree = "<group>"; };
		6BB211FB20FF9FEA009EA1BA /* ACRActionSetRenderer.h */ = {isa = PBXFileReference; fileEncoding = 4; lastKnownFileType = sourcecode.c.h; path = ACRActionSetRenderer.h; sourceTree = "<group>"; };
		6BB211FE20FFF9C0009EA1BA /* ACRIMedia.h */ = {isa = PBXFileReference; fileEncoding = 4; lastKnownFileType = sourcecode.c.h; path = ACRIMedia.h; sourceTree = "<group>"; };
		6BB212082100042B009EA1BA /* ACRMediaRenderer.h */ = {isa = PBXFileReference; fileEncoding = 4; lastKnownFileType = sourcecode.c.h; path = ACRMediaRenderer.h; sourceTree = "<group>"; };
		6BB2120F210013AA009EA1BA /* AVKit.framework */ = {isa = PBXFileReference; lastKnownFileType = wrapper.framework; name = AVKit.framework; path = System/Library/Frameworks/AVKit.framework; sourceTree = SDKROOT; };
		6BB2121721001596009EA1BA /* AVFoundation.framework */ = {isa = PBXFileReference; lastKnownFileType = wrapper.framework; name = AVFoundation.framework; path = System/Library/Frameworks/AVFoundation.framework; sourceTree = SDKROOT; };
		6BC30F6B21E56A6900B9FAAE /* UtiliOS.h */ = {isa = PBXFileReference; fileEncoding = 4; lastKnownFileType = sourcecode.c.h; path = UtiliOS.h; sourceTree = "<group>"; };
		6BC30F6D21E56CF900B9FAAE /* UtiliOS.mm */ = {isa = PBXFileReference; fileEncoding = 4; lastKnownFileType = sourcecode.cpp.objcpp; path = UtiliOS.mm; sourceTree = "<group>"; };
		6BC30F7521E5750A00B9FAAE /* EnumMagic.h */ = {isa = PBXFileReference; fileEncoding = 4; lastKnownFileType = sourcecode.c.h; name = EnumMagic.h; path = ../../../../shared/cpp/ObjectModel/EnumMagic.h; sourceTree = "<group>"; };
		6BC30F7721E6E49E00B9FAAE /* ACRCustomActionRenderer.mm */ = {isa = PBXFileReference; fileEncoding = 4; lastKnownFileType = sourcecode.cpp.objcpp; path = ACRCustomActionRenderer.mm; sourceTree = "<group>"; };
		6BC30F7821E6E49E00B9FAAE /* ACRCustomActionRenderer.h */ = {isa = PBXFileReference; fileEncoding = 4; lastKnownFileType = sourcecode.c.h; path = ACRCustomActionRenderer.h; sourceTree = "<group>"; };
		6BCE4B202108EB4D00021A62 /* ACRAVPlayerViewHoldingUIView.h */ = {isa = PBXFileReference; fileEncoding = 4; lastKnownFileType = sourcecode.c.h; path = ACRAVPlayerViewHoldingUIView.h; sourceTree = "<group>"; };
		6BCE4B212108EB4E00021A62 /* ACRAVPlayerViewHoldingUIView.mm */ = {isa = PBXFileReference; fileEncoding = 4; lastKnownFileType = sourcecode.cpp.objcpp; path = ACRAVPlayerViewHoldingUIView.mm; sourceTree = "<group>"; };
		6BCE4B242108FA7C00021A62 /* ACRMediaRenderer.mm */ = {isa = PBXFileReference; fileEncoding = 4; lastKnownFileType = sourcecode.cpp.objcpp; path = ACRMediaRenderer.mm; sourceTree = "<group>"; };
		6BCE4B262108FA9300021A62 /* ACRLongPressGestureRecognizerFactory.mm */ = {isa = PBXFileReference; fileEncoding = 4; lastKnownFileType = sourcecode.cpp.objcpp; path = ACRLongPressGestureRecognizerFactory.mm; sourceTree = "<group>"; };
		6BCE4B282108FBD800021A62 /* ACRLongPressGestureRecognizerFactory.h */ = {isa = PBXFileReference; fileEncoding = 4; lastKnownFileType = sourcecode.c.h; path = ACRLongPressGestureRecognizerFactory.h; sourceTree = "<group>"; };
		6BF430732190DCBF0068E432 /* ACRQuickActionView.xib */ = {isa = PBXFileReference; lastKnownFileType = file.xib; path = ACRQuickActionView.xib; sourceTree = "<group>"; };
		6BF430752190DDCA0068E432 /* ACRQuickReplyView.h */ = {isa = PBXFileReference; fileEncoding = 4; lastKnownFileType = sourcecode.c.h; path = ACRQuickReplyView.h; sourceTree = "<group>"; };
		6BF430762190DDCA0068E432 /* ACRQuickReplyView.mm */ = {isa = PBXFileReference; fileEncoding = 4; lastKnownFileType = sourcecode.cpp.objcpp; path = ACRQuickReplyView.mm; sourceTree = "<group>"; };
		6BF4307B219126CD0068E432 /* ACRQuickActionMultilineView.xib */ = {isa = PBXFileReference; lastKnownFileType = file.xib; path = ACRQuickActionMultilineView.xib; sourceTree = "<group>"; };
		6BF4307D219129600068E432 /* ACRQuickReplyMultilineView.h */ = {isa = PBXFileReference; fileEncoding = 4; lastKnownFileType = sourcecode.c.h; path = ACRQuickReplyMultilineView.h; sourceTree = "<group>"; };
		6BF4307E219129600068E432 /* ACRQuickReplyMultilineView.mm */ = {isa = PBXFileReference; fileEncoding = 4; lastKnownFileType = sourcecode.cpp.objcpp; path = ACRQuickReplyMultilineView.mm; sourceTree = "<group>"; };
		7ECFB63E219A3940004727A9 /* ParseContext.cpp */ = {isa = PBXFileReference; fileEncoding = 4; lastKnownFileType = sourcecode.cpp.cpp; name = ParseContext.cpp; path = ../../../../shared/cpp/ObjectModel/ParseContext.cpp; sourceTree = "<group>"; };
		7ECFB63F219A3940004727A9 /* ParseContext.h */ = {isa = PBXFileReference; fileEncoding = 4; lastKnownFileType = sourcecode.c.h; name = ParseContext.h; path = ../../../../shared/cpp/ObjectModel/ParseContext.h; sourceTree = "<group>"; };
		7EDC0F65213878E800077A13 /* SemanticVersion.h */ = {isa = PBXFileReference; fileEncoding = 4; lastKnownFileType = sourcecode.c.h; name = SemanticVersion.h; path = ../../../../shared/cpp/ObjectModel/SemanticVersion.h; sourceTree = "<group>"; };
		7EDC0F66213878E800077A13 /* SemanticVersion.cpp */ = {isa = PBXFileReference; fileEncoding = 4; lastKnownFileType = sourcecode.cpp.cpp; name = SemanticVersion.cpp; path = ../../../../shared/cpp/ObjectModel/SemanticVersion.cpp; sourceTree = "<group>"; };
		7EF8879B21F14CDD00BAFF02 /* BackgroundImage.h */ = {isa = PBXFileReference; fileEncoding = 4; lastKnownFileType = sourcecode.c.h; name = BackgroundImage.h; path = ../../../../shared/cpp/ObjectModel/BackgroundImage.h; sourceTree = "<group>"; };
		7EF8879C21F14CDD00BAFF02 /* BackgroundImage.cpp */ = {isa = PBXFileReference; fileEncoding = 4; lastKnownFileType = sourcecode.cpp.cpp; name = BackgroundImage.cpp; path = ../../../../shared/cpp/ObjectModel/BackgroundImage.cpp; sourceTree = "<group>"; };
		8404BA8C226697800091A0AD /* FeatureRegistration.h */ = {isa = PBXFileReference; fileEncoding = 4; lastKnownFileType = sourcecode.c.h; name = FeatureRegistration.h; path = ../../../../shared/cpp/ObjectModel/FeatureRegistration.h; sourceTree = "<group>"; };
		8404BA8D226697800091A0AD /* FeatureRegistration.cpp */ = {isa = PBXFileReference; fileEncoding = 4; lastKnownFileType = sourcecode.cpp.cpp; name = FeatureRegistration.cpp; path = ../../../../shared/cpp/ObjectModel/FeatureRegistration.cpp; sourceTree = "<group>"; };
		C8DEDF37220CDEB00001AAED /* ActionSet.cpp */ = {isa = PBXFileReference; fileEncoding = 4; lastKnownFileType = sourcecode.cpp.cpp; name = ActionSet.cpp; path = ../../../../shared/cpp/ObjectModel/ActionSet.cpp; sourceTree = "<group>"; };
		C8DEDF38220CDEB00001AAED /* ActionSet.h */ = {isa = PBXFileReference; fileEncoding = 4; lastKnownFileType = sourcecode.c.h; name = ActionSet.h; path = ../../../../shared/cpp/ObjectModel/ActionSet.h; sourceTree = "<group>"; };
		CA1218C221C4509300152EA8 /* ToggleVisibilityTarget.h */ = {isa = PBXFileReference; fileEncoding = 4; lastKnownFileType = sourcecode.c.h; name = ToggleVisibilityTarget.h; path = ../../../../shared/cpp/ObjectModel/ToggleVisibilityTarget.h; sourceTree = "<group>"; };
		CA1218C321C4509300152EA8 /* ToggleVisibilityAction.h */ = {isa = PBXFileReference; fileEncoding = 4; lastKnownFileType = sourcecode.c.h; name = ToggleVisibilityAction.h; path = ../../../../shared/cpp/ObjectModel/ToggleVisibilityAction.h; sourceTree = "<group>"; };
		CA1218C421C4509400152EA8 /* ToggleVisibilityTarget.cpp */ = {isa = PBXFileReference; fileEncoding = 4; lastKnownFileType = sourcecode.cpp.cpp; name = ToggleVisibilityTarget.cpp; path = ../../../../shared/cpp/ObjectModel/ToggleVisibilityTarget.cpp; sourceTree = "<group>"; };
		CA1218C521C4509400152EA8 /* ToggleVisibilityAction.cpp */ = {isa = PBXFileReference; fileEncoding = 4; lastKnownFileType = sourcecode.cpp.cpp; name = ToggleVisibilityAction.cpp; path = ../../../../shared/cpp/ObjectModel/ToggleVisibilityAction.cpp; sourceTree = "<group>"; };
		F401A8751F0DB69B006D7AF2 /* ACRImageSetUICollectionView.h */ = {isa = PBXFileReference; fileEncoding = 4; lastKnownFileType = sourcecode.c.h; path = ACRImageSetUICollectionView.h; sourceTree = "<group>"; };
		F401A8761F0DB69B006D7AF2 /* ACRImageSetUICollectionView.mm */ = {isa = PBXFileReference; fileEncoding = 4; lastKnownFileType = sourcecode.cpp.objcpp; path = ACRImageSetUICollectionView.mm; sourceTree = "<group>"; };
		F401A8791F0DCBC8006D7AF2 /* ACRImageSetRenderer.h */ = {isa = PBXFileReference; fileEncoding = 4; lastKnownFileType = sourcecode.c.h; path = ACRImageSetRenderer.h; sourceTree = "<group>"; };
		F401A87A1F0DCBC8006D7AF2 /* ACRImageSetRenderer.mm */ = {isa = PBXFileReference; fileEncoding = 4; lastKnownFileType = sourcecode.cpp.objcpp; path = ACRImageSetRenderer.mm; sourceTree = "<group>"; };
		F401A87D1F1045CA006D7AF2 /* ACRContentHoldingUIView.h */ = {isa = PBXFileReference; fileEncoding = 4; lastKnownFileType = sourcecode.c.h; path = ACRContentHoldingUIView.h; sourceTree = "<group>"; };
		F401A87E1F1045CA006D7AF2 /* ACRContentHoldingUIView.mm */ = {isa = PBXFileReference; fileEncoding = 4; lastKnownFileType = sourcecode.cpp.objcpp; path = ACRContentHoldingUIView.mm; sourceTree = "<group>"; };
		F4071C731FCCBAEE00AF4FEA /* ElementParserRegistration.h */ = {isa = PBXFileReference; fileEncoding = 4; lastKnownFileType = sourcecode.c.h; name = ElementParserRegistration.h; path = ../../../../shared/cpp/ObjectModel/ElementParserRegistration.h; sourceTree = "<group>"; };
		F4071C741FCCBAEF00AF4FEA /* ActionParserRegistration.h */ = {isa = PBXFileReference; fileEncoding = 4; lastKnownFileType = sourcecode.c.h; name = ActionParserRegistration.h; path = ../../../../shared/cpp/ObjectModel/ActionParserRegistration.h; sourceTree = "<group>"; };
		F4071C761FCCBAEF00AF4FEA /* json-forwards.h */ = {isa = PBXFileReference; fileEncoding = 4; lastKnownFileType = sourcecode.c.h; path = "json-forwards.h"; sourceTree = "<group>"; };
		F4071C771FCCBAEF00AF4FEA /* json.h */ = {isa = PBXFileReference; fileEncoding = 4; lastKnownFileType = sourcecode.c.h; path = json.h; sourceTree = "<group>"; };
		F4071C781FCCBAEF00AF4FEA /* ActionParserRegistration.cpp */ = {isa = PBXFileReference; fileEncoding = 4; lastKnownFileType = sourcecode.cpp.cpp; name = ActionParserRegistration.cpp; path = ../../../../shared/cpp/ObjectModel/ActionParserRegistration.cpp; sourceTree = "<group>"; };
		F4071C791FCCBAEF00AF4FEA /* ElementParserRegistration.cpp */ = {isa = PBXFileReference; fileEncoding = 4; lastKnownFileType = sourcecode.cpp.cpp; name = ElementParserRegistration.cpp; path = ../../../../shared/cpp/ObjectModel/ElementParserRegistration.cpp; sourceTree = "<group>"; };
		F423C0B51EE1FBA900905679 /* AdaptiveCards.framework */ = {isa = PBXFileReference; explicitFileType = wrapper.framework; includeInIndex = 0; path = AdaptiveCards.framework; sourceTree = BUILT_PRODUCTS_DIR; };
		F423C0B91EE1FBAA00905679 /* Info.plist */ = {isa = PBXFileReference; lastKnownFileType = text.plist.xml; path = Info.plist; sourceTree = "<group>"; };
		F423C0BE1EE1FBAA00905679 /* AdaptiveCardsTests.xctest */ = {isa = PBXFileReference; explicitFileType = wrapper.cfbundle; includeInIndex = 0; path = AdaptiveCardsTests.xctest; sourceTree = BUILT_PRODUCTS_DIR; };
		F42741061EF8624F00399FBB /* ACRIBaseCardElementRenderer.h */ = {isa = PBXFileReference; fileEncoding = 4; lastKnownFileType = sourcecode.c.h; path = ACRIBaseCardElementRenderer.h; sourceTree = "<group>"; };
		F42741081EF864A900399FBB /* ACRBaseCardElementRenderer.h */ = {isa = PBXFileReference; fileEncoding = 4; lastKnownFileType = sourcecode.c.h; path = ACRBaseCardElementRenderer.h; sourceTree = "<group>"; };
		F42741091EF864A900399FBB /* ACRBaseCardElementRenderer.mm */ = {isa = PBXFileReference; fileEncoding = 4; lastKnownFileType = sourcecode.cpp.objcpp; path = ACRBaseCardElementRenderer.mm; sourceTree = "<group>"; };
		F42741101EF873A600399FBB /* ACRImageRenderer.h */ = {isa = PBXFileReference; fileEncoding = 4; lastKnownFileType = sourcecode.c.h; path = ACRImageRenderer.h; sourceTree = "<group>"; };
		F42741111EF873A600399FBB /* ACRImageRenderer.mm */ = {isa = PBXFileReference; fileEncoding = 4; lastKnownFileType = sourcecode.cpp.objcpp; path = ACRImageRenderer.mm; sourceTree = "<group>"; };
		F42741141EF895AB00399FBB /* ACRTextBlockRenderer.h */ = {isa = PBXFileReference; fileEncoding = 4; lastKnownFileType = sourcecode.c.h; path = ACRTextBlockRenderer.h; sourceTree = "<group>"; };
		F42741151EF895AB00399FBB /* ACRTextBlockRenderer.mm */ = {isa = PBXFileReference; fileEncoding = 4; lastKnownFileType = sourcecode.cpp.objcpp; path = ACRTextBlockRenderer.mm; sourceTree = "<group>"; };
		F427411A1EF8A25200399FBB /* ACRRegistration.h */ = {isa = PBXFileReference; fileEncoding = 4; lastKnownFileType = sourcecode.c.h; path = ACRRegistration.h; sourceTree = "<group>"; };
		F427411B1EF8A25200399FBB /* ACRRegistration.mm */ = {isa = PBXFileReference; fileEncoding = 4; lastKnownFileType = sourcecode.cpp.objcpp; path = ACRRegistration.mm; sourceTree = "<group>"; };
		F427411E1EF9DB8000399FBB /* ACRContainerRenderer.h */ = {isa = PBXFileReference; fileEncoding = 4; lastKnownFileType = sourcecode.c.h; path = ACRContainerRenderer.h; sourceTree = "<group>"; };
		F427411F1EF9DB8000399FBB /* ACRContainerRenderer.mm */ = {isa = PBXFileReference; fileEncoding = 4; lastKnownFileType = sourcecode.cpp.objcpp; path = ACRContainerRenderer.mm; sourceTree = "<group>"; };
		F42741221EFB274C00399FBB /* ACRColumnRenderer.h */ = {isa = PBXFileReference; fileEncoding = 4; lastKnownFileType = sourcecode.c.h; path = ACRColumnRenderer.h; sourceTree = "<group>"; };
		F42741231EFB274C00399FBB /* ACRColumnRenderer.mm */ = {isa = PBXFileReference; fileEncoding = 4; lastKnownFileType = sourcecode.cpp.objcpp; path = ACRColumnRenderer.mm; sourceTree = "<group>"; };
		F42741261EFB374A00399FBB /* ACRColumnSetRenderer.h */ = {isa = PBXFileReference; fileEncoding = 4; lastKnownFileType = sourcecode.c.h; path = ACRColumnSetRenderer.h; sourceTree = "<group>"; };
		F42741271EFB374A00399FBB /* ACRColumnSetRenderer.mm */ = {isa = PBXFileReference; fileEncoding = 4; lastKnownFileType = sourcecode.cpp.objcpp; path = ACRColumnSetRenderer.mm; sourceTree = "<group>"; };
		F42979361F31438900E89914 /* ACRIBaseInputHandler.h */ = {isa = PBXFileReference; fileEncoding = 4; lastKnownFileType = sourcecode.c.h; path = ACRIBaseInputHandler.h; sourceTree = "<group>"; };
		F42979381F31458800E89914 /* ACRActionSubmitRenderer.h */ = {isa = PBXFileReference; fileEncoding = 4; lastKnownFileType = sourcecode.c.h; path = ACRActionSubmitRenderer.h; sourceTree = "<group>"; };
		F42979391F31458800E89914 /* ACRActionSubmitRenderer.mm */ = {isa = PBXFileReference; fileEncoding = 4; lastKnownFileType = sourcecode.cpp.objcpp; path = ACRActionSubmitRenderer.mm; sourceTree = "<group>"; };
		F429793C1F3155EF00E89914 /* ACRTextField.h */ = {isa = PBXFileReference; fileEncoding = 4; lastKnownFileType = sourcecode.c.h; path = ACRTextField.h; sourceTree = "<group>"; };
		F429793D1F3155EF00E89914 /* ACRTextField.mm */ = {isa = PBXFileReference; fileEncoding = 4; lastKnownFileType = sourcecode.cpp.objcpp; path = ACRTextField.mm; sourceTree = "<group>"; };
		F42979401F322C3E00E89914 /* ACRErrors.h */ = {isa = PBXFileReference; fileEncoding = 4; lastKnownFileType = sourcecode.c.h; path = ACRErrors.h; sourceTree = "<group>"; };
		F42979411F322C3E00E89914 /* ACRErrors.mm */ = {isa = PBXFileReference; fileEncoding = 4; lastKnownFileType = sourcecode.cpp.objcpp; path = ACRErrors.mm; sourceTree = "<group>"; };
		F42979441F322C9000E89914 /* ACRNumericTextField.mm */ = {isa = PBXFileReference; fileEncoding = 4; lastKnownFileType = sourcecode.cpp.objcpp; path = ACRNumericTextField.mm; sourceTree = "<group>"; };
		F42979451F322C9000E89914 /* ACRNumericTextField.h */ = {isa = PBXFileReference; fileEncoding = 4; lastKnownFileType = sourcecode.c.h; path = ACRNumericTextField.h; sourceTree = "<group>"; };
		F42979481F323BA700E89914 /* ACRDateTextField.h */ = {isa = PBXFileReference; fileEncoding = 4; lastKnownFileType = sourcecode.c.h; path = ACRDateTextField.h; sourceTree = "<group>"; };
		F429794C1F32684900E89914 /* ACRDateTextField.mm */ = {isa = PBXFileReference; fileEncoding = 4; lastKnownFileType = sourcecode.cpp.objcpp; path = ACRDateTextField.mm; sourceTree = "<group>"; };
		F42C2F4B20351A8E008787B0 /* ACOBaseCardElementPrivate.h */ = {isa = PBXFileReference; fileEncoding = 4; lastKnownFileType = sourcecode.c.h; path = ACOBaseCardElementPrivate.h; sourceTree = "<group>"; };
		F42E516B1FEC383E008F9642 /* MarkDownParsedResult.h */ = {isa = PBXFileReference; fileEncoding = 4; lastKnownFileType = sourcecode.c.h; name = MarkDownParsedResult.h; path = ../../../../shared/cpp/ObjectModel/MarkDownParsedResult.h; sourceTree = "<group>"; };
		F42E516C1FEC383E008F9642 /* MarkDownBlockParser.cpp */ = {isa = PBXFileReference; fileEncoding = 4; lastKnownFileType = sourcecode.cpp.cpp; name = MarkDownBlockParser.cpp; path = ../../../../shared/cpp/ObjectModel/MarkDownBlockParser.cpp; sourceTree = "<group>"; };
		F42E516D1FEC383F008F9642 /* MarkDownHtmlGenerator.h */ = {isa = PBXFileReference; fileEncoding = 4; lastKnownFileType = sourcecode.c.h; name = MarkDownHtmlGenerator.h; path = ../../../../shared/cpp/ObjectModel/MarkDownHtmlGenerator.h; sourceTree = "<group>"; };
		F42E516E1FEC383F008F9642 /* MarkDownParsedResult.cpp */ = {isa = PBXFileReference; fileEncoding = 4; lastKnownFileType = sourcecode.cpp.cpp; name = MarkDownParsedResult.cpp; path = ../../../../shared/cpp/ObjectModel/MarkDownParsedResult.cpp; sourceTree = "<group>"; };
		F42E516F1FEC383F008F9642 /* MarkDownBlockParser.h */ = {isa = PBXFileReference; fileEncoding = 4; lastKnownFileType = sourcecode.c.h; name = MarkDownBlockParser.h; path = ../../../../shared/cpp/ObjectModel/MarkDownBlockParser.h; sourceTree = "<group>"; };
		F42E51701FEC383F008F9642 /* MarkDownHtmlGenerator.cpp */ = {isa = PBXFileReference; fileEncoding = 4; lastKnownFileType = sourcecode.cpp.cpp; name = MarkDownHtmlGenerator.cpp; path = ../../../../shared/cpp/ObjectModel/MarkDownHtmlGenerator.cpp; sourceTree = "<group>"; };
		F42E51711FEC383F008F9642 /* MarkDownParser.h */ = {isa = PBXFileReference; fileEncoding = 4; lastKnownFileType = sourcecode.c.h; name = MarkDownParser.h; path = ../../../../shared/cpp/ObjectModel/MarkDownParser.h; sourceTree = "<group>"; };
		F42E51721FEC3840008F9642 /* MarkDownParser.cpp */ = {isa = PBXFileReference; fileEncoding = 4; lastKnownFileType = sourcecode.cpp.cpp; name = MarkDownParser.cpp; path = ../../../../shared/cpp/ObjectModel/MarkDownParser.cpp; sourceTree = "<group>"; };
		F431103D1F357487001AAE30 /* ACRInputTableView.h */ = {isa = PBXFileReference; fileEncoding = 4; lastKnownFileType = sourcecode.c.h; path = ACRInputTableView.h; sourceTree = "<group>"; };
		F431103E1F357487001AAE30 /* ACRInputTableView.mm */ = {isa = PBXFileReference; fileEncoding = 4; lastKnownFileType = sourcecode.cpp.objcpp; path = ACRInputTableView.mm; sourceTree = "<group>"; };
		F431103F1F357487001AAE30 /* ACOHostConfig.h */ = {isa = PBXFileReference; fileEncoding = 4; lastKnownFileType = sourcecode.c.h; path = ACOHostConfig.h; sourceTree = "<group>"; };
		F43110401F357487001AAE30 /* ACOHostConfig.mm */ = {isa = PBXFileReference; fileEncoding = 4; lastKnownFileType = sourcecode.cpp.objcpp; path = ACOHostConfig.mm; sourceTree = "<group>"; };
		F43660761F0706D800EBA868 /* SharedAdaptiveCard.cpp */ = {isa = PBXFileReference; fileEncoding = 4; lastKnownFileType = sourcecode.cpp.cpp; name = SharedAdaptiveCard.cpp; path = ../../../../shared/cpp/ObjectModel/SharedAdaptiveCard.cpp; sourceTree = "<group>"; };
		F43660771F0706D800EBA868 /* SharedAdaptiveCard.h */ = {isa = PBXFileReference; fileEncoding = 4; lastKnownFileType = sourcecode.c.h; name = SharedAdaptiveCard.h; path = ../../../../shared/cpp/ObjectModel/SharedAdaptiveCard.h; sourceTree = "<group>"; };
		F43A940E1F1D60E30001920B /* ACRFactSetRenderer.h */ = {isa = PBXFileReference; fileEncoding = 4; lastKnownFileType = sourcecode.c.h; path = ACRFactSetRenderer.h; sourceTree = "<group>"; };
		F43A940F1F1D60E30001920B /* ACRFactSetRenderer.mm */ = {isa = PBXFileReference; fileEncoding = 4; lastKnownFileType = sourcecode.cpp.objcpp; path = ACRFactSetRenderer.mm; sourceTree = "<group>"; };
		F43A94121F1EED6D0001920B /* ACRInputRenderer.h */ = {isa = PBXFileReference; fileEncoding = 4; lastKnownFileType = sourcecode.c.h; path = ACRInputRenderer.h; sourceTree = "<group>"; };
		F43A94131F1EED6D0001920B /* ACRInputRenderer.mm */ = {isa = PBXFileReference; fileEncoding = 4; lastKnownFileType = sourcecode.cpp.objcpp; path = ACRInputRenderer.mm; sourceTree = "<group>"; };
		F43A94161F20502D0001920B /* ACRInputToggleRenderer.h */ = {isa = PBXFileReference; fileEncoding = 4; lastKnownFileType = sourcecode.c.h; path = ACRInputToggleRenderer.h; sourceTree = "<group>"; };
		F43A94171F20502D0001920B /* ACRInputToggleRenderer.mm */ = {isa = PBXFileReference; fileEncoding = 4; lastKnownFileType = sourcecode.cpp.objcpp; path = ACRInputToggleRenderer.mm; sourceTree = "<group>"; };
		F44872BD1EE2261F00FCAFAE /* AdaptiveCardParseException.cpp */ = {isa = PBXFileReference; fileEncoding = 4; lastKnownFileType = sourcecode.cpp.cpp; name = AdaptiveCardParseException.cpp; path = ../../../../shared/cpp/ObjectModel/AdaptiveCardParseException.cpp; sourceTree = "<group>"; };
		F44872BE1EE2261F00FCAFAE /* AdaptiveCardParseException.h */ = {isa = PBXFileReference; fileEncoding = 4; lastKnownFileType = sourcecode.c.h; name = AdaptiveCardParseException.h; path = ../../../../shared/cpp/ObjectModel/AdaptiveCardParseException.h; sourceTree = "<group>"; };
		F44872BF1EE2261F00FCAFAE /* BaseActionElement.cpp */ = {isa = PBXFileReference; fileEncoding = 4; lastKnownFileType = sourcecode.cpp.cpp; name = BaseActionElement.cpp; path = ../../../../shared/cpp/ObjectModel/BaseActionElement.cpp; sourceTree = "<group>"; };
		F44872C01EE2261F00FCAFAE /* BaseActionElement.h */ = {isa = PBXFileReference; fileEncoding = 4; lastKnownFileType = sourcecode.c.h; name = BaseActionElement.h; path = ../../../../shared/cpp/ObjectModel/BaseActionElement.h; sourceTree = "<group>"; };
		F44872C11EE2261F00FCAFAE /* BaseCardElement.cpp */ = {isa = PBXFileReference; fileEncoding = 4; lastKnownFileType = sourcecode.cpp.cpp; name = BaseCardElement.cpp; path = ../../../../shared/cpp/ObjectModel/BaseCardElement.cpp; sourceTree = "<group>"; };
		F44872C21EE2261F00FCAFAE /* BaseCardElement.h */ = {isa = PBXFileReference; fileEncoding = 4; lastKnownFileType = sourcecode.c.h; name = BaseCardElement.h; path = ../../../../shared/cpp/ObjectModel/BaseCardElement.h; sourceTree = "<group>"; };
		F44872C31EE2261F00FCAFAE /* BaseInputElement.cpp */ = {isa = PBXFileReference; fileEncoding = 4; lastKnownFileType = sourcecode.cpp.cpp; name = BaseInputElement.cpp; path = ../../../../shared/cpp/ObjectModel/BaseInputElement.cpp; sourceTree = "<group>"; };
		F44872C41EE2261F00FCAFAE /* BaseInputElement.h */ = {isa = PBXFileReference; fileEncoding = 4; lastKnownFileType = sourcecode.c.h; name = BaseInputElement.h; path = ../../../../shared/cpp/ObjectModel/BaseInputElement.h; sourceTree = "<group>"; };
		F44872C51EE2261F00FCAFAE /* ChoiceInput.cpp */ = {isa = PBXFileReference; fileEncoding = 4; lastKnownFileType = sourcecode.cpp.cpp; name = ChoiceInput.cpp; path = ../../../../shared/cpp/ObjectModel/ChoiceInput.cpp; sourceTree = "<group>"; };
		F44872C61EE2261F00FCAFAE /* ChoiceInput.h */ = {isa = PBXFileReference; fileEncoding = 4; lastKnownFileType = sourcecode.c.h; name = ChoiceInput.h; path = ../../../../shared/cpp/ObjectModel/ChoiceInput.h; sourceTree = "<group>"; };
		F44872C71EE2261F00FCAFAE /* ChoiceSetInput.cpp */ = {isa = PBXFileReference; fileEncoding = 4; lastKnownFileType = sourcecode.cpp.cpp; name = ChoiceSetInput.cpp; path = ../../../../shared/cpp/ObjectModel/ChoiceSetInput.cpp; sourceTree = "<group>"; };
		F44872C81EE2261F00FCAFAE /* ChoiceSetInput.h */ = {isa = PBXFileReference; fileEncoding = 4; lastKnownFileType = sourcecode.c.h; name = ChoiceSetInput.h; path = ../../../../shared/cpp/ObjectModel/ChoiceSetInput.h; sourceTree = "<group>"; };
		F44872C91EE2261F00FCAFAE /* Column.cpp */ = {isa = PBXFileReference; fileEncoding = 4; lastKnownFileType = sourcecode.cpp.cpp; name = Column.cpp; path = ../../../../shared/cpp/ObjectModel/Column.cpp; sourceTree = "<group>"; };
		F44872CA1EE2261F00FCAFAE /* Column.h */ = {isa = PBXFileReference; fileEncoding = 4; lastKnownFileType = sourcecode.c.h; name = Column.h; path = ../../../../shared/cpp/ObjectModel/Column.h; sourceTree = "<group>"; };
		F44872CB1EE2261F00FCAFAE /* ColumnSet.cpp */ = {isa = PBXFileReference; fileEncoding = 4; lastKnownFileType = sourcecode.cpp.cpp; name = ColumnSet.cpp; path = ../../../../shared/cpp/ObjectModel/ColumnSet.cpp; sourceTree = "<group>"; };
		F44872CC1EE2261F00FCAFAE /* ColumnSet.h */ = {isa = PBXFileReference; fileEncoding = 4; lastKnownFileType = sourcecode.c.h; name = ColumnSet.h; path = ../../../../shared/cpp/ObjectModel/ColumnSet.h; sourceTree = "<group>"; };
		F44872CD1EE2261F00FCAFAE /* Container.cpp */ = {isa = PBXFileReference; fileEncoding = 4; lastKnownFileType = sourcecode.cpp.cpp; name = Container.cpp; path = ../../../../shared/cpp/ObjectModel/Container.cpp; sourceTree = "<group>"; };
		F44872CE1EE2261F00FCAFAE /* Container.h */ = {isa = PBXFileReference; fileEncoding = 4; lastKnownFileType = sourcecode.c.h; name = Container.h; path = ../../../../shared/cpp/ObjectModel/Container.h; sourceTree = "<group>"; };
		F44872CF1EE2261F00FCAFAE /* DateInput.cpp */ = {isa = PBXFileReference; fileEncoding = 4; lastKnownFileType = sourcecode.cpp.cpp; name = DateInput.cpp; path = ../../../../shared/cpp/ObjectModel/DateInput.cpp; sourceTree = "<group>"; };
		F44872D01EE2261F00FCAFAE /* DateInput.h */ = {isa = PBXFileReference; fileEncoding = 4; lastKnownFileType = sourcecode.c.h; name = DateInput.h; path = ../../../../shared/cpp/ObjectModel/DateInput.h; sourceTree = "<group>"; };
		F44872D11EE2261F00FCAFAE /* Enums.cpp */ = {isa = PBXFileReference; fileEncoding = 4; lastKnownFileType = sourcecode.cpp.cpp; name = Enums.cpp; path = ../../../../shared/cpp/ObjectModel/Enums.cpp; sourceTree = "<group>"; };
		F44872D21EE2261F00FCAFAE /* Enums.h */ = {isa = PBXFileReference; explicitFileType = sourcecode.c.h; fileEncoding = 4; name = Enums.h; path = ../../../../shared/cpp/ObjectModel/Enums.h; sourceTree = "<group>"; };
		F44872D31EE2261F00FCAFAE /* Fact.cpp */ = {isa = PBXFileReference; fileEncoding = 4; lastKnownFileType = sourcecode.cpp.cpp; name = Fact.cpp; path = ../../../../shared/cpp/ObjectModel/Fact.cpp; sourceTree = "<group>"; };
		F44872D41EE2261F00FCAFAE /* Fact.h */ = {isa = PBXFileReference; fileEncoding = 4; lastKnownFileType = sourcecode.c.h; name = Fact.h; path = ../../../../shared/cpp/ObjectModel/Fact.h; sourceTree = "<group>"; };
		F44872D51EE2261F00FCAFAE /* FactSet.cpp */ = {isa = PBXFileReference; fileEncoding = 4; lastKnownFileType = sourcecode.cpp.cpp; name = FactSet.cpp; path = ../../../../shared/cpp/ObjectModel/FactSet.cpp; sourceTree = "<group>"; };
		F44872D61EE2261F00FCAFAE /* FactSet.h */ = {isa = PBXFileReference; fileEncoding = 4; lastKnownFileType = sourcecode.c.h; name = FactSet.h; path = ../../../../shared/cpp/ObjectModel/FactSet.h; sourceTree = "<group>"; };
		F44872D71EE2261F00FCAFAE /* HostConfig.h */ = {isa = PBXFileReference; fileEncoding = 4; lastKnownFileType = sourcecode.c.h; name = HostConfig.h; path = ../../../../shared/cpp/ObjectModel/HostConfig.h; sourceTree = "<group>"; };
		F44872DA1EE2261F00FCAFAE /* Image.cpp */ = {isa = PBXFileReference; fileEncoding = 4; lastKnownFileType = sourcecode.cpp.cpp; name = Image.cpp; path = ../../../../shared/cpp/ObjectModel/Image.cpp; sourceTree = "<group>"; };
		F44872DB1EE2261F00FCAFAE /* Image.h */ = {isa = PBXFileReference; fileEncoding = 4; lastKnownFileType = sourcecode.c.h; name = Image.h; path = ../../../../shared/cpp/ObjectModel/Image.h; sourceTree = "<group>"; };
		F44872DC1EE2261F00FCAFAE /* ImageSet.cpp */ = {isa = PBXFileReference; fileEncoding = 4; lastKnownFileType = sourcecode.cpp.cpp; name = ImageSet.cpp; path = ../../../../shared/cpp/ObjectModel/ImageSet.cpp; sourceTree = "<group>"; };
		F44872DD1EE2261F00FCAFAE /* ImageSet.h */ = {isa = PBXFileReference; fileEncoding = 4; lastKnownFileType = sourcecode.c.h; name = ImageSet.h; path = ../../../../shared/cpp/ObjectModel/ImageSet.h; sourceTree = "<group>"; };
		F44872DF1EE2261F00FCAFAE /* jsoncpp.cpp */ = {isa = PBXFileReference; fileEncoding = 4; lastKnownFileType = sourcecode.cpp.cpp; name = jsoncpp.cpp; path = ../../../../shared/cpp/ObjectModel/jsoncpp.cpp; sourceTree = "<group>"; };
		F44872E01EE2261F00FCAFAE /* NumberInput.cpp */ = {isa = PBXFileReference; fileEncoding = 4; lastKnownFileType = sourcecode.cpp.cpp; name = NumberInput.cpp; path = ../../../../shared/cpp/ObjectModel/NumberInput.cpp; sourceTree = "<group>"; };
		F44872E11EE2261F00FCAFAE /* NumberInput.h */ = {isa = PBXFileReference; fileEncoding = 4; lastKnownFileType = sourcecode.c.h; name = NumberInput.h; path = ../../../../shared/cpp/ObjectModel/NumberInput.h; sourceTree = "<group>"; };
		F44872E21EE2261F00FCAFAE /* OpenUrlAction.cpp */ = {isa = PBXFileReference; fileEncoding = 4; lastKnownFileType = sourcecode.cpp.cpp; name = OpenUrlAction.cpp; path = ../../../../shared/cpp/ObjectModel/OpenUrlAction.cpp; sourceTree = "<group>"; };
		F44872E31EE2261F00FCAFAE /* OpenUrlAction.h */ = {isa = PBXFileReference; fileEncoding = 4; lastKnownFileType = sourcecode.c.h; name = OpenUrlAction.h; path = ../../../../shared/cpp/ObjectModel/OpenUrlAction.h; sourceTree = "<group>"; };
		F44872E41EE2261F00FCAFAE /* ParseUtil.cpp */ = {isa = PBXFileReference; fileEncoding = 4; lastKnownFileType = sourcecode.cpp.cpp; name = ParseUtil.cpp; path = ../../../../shared/cpp/ObjectModel/ParseUtil.cpp; sourceTree = "<group>"; };
		F44872E51EE2261F00FCAFAE /* ParseUtil.h */ = {isa = PBXFileReference; fileEncoding = 4; lastKnownFileType = sourcecode.c.h; name = ParseUtil.h; path = ../../../../shared/cpp/ObjectModel/ParseUtil.h; sourceTree = "<group>"; };
		F44872E61EE2261F00FCAFAE /* pch.h */ = {isa = PBXFileReference; fileEncoding = 4; lastKnownFileType = sourcecode.c.h; name = pch.h; path = ../../../../shared/cpp/ObjectModel/pch.h; sourceTree = "<group>"; };
		F44872E71EE2261F00FCAFAE /* ShowCardAction.cpp */ = {isa = PBXFileReference; fileEncoding = 4; lastKnownFileType = sourcecode.cpp.cpp; name = ShowCardAction.cpp; path = ../../../../shared/cpp/ObjectModel/ShowCardAction.cpp; sourceTree = "<group>"; };
		F44872E81EE2261F00FCAFAE /* ShowCardAction.h */ = {isa = PBXFileReference; fileEncoding = 4; lastKnownFileType = sourcecode.c.h; name = ShowCardAction.h; path = ../../../../shared/cpp/ObjectModel/ShowCardAction.h; sourceTree = "<group>"; };
		F44872E91EE2261F00FCAFAE /* SubmitAction.cpp */ = {isa = PBXFileReference; fileEncoding = 4; lastKnownFileType = sourcecode.cpp.cpp; name = SubmitAction.cpp; path = ../../../../shared/cpp/ObjectModel/SubmitAction.cpp; sourceTree = "<group>"; };
		F44872EA1EE2261F00FCAFAE /* SubmitAction.h */ = {isa = PBXFileReference; fileEncoding = 4; lastKnownFileType = sourcecode.c.h; name = SubmitAction.h; path = ../../../../shared/cpp/ObjectModel/SubmitAction.h; sourceTree = "<group>"; };
		F44872EB1EE2261F00FCAFAE /* TextBlock.cpp */ = {isa = PBXFileReference; fileEncoding = 4; lastKnownFileType = sourcecode.cpp.cpp; name = TextBlock.cpp; path = ../../../../shared/cpp/ObjectModel/TextBlock.cpp; sourceTree = "<group>"; };
		F44872EC1EE2261F00FCAFAE /* TextBlock.h */ = {isa = PBXFileReference; fileEncoding = 4; lastKnownFileType = sourcecode.c.h; name = TextBlock.h; path = ../../../../shared/cpp/ObjectModel/TextBlock.h; sourceTree = "<group>"; };
		F44872ED1EE2261F00FCAFAE /* TextInput.cpp */ = {isa = PBXFileReference; fileEncoding = 4; lastKnownFileType = sourcecode.cpp.cpp; name = TextInput.cpp; path = ../../../../shared/cpp/ObjectModel/TextInput.cpp; sourceTree = "<group>"; };
		F44872EE1EE2261F00FCAFAE /* TextInput.h */ = {isa = PBXFileReference; fileEncoding = 4; lastKnownFileType = sourcecode.c.h; name = TextInput.h; path = ../../../../shared/cpp/ObjectModel/TextInput.h; sourceTree = "<group>"; };
		F44872EF1EE2261F00FCAFAE /* TimeInput.cpp */ = {isa = PBXFileReference; fileEncoding = 4; lastKnownFileType = sourcecode.cpp.cpp; name = TimeInput.cpp; path = ../../../../shared/cpp/ObjectModel/TimeInput.cpp; sourceTree = "<group>"; };
		F44872F01EE2261F00FCAFAE /* TimeInput.h */ = {isa = PBXFileReference; fileEncoding = 4; lastKnownFileType = sourcecode.c.h; name = TimeInput.h; path = ../../../../shared/cpp/ObjectModel/TimeInput.h; sourceTree = "<group>"; };
		F44872F11EE2261F00FCAFAE /* ToggleInput.cpp */ = {isa = PBXFileReference; fileEncoding = 4; lastKnownFileType = sourcecode.cpp.cpp; name = ToggleInput.cpp; path = ../../../../shared/cpp/ObjectModel/ToggleInput.cpp; sourceTree = "<group>"; };
		F44872F21EE2261F00FCAFAE /* ToggleInput.h */ = {isa = PBXFileReference; fileEncoding = 4; lastKnownFileType = sourcecode.c.h; name = ToggleInput.h; path = ../../../../shared/cpp/ObjectModel/ToggleInput.h; sourceTree = "<group>"; };
		F452CD571F68CD6F005394B2 /* HostConfig.cpp */ = {isa = PBXFileReference; fileEncoding = 4; lastKnownFileType = sourcecode.cpp.cpp; name = HostConfig.cpp; path = ../../../../shared/cpp/ObjectModel/HostConfig.cpp; sourceTree = "<group>"; };
		F45A071A1EF4BC44007C6503 /* Foundation.framework */ = {isa = PBXFileReference; lastKnownFileType = wrapper.framework; name = Foundation.framework; path = System/Library/Frameworks/Foundation.framework; sourceTree = SDKROOT; };
		F45A071C1EF4BCC3007C6503 /* CoreGraphics.framework */ = {isa = PBXFileReference; lastKnownFileType = wrapper.framework; name = CoreGraphics.framework; path = System/Library/Frameworks/CoreGraphics.framework; sourceTree = SDKROOT; };
		F45A071E1EF4BD67007C6503 /* UIKit.framework */ = {isa = PBXFileReference; lastKnownFileType = wrapper.framework; name = UIKit.framework; path = System/Library/Frameworks/UIKit.framework; sourceTree = SDKROOT; };
		F4603237207575A3006C5358 /* ACRLabelView.xib */ = {isa = PBXFileReference; lastKnownFileType = file.xib; path = ACRLabelView.xib; sourceTree = "<group>"; };
		F460324020757F38006C5358 /* ACRTextField.xib */ = {isa = PBXFileReference; lastKnownFileType = file.xib; path = ACRTextField.xib; sourceTree = "<group>"; };
		F460324420758583006C5358 /* ACRDatePicker.xib */ = {isa = PBXFileReference; lastKnownFileType = file.xib; path = ACRDatePicker.xib; sourceTree = "<group>"; };
		F460324620759519006C5358 /* ACRDateTextField.xib */ = {isa = PBXFileReference; lastKnownFileType = file.xib; path = ACRDateTextField.xib; sourceTree = "<group>"; };
		F46032482075997D006C5358 /* ACRInputTableView.xib */ = {isa = PBXFileReference; lastKnownFileType = file.xib; path = ACRInputTableView.xib; sourceTree = "<group>"; };
		F495FC082022A18F0093D4DE /* ACRChoiceSetViewDataSource.mm */ = {isa = PBXFileReference; fileEncoding = 4; lastKnownFileType = sourcecode.cpp.objcpp; path = ACRChoiceSetViewDataSource.mm; sourceTree = "<group>"; };
		F495FC092022A18F0093D4DE /* ACRChoiceSetViewDataSource.h */ = {isa = PBXFileReference; fileEncoding = 4; lastKnownFileType = sourcecode.c.h; path = ACRChoiceSetViewDataSource.h; sourceTree = "<group>"; };
		F495FC0C2022AC920093D4DE /* ACRChoiceSetViewDataSourceCompactStyle.mm */ = {isa = PBXFileReference; fileEncoding = 4; lastKnownFileType = sourcecode.cpp.objcpp; path = ACRChoiceSetViewDataSourceCompactStyle.mm; sourceTree = "<group>"; };
		F495FC0D2022AC920093D4DE /* ACRChoiceSetViewDataSourceCompactStyle.h */ = {isa = PBXFileReference; fileEncoding = 4; lastKnownFileType = sourcecode.c.h; path = ACRChoiceSetViewDataSourceCompactStyle.h; sourceTree = "<group>"; };
		F4960C022051FE8000780566 /* ACRView.h */ = {isa = PBXFileReference; fileEncoding = 4; lastKnownFileType = sourcecode.c.h; path = ACRView.h; sourceTree = "<group>"; };
		F4960C032051FE8100780566 /* ACRView.mm */ = {isa = PBXFileReference; fileEncoding = 4; lastKnownFileType = sourcecode.cpp.objcpp; path = ACRView.mm; sourceTree = "<group>"; };
		F496834E1F6CA24600DF0D3A /* ACRRenderer.h */ = {isa = PBXFileReference; fileEncoding = 4; lastKnownFileType = sourcecode.c.h; path = ACRRenderer.h; sourceTree = "<group>"; };
		F496834F1F6CA24600DF0D3A /* ACRRenderer.mm */ = {isa = PBXFileReference; fileEncoding = 4; lastKnownFileType = sourcecode.cpp.objcpp; path = ACRRenderer.mm; sourceTree = "<group>"; };
		F49683501F6CA24600DF0D3A /* ACRRenderResult.h */ = {isa = PBXFileReference; fileEncoding = 4; lastKnownFileType = sourcecode.c.h; path = ACRRenderResult.h; sourceTree = "<group>"; };
		F49683511F6CA24600DF0D3A /* ACRRenderResult.mm */ = {isa = PBXFileReference; fileEncoding = 4; lastKnownFileType = sourcecode.cpp.objcpp; path = ACRRenderResult.mm; sourceTree = "<group>"; };
		F4A5CAB91F623F4500242D62 /* AdaptiveCardsTests.m */ = {isa = PBXFileReference; fileEncoding = 4; lastKnownFileType = sourcecode.c.objc; path = AdaptiveCardsTests.m; sourceTree = "<group>"; };
		F4C1F5D31F2187900018CB78 /* ACRInputDateRenderer.h */ = {isa = PBXFileReference; fileEncoding = 4; lastKnownFileType = sourcecode.c.h; path = ACRInputDateRenderer.h; sourceTree = "<group>"; };
		F4C1F5D41F2187900018CB78 /* ACRInputDateRenderer.mm */ = {isa = PBXFileReference; fileEncoding = 4; lastKnownFileType = sourcecode.cpp.objcpp; path = ACRInputDateRenderer.mm; sourceTree = "<group>"; };
		F4C1F5D71F218ABC0018CB78 /* ACRInputTimeRenderer.h */ = {isa = PBXFileReference; fileEncoding = 4; lastKnownFileType = sourcecode.c.h; path = ACRInputTimeRenderer.h; sourceTree = "<group>"; };
		F4C1F5D81F218ABC0018CB78 /* ACRInputTimeRenderer.mm */ = {isa = PBXFileReference; fileEncoding = 4; lastKnownFileType = sourcecode.cpp.objcpp; path = ACRInputTimeRenderer.mm; sourceTree = "<group>"; };
		F4C1F5DB1F218F920018CB78 /* ACRInputNumberRenderer.h */ = {isa = PBXFileReference; fileEncoding = 4; lastKnownFileType = sourcecode.c.h; path = ACRInputNumberRenderer.h; sourceTree = "<group>"; };
		F4C1F5DC1F218F920018CB78 /* ACRInputNumberRenderer.mm */ = {isa = PBXFileReference; fileEncoding = 4; lastKnownFileType = sourcecode.cpp.objcpp; path = ACRInputNumberRenderer.mm; sourceTree = "<group>"; };
		F4C1F5E31F2A62190018CB78 /* ACRActionOpenURLRenderer.mm */ = {isa = PBXFileReference; fileEncoding = 4; lastKnownFileType = sourcecode.cpp.objcpp; path = ACRActionOpenURLRenderer.mm; sourceTree = "<group>"; };
		F4C1F5E51F2ABB0E0018CB78 /* ACRActionOpenURLRenderer.h */ = {isa = PBXFileReference; fileEncoding = 4; lastKnownFileType = sourcecode.c.h; path = ACRActionOpenURLRenderer.h; sourceTree = "<group>"; };
		F4C1F5E71F2ABB3C0018CB78 /* ACRIBaseActionElementRenderer.h */ = {isa = PBXFileReference; fileEncoding = 4; lastKnownFileType = sourcecode.c.h; path = ACRIBaseActionElementRenderer.h; sourceTree = "<group>"; };
		F4C1F5E91F2ABD6B0018CB78 /* ACRBaseActionElementRenderer.h */ = {isa = PBXFileReference; fileEncoding = 4; lastKnownFileType = sourcecode.c.h; path = ACRBaseActionElementRenderer.h; sourceTree = "<group>"; };
		F4C1F5EA1F2ABD6B0018CB78 /* ACRBaseActionElementRenderer.mm */ = {isa = PBXFileReference; fileEncoding = 4; lastKnownFileType = sourcecode.cpp.objcpp; path = ACRBaseActionElementRenderer.mm; sourceTree = "<group>"; };
		F4C1F5ED1F2BB2810018CB78 /* ACRIContentHoldingView.h */ = {isa = PBXFileReference; fileEncoding = 4; lastKnownFileType = sourcecode.c.h; path = ACRIContentHoldingView.h; sourceTree = "<group>"; };
		F4C1F5EF1F2BC6840018CB78 /* ACRButton.h */ = {isa = PBXFileReference; fileEncoding = 4; lastKnownFileType = sourcecode.c.h; path = ACRButton.h; sourceTree = "<group>"; };
		F4C1F5F01F2BC6840018CB78 /* ACRButton.mm */ = {isa = PBXFileReference; fileEncoding = 4; lastKnownFileType = sourcecode.cpp.objcpp; path = ACRButton.mm; sourceTree = "<group>"; };
		F4C1F5FD1F2C235E0018CB78 /* ACRActionShowCardRenderer.mm */ = {isa = PBXFileReference; fileEncoding = 4; lastKnownFileType = sourcecode.cpp.objcpp; path = ACRActionShowCardRenderer.mm; sourceTree = "<group>"; };
		F4C1F5FF1F2C23FD0018CB78 /* ACRActionShowCardRenderer.h */ = {isa = PBXFileReference; fileEncoding = 4; lastKnownFileType = sourcecode.c.h; path = ACRActionShowCardRenderer.h; sourceTree = "<group>"; };
		F4CA749E2016B3B8002041DF /* ACRLongPressGestureRecognizerEventHandler.mm */ = {isa = PBXFileReference; fileEncoding = 4; lastKnownFileType = sourcecode.cpp.objcpp; path = ACRLongPressGestureRecognizerEventHandler.mm; sourceTree = "<group>"; };
		F4CA749F2016B3B9002041DF /* ACRLongPressGestureRecognizerEventHandler.h */ = {isa = PBXFileReference; fileEncoding = 4; lastKnownFileType = sourcecode.c.h; path = ACRLongPressGestureRecognizerEventHandler.h; sourceTree = "<group>"; };
		F4CA74A320181B52002041DF /* QuartzCore.framework */ = {isa = PBXFileReference; lastKnownFileType = wrapper.framework; name = QuartzCore.framework; path = System/Library/Frameworks/QuartzCore.framework; sourceTree = SDKROOT; };
		F4CAE7791F7325DF00545555 /* Separator.cpp */ = {isa = PBXFileReference; fileEncoding = 4; lastKnownFileType = sourcecode.cpp.cpp; name = Separator.cpp; path = ../../../../shared/cpp/ObjectModel/Separator.cpp; sourceTree = "<group>"; };
		F4CAE77A1F7325DF00545555 /* Separator.h */ = {isa = PBXFileReference; fileEncoding = 4; lastKnownFileType = sourcecode.c.h; name = Separator.h; path = ../../../../shared/cpp/ObjectModel/Separator.h; sourceTree = "<group>"; };
		F4CAE77D1F748AF200545555 /* ACOHostConfigPrivate.h */ = {isa = PBXFileReference; fileEncoding = 4; lastKnownFileType = sourcecode.c.h; path = ACOHostConfigPrivate.h; sourceTree = "<group>"; };
		F4CAE77F1F75AB9000545555 /* ACOAdaptiveCard.h */ = {isa = PBXFileReference; fileEncoding = 4; lastKnownFileType = sourcecode.c.h; path = ACOAdaptiveCard.h; sourceTree = "<group>"; };
		F4CAE7801F75AB9000545555 /* ACOAdaptiveCard.mm */ = {isa = PBXFileReference; fileEncoding = 4; lastKnownFileType = sourcecode.cpp.objcpp; path = ACOAdaptiveCard.mm; sourceTree = "<group>"; };
		F4CAE7811F75AB9000545555 /* ACOAdaptiveCardPrivate.h */ = {isa = PBXFileReference; fileEncoding = 4; lastKnownFileType = sourcecode.c.h; path = ACOAdaptiveCardPrivate.h; sourceTree = "<group>"; };
		F4CAE7851F75B25C00545555 /* ACRRendererPrivate.h */ = {isa = PBXFileReference; fileEncoding = 4; lastKnownFileType = sourcecode.c.h; path = ACRRendererPrivate.h; sourceTree = "<group>"; };
		F4D06947205B27E9003645E4 /* ACRViewController.mm */ = {isa = PBXFileReference; fileEncoding = 4; lastKnownFileType = sourcecode.cpp.objcpp; path = ACRViewController.mm; sourceTree = "<group>"; };
		F4D06948205B27E9003645E4 /* ACRViewController.h */ = {isa = PBXFileReference; fileEncoding = 4; lastKnownFileType = sourcecode.c.h; path = ACRViewController.h; sourceTree = "<group>"; };
		F4D06949205B27EA003645E4 /* ACRViewPrivate.h */ = {isa = PBXFileReference; fileEncoding = 4; lastKnownFileType = sourcecode.c.h; path = ACRViewPrivate.h; sourceTree = "<group>"; };
		F4D33EA41F06F41B00941E44 /* ACRSeparator.mm */ = {isa = PBXFileReference; fileEncoding = 4; lastKnownFileType = sourcecode.cpp.objcpp; path = ACRSeparator.mm; sourceTree = "<group>"; };
		F4D33EA61F06F44C00941E44 /* ACRSeparator.h */ = {isa = PBXFileReference; fileEncoding = 4; lastKnownFileType = sourcecode.c.h; path = ACRSeparator.h; sourceTree = "<group>"; };
		F4D4020D1F7DAC2C00D0356B /* ACOAdaptiveCardParseResult.h */ = {isa = PBXFileReference; fileEncoding = 4; lastKnownFileType = sourcecode.c.h; path = ACOAdaptiveCardParseResult.h; sourceTree = "<group>"; };
		F4D4020E1F7DAC2C00D0356B /* ACOAdaptiveCardParseResult.mm */ = {isa = PBXFileReference; fileEncoding = 4; lastKnownFileType = sourcecode.cpp.objcpp; path = ACOAdaptiveCardParseResult.mm; sourceTree = "<group>"; };
		F4D4020F1F7DAC2C00D0356B /* ACOHostConfigParseResult.h */ = {isa = PBXFileReference; fileEncoding = 4; lastKnownFileType = sourcecode.c.h; path = ACOHostConfigParseResult.h; sourceTree = "<group>"; };
		F4D402101F7DAC2C00D0356B /* ACOHostConfigParseResult.mm */ = {isa = PBXFileReference; fileEncoding = 4; lastKnownFileType = sourcecode.cpp.objcpp; path = ACOHostConfigParseResult.mm; sourceTree = "<group>"; };
		F4F2556B1F98246000A80D39 /* ACOBaseActionElement.h */ = {isa = PBXFileReference; fileEncoding = 4; lastKnownFileType = sourcecode.c.h; path = ACOBaseActionElement.h; sourceTree = "<group>"; };
		F4F2556D1F98247600A80D39 /* ACOBaseActionElementPrivate.h */ = {isa = PBXFileReference; fileEncoding = 4; lastKnownFileType = sourcecode.c.h; path = ACOBaseActionElementPrivate.h; sourceTree = "<group>"; };
		F4F2556E1F98247600A80D39 /* ACOBaseActionElement.mm */ = {isa = PBXFileReference; fileEncoding = 4; lastKnownFileType = sourcecode.cpp.objcpp; path = ACOBaseActionElement.mm; sourceTree = "<group>"; };
		F4F44B6A203FA8EF00A2F24C /* ACRUILabel.h */ = {isa = PBXFileReference; lastKnownFileType = sourcecode.c.h; path = ACRUILabel.h; sourceTree = "<group>"; };
		F4F44B6D203FAF9300A2F24C /* ACRUILabel.mm */ = {isa = PBXFileReference; lastKnownFileType = sourcecode.cpp.objcpp; path = ACRUILabel.mm; sourceTree = "<group>"; };
		F4F44B7620478C5B00A2F24C /* DateTimePreparsedToken.h */ = {isa = PBXFileReference; fileEncoding = 4; lastKnownFileType = sourcecode.c.h; name = DateTimePreparsedToken.h; path = ../../../../shared/cpp/ObjectModel/DateTimePreparsedToken.h; sourceTree = "<group>"; };
		F4F44B7720478C5B00A2F24C /* DateTimePreparser.h */ = {isa = PBXFileReference; fileEncoding = 4; lastKnownFileType = sourcecode.c.h; name = DateTimePreparser.h; path = ../../../../shared/cpp/ObjectModel/DateTimePreparser.h; sourceTree = "<group>"; };
		F4F44B7820478C5C00A2F24C /* DateTimePreparsedToken.cpp */ = {isa = PBXFileReference; fileEncoding = 4; lastKnownFileType = sourcecode.cpp.cpp; name = DateTimePreparsedToken.cpp; path = ../../../../shared/cpp/ObjectModel/DateTimePreparsedToken.cpp; sourceTree = "<group>"; };
		F4F44B7920478C5C00A2F24C /* DateTimePreparser.cpp */ = {isa = PBXFileReference; fileEncoding = 4; lastKnownFileType = sourcecode.cpp.cpp; name = DateTimePreparser.cpp; path = ../../../../shared/cpp/ObjectModel/DateTimePreparser.cpp; sourceTree = "<group>"; };
		F4F44B7E20478C6F00A2F24C /* Util.h */ = {isa = PBXFileReference; fileEncoding = 4; lastKnownFileType = sourcecode.c.h; name = Util.h; path = ../../../../shared/cpp/ObjectModel/Util.h; sourceTree = "<group>"; };
		F4F44B7F20478C6F00A2F24C /* Util.cpp */ = {isa = PBXFileReference; fileEncoding = 4; lastKnownFileType = sourcecode.cpp.cpp; name = Util.cpp; path = ../../../../shared/cpp/ObjectModel/Util.cpp; sourceTree = "<group>"; };
		F4F44B882048F82F00A2F24C /* ACOBaseCardElement.mm */ = {isa = PBXFileReference; fileEncoding = 4; lastKnownFileType = sourcecode.cpp.objcpp; path = ACOBaseCardElement.mm; sourceTree = "<group>"; };
		F4F44B8A2048F83F00A2F24C /* ACOBaseCardElement.h */ = {isa = PBXFileReference; fileEncoding = 4; lastKnownFileType = sourcecode.c.h; path = ACOBaseCardElement.h; sourceTree = "<group>"; };
		F4F44B9E204CED2300A2F24C /* ACRCustomRenderer.mm */ = {isa = PBXFileReference; fileEncoding = 4; lastKnownFileType = sourcecode.cpp.objcpp; path = ACRCustomRenderer.mm; sourceTree = "<group>"; };
		F4F44B9F204CED2300A2F24C /* ACRCustomRenderer.h */ = {isa = PBXFileReference; fileEncoding = 4; lastKnownFileType = sourcecode.c.h; path = ACRCustomRenderer.h; sourceTree = "<group>"; };
		F4F6BA27204E107F003741B6 /* UnknownElement.h */ = {isa = PBXFileReference; fileEncoding = 4; lastKnownFileType = sourcecode.c.h; name = UnknownElement.h; path = ../../../../shared/cpp/ObjectModel/UnknownElement.h; sourceTree = "<group>"; };
		F4F6BA28204E107F003741B6 /* UnknownElement.cpp */ = {isa = PBXFileReference; fileEncoding = 4; lastKnownFileType = sourcecode.cpp.cpp; name = UnknownElement.cpp; path = ../../../../shared/cpp/ObjectModel/UnknownElement.cpp; sourceTree = "<group>"; };
		F4F6BA2B204F18D7003741B6 /* ParseResult.cpp */ = {isa = PBXFileReference; fileEncoding = 4; lastKnownFileType = sourcecode.cpp.cpp; name = ParseResult.cpp; path = ../../../../shared/cpp/ObjectModel/ParseResult.cpp; sourceTree = "<group>"; };
		F4F6BA2C204F18D8003741B6 /* AdaptiveCardParseWarning.h */ = {isa = PBXFileReference; fileEncoding = 4; lastKnownFileType = sourcecode.c.h; name = AdaptiveCardParseWarning.h; path = ../../../../shared/cpp/ObjectModel/AdaptiveCardParseWarning.h; sourceTree = "<group>"; };
		F4F6BA2D204F18D8003741B6 /* ParseResult.h */ = {isa = PBXFileReference; fileEncoding = 4; lastKnownFileType = sourcecode.c.h; name = ParseResult.h; path = ../../../../shared/cpp/ObjectModel/ParseResult.h; sourceTree = "<group>"; };
		F4F6BA2E204F18D8003741B6 /* AdaptiveCardParseWarning.cpp */ = {isa = PBXFileReference; fileEncoding = 4; lastKnownFileType = sourcecode.cpp.cpp; name = AdaptiveCardParseWarning.cpp; path = ../../../../shared/cpp/ObjectModel/AdaptiveCardParseWarning.cpp; sourceTree = "<group>"; };
		F4F6BA33204F200E003741B6 /* ACRParseWarning.mm */ = {isa = PBXFileReference; fileEncoding = 4; lastKnownFileType = sourcecode.cpp.objcpp; path = ACRParseWarning.mm; sourceTree = "<group>"; };
		F4F6BA34204F200E003741B6 /* ACRParseWarning.h */ = {isa = PBXFileReference; fileEncoding = 4; lastKnownFileType = sourcecode.c.h; path = ACRParseWarning.h; sourceTree = "<group>"; };
		F4F6BA37204F2954003741B6 /* ACRParseWarningPrivate.h */ = {isa = PBXFileReference; fileEncoding = 4; lastKnownFileType = sourcecode.c.h; path = ACRParseWarningPrivate.h; sourceTree = "<group>"; };
		F4F6BA39204F3109003741B6 /* ACRAggregateTarget.mm */ = {isa = PBXFileReference; fileEncoding = 4; lastKnownFileType = sourcecode.cpp.objcpp; path = ACRAggregateTarget.mm; sourceTree = "<group>"; };
		F4F6BA3A204F3109003741B6 /* ACRAggregateTarget.h */ = {isa = PBXFileReference; fileEncoding = 4; lastKnownFileType = sourcecode.c.h; path = ACRAggregateTarget.h; sourceTree = "<group>"; };
		F4FE45641F196E7B0071D9E5 /* ACRColumnView.h */ = {isa = PBXFileReference; fileEncoding = 4; lastKnownFileType = sourcecode.c.h; path = ACRColumnView.h; sourceTree = "<group>"; };
		F4FE45651F196E7B0071D9E5 /* ACRColumnView.mm */ = {isa = PBXFileReference; fileEncoding = 4; lastKnownFileType = sourcecode.cpp.objcpp; path = ACRColumnView.mm; sourceTree = "<group>"; };
		F4FE45681F196F3D0071D9E5 /* ACRContentStackView.h */ = {isa = PBXFileReference; fileEncoding = 4; lastKnownFileType = sourcecode.c.h; path = ACRContentStackView.h; sourceTree = "<group>"; };
		F4FE45691F196F3D0071D9E5 /* ACRContentStackView.mm */ = {isa = PBXFileReference; fileEncoding = 4; lastKnownFileType = sourcecode.cpp.objcpp; path = ACRContentStackView.mm; sourceTree = "<group>"; };
		F4FE456C1F1985200071D9E5 /* ACRColumnSetView.h */ = {isa = PBXFileReference; fileEncoding = 4; lastKnownFileType = sourcecode.c.h; path = ACRColumnSetView.h; sourceTree = "<group>"; };
		F4FE456D1F1985200071D9E5 /* ACRColumnSetView.mm */ = {isa = PBXFileReference; fileEncoding = 4; lastKnownFileType = sourcecode.cpp.objcpp; path = ACRColumnSetView.mm; sourceTree = "<group>"; };
/* End PBXFileReference section */

/* Begin PBXFrameworksBuildPhase section */
		F423C0B11EE1FBA900905679 /* Frameworks */ = {
			isa = PBXFrameworksBuildPhase;
			buildActionMask = 2147483647;
			files = (
				6B421CC121015EDD002F401A /* CoreGraphics.framework in Frameworks */,
				6B421CC02101503E002F401A /* QuartzCore.framework in Frameworks */,
				6BB21219210015A7009EA1BA /* AVKit.framework in Frameworks */,
				6BB2121821001596009EA1BA /* AVFoundation.framework in Frameworks */,
				F45A071F1EF4BD67007C6503 /* UIKit.framework in Frameworks */,
			);
			runOnlyForDeploymentPostprocessing = 0;
		};
		F423C0BB1EE1FBAA00905679 /* Frameworks */ = {
			isa = PBXFrameworksBuildPhase;
			buildActionMask = 2147483647;
			files = (
				F423C0BF1EE1FBAA00905679 /* AdaptiveCards.framework in Frameworks */,
			);
			runOnlyForDeploymentPostprocessing = 0;
		};
/* End PBXFrameworksBuildPhase section */

/* Begin PBXGroup section */
		6B14FC682122263800A11CC5 /* Images */ = {
			isa = PBXGroup;
			children = (
				6B5D2414212E1CF70010EB07 /* checked-checkbox-24.png */,
				6B5D2415212E1CF70010EB07 /* checked.png */,
				6B5D2416212E1CF70010EB07 /* unchecked-checkbox-24.png */,
				6B5D2417212E1CF70010EB07 /* unchecked.png */,
			);
			path = Images;
			sourceTree = "<group>";
		};
		6BB2120621000024009EA1BA /* Media */ = {
			isa = PBXGroup;
			children = (
				6B9D650721095C7A00BB5C7B /* ACOMediaEvent.h */,
				6B9D650821095C7A00BB5C7B /* ACOMediaEvent.mm */,
				6B9D650621095C7A00BB5C7B /* ACOMediaEventPrivate.h */,
				6BB211FE20FFF9C0009EA1BA /* ACRIMedia.h */,
				6BB212082100042B009EA1BA /* ACRMediaRenderer.h */,
				6BCE4B242108FA7C00021A62 /* ACRMediaRenderer.mm */,
				6B9D650C21095CBE00BB5C7B /* ACRMediaTarget.h */,
				6B9D650D21095CBE00BB5C7B /* ACRMediaTarget.mm */,
			);
			name = Media;
			sourceTree = "<group>";
		};
		F4071C751FCCBAEF00AF4FEA /* json */ = {
			isa = PBXGroup;
			children = (
				F4071C761FCCBAEF00AF4FEA /* json-forwards.h */,
				F4071C771FCCBAEF00AF4FEA /* json.h */,
			);
			name = json;
			path = ../../../../shared/cpp/ObjectModel/json;
			sourceTree = "<group>";
		};
		F423C0AB1EE1FBA900905679 = {
			isa = PBXGroup;
			children = (
				F423C0B71EE1FBA900905679 /* AdaptiveCards */,
				F423C0C21EE1FBAA00905679 /* AdaptiveCardsTests */,
				F45A07191EF4BC44007C6503 /* Frameworks */,
				F423C0B61EE1FBA900905679 /* Products */,
			);
			sourceTree = "<group>";
		};
		F423C0B61EE1FBA900905679 /* Products */ = {
			isa = PBXGroup;
			children = (
				F423C0B51EE1FBA900905679 /* AdaptiveCards.framework */,
				F423C0BE1EE1FBAA00905679 /* AdaptiveCardsTests.xctest */,
			);
			name = Products;
			sourceTree = "<group>";
		};
		F423C0B71EE1FBA900905679 /* AdaptiveCards */ = {
			isa = PBXGroup;
			children = (
				30435D81230F091700B7D781 /* AdaptiveCards.h */,
				F4CAE77F1F75AB9000545555 /* ACOAdaptiveCard.h */,
				F4CAE7801F75AB9000545555 /* ACOAdaptiveCard.mm */,
				F4D4020D1F7DAC2C00D0356B /* ACOAdaptiveCardParseResult.h */,
				F4D4020E1F7DAC2C00D0356B /* ACOAdaptiveCardParseResult.mm */,
				F4CAE7811F75AB9000545555 /* ACOAdaptiveCardPrivate.h */,
				F4F2556B1F98246000A80D39 /* ACOBaseActionElement.h */,
				F4F2556E1F98247600A80D39 /* ACOBaseActionElement.mm */,
				F4F2556D1F98247600A80D39 /* ACOBaseActionElementPrivate.h */,
				F4F44B8A2048F83F00A2F24C /* ACOBaseCardElement.h */,
				F4F44B882048F82F00A2F24C /* ACOBaseCardElement.mm */,
				F42C2F4B20351A8E008787B0 /* ACOBaseCardElementPrivate.h */,
				F431103F1F357487001AAE30 /* ACOHostConfig.h */,
				F43110401F357487001AAE30 /* ACOHostConfig.mm */,
				F4D4020F1F7DAC2C00D0356B /* ACOHostConfigParseResult.h */,
				F4D402101F7DAC2C00D0356B /* ACOHostConfigParseResult.mm */,
				F4CAE77D1F748AF200545555 /* ACOHostConfigPrivate.h */,
				6B9BDFC920F6BF5D00F13155 /* ACOIResourceResolver.h */,
				6B5D240A212C89E70010EB07 /* ACORemoteResourceInformation.h */,
				6B5D240B212C89E70010EB07 /* ACORemoteResourceInformation.mm */,
				6B5D2409212C89E60010EB07 /* ACORemoteResourceInformationPrivate.h */,
				6B9BDF7E20F40D1000F13155 /* ACOResourceResolvers.h */,
				6B9BDF7D20F40D0F00F13155 /* ACOResourceResolvers.mm */,
				6B1147D01F32E53A008846EC /* ACRActionDelegate.h */,
				F42979401F322C3E00E89914 /* ACRErrors.h */,
				F42979411F322C3E00E89914 /* ACRErrors.mm */,
				F4F6BA34204F200E003741B6 /* ACRParseWarning.h */,
				F4F6BA33204F200E003741B6 /* ACRParseWarning.mm */,
				F4F6BA37204F2954003741B6 /* ACRParseWarningPrivate.h */,
				F427411A1EF8A25200399FBB /* ACRRegistration.h */,
				F427411B1EF8A25200399FBB /* ACRRegistration.mm */,
				6B096D7D22694775006CC034 /* ACRRegistrationPrivate.h */,
				F496834E1F6CA24600DF0D3A /* ACRRenderer.h */,
				F496834F1F6CA24600DF0D3A /* ACRRenderer.mm */,
				F4CAE7851F75B25C00545555 /* ACRRendererPrivate.h */,
				F49683501F6CA24600DF0D3A /* ACRRenderResult.h */,
				F49683511F6CA24600DF0D3A /* ACRRenderResult.mm */,
				6B696CD823202B1A00E1D607 /* ACRTargetBuilderDirector.h */,
				6B696CD723202B1A00E1D607 /* ACRTargetBuilderDirector.mm */,
				F4960C022051FE8000780566 /* ACRView.h */,
				F4960C032051FE8100780566 /* ACRView.mm */,
				F4D06948205B27E9003645E4 /* ACRViewController.h */,
				F4D06947205B27E9003645E4 /* ACRViewController.mm */,
				F4D06949205B27EA003645E4 /* ACRViewPrivate.h */,
				6BC30F6B21E56A6900B9FAAE /* UtiliOS.h */,
				6BC30F6D21E56CF900B9FAAE /* UtiliOS.mm */,
				F42979331F30079D00E89914 /* Actions */,
				6B14FC682122263800A11CC5 /* Images */,
				F423C0B91EE1FBAA00905679 /* Info.plist */,
				F42979321F30074900E89914 /* Inputs */,
				F42979351F3007DF00E89914 /* Layouts */,
				6BB2120621000024009EA1BA /* Media */,
				F42979341F3007C500E89914 /* ReadOnlyObjects */,
				F423C0D71EE1FF2F00905679 /* SharedLib */,
				F460323D20757AE6006C5358 /* XIB */,
			);
			path = AdaptiveCards;
			sourceTree = "<group>";
		};
		F423C0C21EE1FBAA00905679 /* AdaptiveCardsTests */ = {
			isa = PBXGroup;
			children = (
				F4A5CAB91F623F4500242D62 /* AdaptiveCardsTests.m */,
			);
			path = AdaptiveCardsTests;
			sourceTree = "<group>";
		};
		F423C0D71EE1FF2F00905679 /* SharedLib */ = {
			isa = PBXGroup;
			children = (
				F4071C781FCCBAEF00AF4FEA /* ActionParserRegistration.cpp */,
				F4071C741FCCBAEF00AF4FEA /* ActionParserRegistration.h */,
				C8DEDF37220CDEB00001AAED /* ActionSet.cpp */,
				C8DEDF38220CDEB00001AAED /* ActionSet.h */,
				300ECB61219A12D100371DC5 /* AdaptiveBase64Util.cpp */,
				300ECB62219A12D100371DC5 /* AdaptiveBase64Util.h */,
				F44872BD1EE2261F00FCAFAE /* AdaptiveCardParseException.cpp */,
				F44872BE1EE2261F00FCAFAE /* AdaptiveCardParseException.h */,
				F4F6BA2E204F18D8003741B6 /* AdaptiveCardParseWarning.cpp */,
				F4F6BA2C204F18D8003741B6 /* AdaptiveCardParseWarning.h */,
				7EF8879C21F14CDD00BAFF02 /* BackgroundImage.cpp */,
				7EF8879B21F14CDD00BAFF02 /* BackgroundImage.h */,
				F44872BF1EE2261F00FCAFAE /* BaseActionElement.cpp */,
				F44872C01EE2261F00FCAFAE /* BaseActionElement.h */,
				F44872C11EE2261F00FCAFAE /* BaseCardElement.cpp */,
				F44872C21EE2261F00FCAFAE /* BaseCardElement.h */,
				6B224275220BAC8A000ACDA1 /* BaseElement.cpp */,
				6B224276220BAC8B000ACDA1 /* BaseElement.h */,
				F44872C31EE2261F00FCAFAE /* BaseInputElement.cpp */,
				F44872C41EE2261F00FCAFAE /* BaseInputElement.h */,
				F44872C51EE2261F00FCAFAE /* ChoiceInput.cpp */,
				F44872C61EE2261F00FCAFAE /* ChoiceInput.h */,
				F44872C71EE2261F00FCAFAE /* ChoiceSetInput.cpp */,
				F44872C81EE2261F00FCAFAE /* ChoiceSetInput.h */,
				6B22427F2220DDF5000ACDA1 /* CollectionTypeElement.cpp */,
				6B2242802220DDF5000ACDA1 /* CollectionTypeElement.h */,
				F44872C91EE2261F00FCAFAE /* Column.cpp */,
				F44872CA1EE2261F00FCAFAE /* Column.h */,
				F44872CB1EE2261F00FCAFAE /* ColumnSet.cpp */,
				F44872CC1EE2261F00FCAFAE /* ColumnSet.h */,
				F44872CD1EE2261F00FCAFAE /* Container.cpp */,
				F44872CE1EE2261F00FCAFAE /* Container.h */,
				F44872CF1EE2261F00FCAFAE /* DateInput.cpp */,
				F44872D01EE2261F00FCAFAE /* DateInput.h */,
				F4F44B7820478C5C00A2F24C /* DateTimePreparsedToken.cpp */,
				F4F44B7620478C5B00A2F24C /* DateTimePreparsedToken.h */,
				F4F44B7920478C5C00A2F24C /* DateTimePreparser.cpp */,
				F4F44B7720478C5B00A2F24C /* DateTimePreparser.h */,
				F4071C791FCCBAEF00AF4FEA /* ElementParserRegistration.cpp */,
				F4071C731FCCBAEE00AF4FEA /* ElementParserRegistration.h */,
				6BC30F7521E5750A00B9FAAE /* EnumMagic.h */,
				F44872D11EE2261F00FCAFAE /* Enums.cpp */,
				F44872D21EE2261F00FCAFAE /* Enums.h */,
				F44872D31EE2261F00FCAFAE /* Fact.cpp */,
				F44872D41EE2261F00FCAFAE /* Fact.h */,
				F44872D51EE2261F00FCAFAE /* FactSet.cpp */,
				F44872D61EE2261F00FCAFAE /* FactSet.h */,
				8404BA8D226697800091A0AD /* FeatureRegistration.cpp */,
				8404BA8C226697800091A0AD /* FeatureRegistration.h */,
				F452CD571F68CD6F005394B2 /* HostConfig.cpp */,
				F44872D71EE2261F00FCAFAE /* HostConfig.h */,
				F44872DA1EE2261F00FCAFAE /* Image.cpp */,
				F44872DB1EE2261F00FCAFAE /* Image.h */,
				F44872DC1EE2261F00FCAFAE /* ImageSet.cpp */,
				F44872DD1EE2261F00FCAFAE /* ImageSet.h */,
				6B2242B322334492000ACDA1 /* Inline.cpp */,
				6B2242AB22334451000ACDA1 /* Inline.h */,
				F4071C751FCCBAEF00AF4FEA /* json */,
				F44872DF1EE2261F00FCAFAE /* jsoncpp.cpp */,
				F42E516C1FEC383E008F9642 /* MarkDownBlockParser.cpp */,
				F42E516F1FEC383F008F9642 /* MarkDownBlockParser.h */,
				F42E51701FEC383F008F9642 /* MarkDownHtmlGenerator.cpp */,
				F42E516D1FEC383F008F9642 /* MarkDownHtmlGenerator.h */,
				F42E516E1FEC383F008F9642 /* MarkDownParsedResult.cpp */,
				F42E516B1FEC383E008F9642 /* MarkDownParsedResult.h */,
				F42E51721FEC3840008F9642 /* MarkDownParser.cpp */,
				F42E51711FEC383F008F9642 /* MarkDownParser.h */,
				6B7B1A8D20B4D2AA00260731 /* Media.cpp */,
				6B7B1A9020B4D2AB00260731 /* Media.h */,
				6B7B1A8E20B4D2AA00260731 /* MediaSource.cpp */,
				6B7B1A8F20B4D2AA00260731 /* MediaSource.h */,
				F44872E01EE2261F00FCAFAE /* NumberInput.cpp */,
				F44872E11EE2261F00FCAFAE /* NumberInput.h */,
				F44872E21EE2261F00FCAFAE /* OpenUrlAction.cpp */,
				F44872E31EE2261F00FCAFAE /* OpenUrlAction.h */,
				7ECFB63E219A3940004727A9 /* ParseContext.cpp */,
				7ECFB63F219A3940004727A9 /* ParseContext.h */,
				F4F6BA2B204F18D7003741B6 /* ParseResult.cpp */,
				F4F6BA2D204F18D8003741B6 /* ParseResult.h */,
				F44872E41EE2261F00FCAFAE /* ParseUtil.cpp */,
				F44872E51EE2261F00FCAFAE /* ParseUtil.h */,
				6B224277220BAC8B000ACDA1 /* pch.cpp */,
				F44872E61EE2261F00FCAFAE /* pch.h */,
				6B268FE620CF19E100D99C1B /* RemoteResourceInformation.h */,
				6B2242A52233442C000ACDA1 /* RichTextBlock.cpp */,
				6B2242A62233442C000ACDA1 /* RichTextBlock.h */,
				6BAC0F2C228E2D7300E42DEB /* RichTextElementProperties.cpp */,
				6BAC0F2B228E2D7200E42DEB /* RichTextElementProperties.h */,
				7EDC0F66213878E800077A13 /* SemanticVersion.cpp */,
				7EDC0F65213878E800077A13 /* SemanticVersion.h */,
				F4CAE7791F7325DF00545555 /* Separator.cpp */,
				F4CAE77A1F7325DF00545555 /* Separator.h */,
				F43660761F0706D800EBA868 /* SharedAdaptiveCard.cpp */,
				F43660771F0706D800EBA868 /* SharedAdaptiveCard.h */,
				F44872E71EE2261F00FCAFAE /* ShowCardAction.cpp */,
				F44872E81EE2261F00FCAFAE /* ShowCardAction.h */,
				F44872E91EE2261F00FCAFAE /* SubmitAction.cpp */,
				F44872EA1EE2261F00FCAFAE /* SubmitAction.h */,
				F44872EB1EE2261F00FCAFAE /* TextBlock.cpp */,
				F44872EC1EE2261F00FCAFAE /* TextBlock.h */,
				6B2242A12233439D000ACDA1 /* TextElementProperties.cpp */,
				6B2242A22233439D000ACDA1 /* TextElementProperties.h */,
				F44872ED1EE2261F00FCAFAE /* TextInput.cpp */,
				F44872EE1EE2261F00FCAFAE /* TextInput.h */,
				6B2242AA22334451000ACDA1 /* TextRun.cpp */,
				6B2242A922334451000ACDA1 /* TextRun.h */,
				F44872EF1EE2261F00FCAFAE /* TimeInput.cpp */,
				F44872F01EE2261F00FCAFAE /* TimeInput.h */,
				F44872F11EE2261F00FCAFAE /* ToggleInput.cpp */,
				F44872F21EE2261F00FCAFAE /* ToggleInput.h */,
				CA1218C521C4509400152EA8 /* ToggleVisibilityAction.cpp */,
				CA1218C321C4509300152EA8 /* ToggleVisibilityAction.h */,
				CA1218C421C4509400152EA8 /* ToggleVisibilityTarget.cpp */,
				CA1218C221C4509300152EA8 /* ToggleVisibilityTarget.h */,
				6B22426C2203BE97000ACDA1 /* UnknownAction.cpp */,
				6B22426B2203BE97000ACDA1 /* UnknownAction.h */,
				F4F6BA28204E107F003741B6 /* UnknownElement.cpp */,
				F4F6BA27204E107F003741B6 /* UnknownElement.h */,
				F4F44B7F20478C6F00A2F24C /* Util.cpp */,
				F4F44B7E20478C6F00A2F24C /* Util.h */,
			);
			name = SharedLib;
			sourceTree = "<group>";
		};
		F42979321F30074900E89914 /* Inputs */ = {
			isa = PBXGroup;
			children = (
				F495FC092022A18F0093D4DE /* ACRChoiceSetViewDataSource.h */,
				F495FC082022A18F0093D4DE /* ACRChoiceSetViewDataSource.mm */,
				F495FC0D2022AC920093D4DE /* ACRChoiceSetViewDataSourceCompactStyle.h */,
				F495FC0C2022AC920093D4DE /* ACRChoiceSetViewDataSourceCompactStyle.mm */,
				F42979481F323BA700E89914 /* ACRDateTextField.h */,
				F429794C1F32684900E89914 /* ACRDateTextField.mm */,
				F42979361F31438900E89914 /* ACRIBaseInputHandler.h */,
				6B6840F61F25EC2D008A933F /* ACRInputChoiceSetRenderer.h */,
				6B6840F71F25EC2D008A933F /* ACRInputChoiceSetRenderer.mm */,
				F4C1F5D31F2187900018CB78 /* ACRInputDateRenderer.h */,
				F4C1F5D41F2187900018CB78 /* ACRInputDateRenderer.mm */,
				F4C1F5DB1F218F920018CB78 /* ACRInputNumberRenderer.h */,
				F4C1F5DC1F218F920018CB78 /* ACRInputNumberRenderer.mm */,
				F43A94121F1EED6D0001920B /* ACRInputRenderer.h */,
				F43A94131F1EED6D0001920B /* ACRInputRenderer.mm */,
				F431103D1F357487001AAE30 /* ACRInputTableView.h */,
				F431103E1F357487001AAE30 /* ACRInputTableView.mm */,
				F4C1F5D71F218ABC0018CB78 /* ACRInputTimeRenderer.h */,
				F4C1F5D81F218ABC0018CB78 /* ACRInputTimeRenderer.mm */,
				F43A94161F20502D0001920B /* ACRInputToggleRenderer.h */,
				F43A94171F20502D0001920B /* ACRInputToggleRenderer.mm */,
				F42979451F322C9000E89914 /* ACRNumericTextField.h */,
				F42979441F322C9000E89914 /* ACRNumericTextField.mm */,
				6BF4307D219129600068E432 /* ACRQuickReplyMultilineView.h */,
				6BF4307E219129600068E432 /* ACRQuickReplyMultilineView.mm */,
				6BF430752190DDCA0068E432 /* ACRQuickReplyView.h */,
				6BF430762190DDCA0068E432 /* ACRQuickReplyView.mm */,
				F429793C1F3155EF00E89914 /* ACRTextField.h */,
				F429793D1F3155EF00E89914 /* ACRTextField.mm */,
				6B9AB30E20DD82A2005C8E15 /* ACRTextView.h */,
				6B9AB30F20DD82A2005C8E15 /* ACRTextView.mm */,
				6B9BDF7220E1BD0E00F13155 /* ACRToggleInputDataSource.h */,
				6B9BDF7120E1BD0E00F13155 /* ACRToggleInputDataSource.mm */,
			);
			name = Inputs;
			sourceTree = "<group>";
		};
		F42979331F30079D00E89914 /* Actions */ = {
			isa = PBXGroup;
			children = (
				6B22425B21E80647000ACDA1 /* ACOParseContext.h */,
				6B22425C21E80647000ACDA1 /* ACOParseContext.mm */,
				6B22425A21E80647000ACDA1 /* ACOParseContextPrivate.h */,
				F4C1F5E51F2ABB0E0018CB78 /* ACRActionOpenURLRenderer.h */,
				F4C1F5E31F2A62190018CB78 /* ACRActionOpenURLRenderer.mm */,
				6BB211FB20FF9FEA009EA1BA /* ACRActionSetRenderer.h */,
				6BB211FA20FF9FE9009EA1BA /* ACRActionSetRenderer.mm */,
				F4C1F5FF1F2C23FD0018CB78 /* ACRActionShowCardRenderer.h */,
				F4C1F5FD1F2C235E0018CB78 /* ACRActionShowCardRenderer.mm */,
				F42979381F31458800E89914 /* ACRActionSubmitRenderer.h */,
				F42979391F31458800E89914 /* ACRActionSubmitRenderer.mm */,
				6B616C4121CB20D1003E29CE /* ACRActionToggleVisibilityRenderer.h */,
				6B616C4221CB20D1003E29CE /* ACRActionToggleVisibilityRenderer.mm */,
				F4F6BA3A204F3109003741B6 /* ACRAggregateTarget.h */,
				F4F6BA39204F3109003741B6 /* ACRAggregateTarget.mm */,
				F4C1F5E91F2ABD6B0018CB78 /* ACRBaseActionElementRenderer.h */,
				F4C1F5EA1F2ABD6B0018CB78 /* ACRBaseActionElementRenderer.mm */,
				F4C1F5EF1F2BC6840018CB78 /* ACRButton.h */,
				F4C1F5F01F2BC6840018CB78 /* ACRButton.mm */,
				6BC30F7821E6E49E00B9FAAE /* ACRCustomActionRenderer.h */,
				6BC30F7721E6E49E00B9FAAE /* ACRCustomActionRenderer.mm */,
				F4C1F5E71F2ABB3C0018CB78 /* ACRIBaseActionElementRenderer.h */,
				F4CA749F2016B3B9002041DF /* ACRLongPressGestureRecognizerEventHandler.h */,
				F4CA749E2016B3B8002041DF /* ACRLongPressGestureRecognizerEventHandler.mm */,
				6BCE4B282108FBD800021A62 /* ACRLongPressGestureRecognizerFactory.h */,
				6BCE4B262108FA9300021A62 /* ACRLongPressGestureRecognizerFactory.mm */,
				6B1147D61F32F922008846EC /* ACRShowCardTarget.h */,
				6B1147D71F32F922008846EC /* ACRShowCardTarget.mm */,
				6B616C3D21CB1878003E29CE /* ACRToggleVisibilityTarget.h */,
				6B616C3E21CB1878003E29CE /* ACRToggleVisibilityTarget.mm */,
			);
			name = Actions;
			sourceTree = "<group>";
		};
		F42979341F3007C500E89914 /* ReadOnlyObjects */ = {
			isa = PBXGroup;
			children = (
				30DB0B2F2369F7D60014C890 /* ACRRichTextBlockRenderer.h */,
				30DB0B2E2369F7D60014C890 /* ACRRichTextBlockRenderer.mm */,
				F42741081EF864A900399FBB /* ACRBaseCardElementRenderer.h */,
				F42741091EF864A900399FBB /* ACRBaseCardElementRenderer.mm */,
				F42741221EFB274C00399FBB /* ACRColumnRenderer.h */,
				F42741231EFB274C00399FBB /* ACRColumnRenderer.mm */,
				F42741261EFB374A00399FBB /* ACRColumnSetRenderer.h */,
				F42741271EFB374A00399FBB /* ACRColumnSetRenderer.mm */,
				F427411E1EF9DB8000399FBB /* ACRContainerRenderer.h */,
				F427411F1EF9DB8000399FBB /* ACRContainerRenderer.mm */,
				F4F44B9F204CED2300A2F24C /* ACRCustomRenderer.h */,
				F4F44B9E204CED2300A2F24C /* ACRCustomRenderer.mm */,
				F43A940E1F1D60E30001920B /* ACRFactSetRenderer.h */,
				F43A940F1F1D60E30001920B /* ACRFactSetRenderer.mm */,
				F42741061EF8624F00399FBB /* ACRIBaseCardElementRenderer.h */,
				F42741101EF873A600399FBB /* ACRImageRenderer.h */,
				F42741111EF873A600399FBB /* ACRImageRenderer.mm */,
				F401A8791F0DCBC8006D7AF2 /* ACRImageSetRenderer.h */,
				F401A87A1F0DCBC8006D7AF2 /* ACRImageSetRenderer.mm */,
				F401A8751F0DB69B006D7AF2 /* ACRImageSetUICollectionView.h */,
				F401A8761F0DB69B006D7AF2 /* ACRImageSetUICollectionView.mm */,
				F42741141EF895AB00399FBB /* ACRTextBlockRenderer.h */,
				F42741151EF895AB00399FBB /* ACRTextBlockRenderer.mm */,
				6B7B1A9620BE2CBC00260731 /* ACRUIImageView.h */,
				6B7B1A9520BE2CBB00260731 /* ACRUIImageView.mm */,
				F4F44B6A203FA8EF00A2F24C /* ACRUILabel.h */,
				F4F44B6D203FAF9300A2F24C /* ACRUILabel.mm */,
			);
			name = ReadOnlyObjects;
			sourceTree = "<group>";
		};
		F42979351F3007DF00E89914 /* Layouts */ = {
			isa = PBXGroup;
			children = (
				6BCE4B202108EB4D00021A62 /* ACRAVPlayerViewHoldingUIView.h */,
				6BCE4B212108EB4E00021A62 /* ACRAVPlayerViewHoldingUIView.mm */,
				F4FE456C1F1985200071D9E5 /* ACRColumnSetView.h */,
				F4FE456D1F1985200071D9E5 /* ACRColumnSetView.mm */,
				F4FE45641F196E7B0071D9E5 /* ACRColumnView.h */,
				F4FE45651F196E7B0071D9E5 /* ACRColumnView.mm */,
				6B3787B920CB3E0E00015401 /* ACRContentHoldingUIScrollView.h */,
				6B3787B820CB3E0E00015401 /* ACRContentHoldingUIScrollView.mm */,
				F401A87D1F1045CA006D7AF2 /* ACRContentHoldingUIView.h */,
				F401A87E1F1045CA006D7AF2 /* ACRContentHoldingUIView.mm */,
				F4FE45681F196F3D0071D9E5 /* ACRContentStackView.h */,
				F4FE45691F196F3D0071D9E5 /* ACRContentStackView.mm */,
				F4C1F5ED1F2BB2810018CB78 /* ACRIContentHoldingView.h */,
				F4D33EA61F06F44C00941E44 /* ACRSeparator.h */,
				F4D33EA41F06F41B00941E44 /* ACRSeparator.mm */,
			);
			name = Layouts;
			sourceTree = "<group>";
		};
		F45A07191EF4BC44007C6503 /* Frameworks */ = {
			isa = PBXGroup;
			children = (
				6BB2121721001596009EA1BA /* AVFoundation.framework */,
				6BB2120F210013AA009EA1BA /* AVKit.framework */,
				F4CA74A320181B52002041DF /* QuartzCore.framework */,
				F45A071E1EF4BD67007C6503 /* UIKit.framework */,
				F45A071C1EF4BCC3007C6503 /* CoreGraphics.framework */,
				F45A071A1EF4BC44007C6503 /* Foundation.framework */,
			);
			name = Frameworks;
			sourceTree = "<group>";
		};
		F460323D20757AE6006C5358 /* XIB */ = {
			isa = PBXGroup;
			children = (
				6B9AB30120D32A89005C8E15 /* ACRButton.xib */,
				6B9AB2FB20D327DB005C8E15 /* ACRCellForCompactMode.xib */,
				F460324420758583006C5358 /* ACRDatePicker.xib */,
				F460324620759519006C5358 /* ACRDateTextField.xib */,
				F46032482075997D006C5358 /* ACRInputTableView.xib */,
				F4603237207575A3006C5358 /* ACRLabelView.xib */,
				6B14FC60211BBBEA00A11CC5 /* ACRPickerView.xib */,
				6BF4307B219126CD0068E432 /* ACRQuickActionMultilineView.xib */,
				6BF430732190DCBF0068E432 /* ACRQuickActionView.xib */,
				F460324020757F38006C5358 /* ACRTextField.xib */,
			);
			name = XIB;
			sourceTree = "<group>";
		};
/* End PBXGroup section */

/* Begin PBXHeadersBuildPhase section */
		F423C0B21EE1FBA900905679 /* Headers */ = {
			isa = PBXHeadersBuildPhase;
			buildActionMask = 2147483647;
			files = (
				6B2242B022334452000ACDA1 /* Inline.h in Headers */,
				7EDC0F67213878E800077A13 /* SemanticVersion.h in Headers */,
				30DB0B312369F7D60014C890 /* ACRRichTextBlockRenderer.h in Headers */,
				F4F44B8020478C6F00A2F24C /* Util.h in Headers */,
				8404BA8E226697800091A0AD /* FeatureRegistration.h in Headers */,
				30435D82230F091700B7D781 /* AdaptiveCards.h in Headers */,
				6B224279220BAC8B000ACDA1 /* BaseElement.h in Headers */,
				F448732A1EE2261F00FCAFAE /* ToggleInput.h in Headers */,
				6BC30F7621E5750A00B9FAAE /* EnumMagic.h in Headers */,
				6B3787B720CA00D300015401 /* ACRUILabel.h in Headers */,
				F44873281EE2261F00FCAFAE /* TimeInput.h in Headers */,
				F44873261EE2261F00FCAFAE /* TextInput.h in Headers */,
				F44873221EE2261F00FCAFAE /* SubmitAction.h in Headers */,
				F44873201EE2261F00FCAFAE /* ShowCardAction.h in Headers */,
				7EF8879D21F14CDD00BAFF02 /* BackgroundImage.h in Headers */,
				F448731B1EE2261F00FCAFAE /* OpenUrlAction.h in Headers */,
				F44873191EE2261F00FCAFAE /* NumberInput.h in Headers */,
				F44873151EE2261F00FCAFAE /* ImageSet.h in Headers */,
				F44873131EE2261F00FCAFAE /* Image.h in Headers */,
				F448730F1EE2261F00FCAFAE /* HostConfig.h in Headers */,
				F448730E1EE2261F00FCAFAE /* FactSet.h in Headers */,
				F448730C1EE2261F00FCAFAE /* Fact.h in Headers */,
				F44873081EE2261F00FCAFAE /* DateInput.h in Headers */,
				F44873061EE2261F00FCAFAE /* Container.h in Headers */,
				F44873041EE2261F00FCAFAE /* ColumnSet.h in Headers */,
				F44873001EE2261F00FCAFAE /* ChoiceSetInput.h in Headers */,
				F44872FE1EE2261F00FCAFAE /* ChoiceInput.h in Headers */,
				F44872FC1EE2261F00FCAFAE /* BaseInputElement.h in Headers */,
				F4071C7A1FCCBAEF00AF4FEA /* ElementParserRegistration.h in Headers */,
				F4071C7B1FCCBAEF00AF4FEA /* ActionParserRegistration.h in Headers */,
				F4F44B7B20478C5C00A2F24C /* DateTimePreparser.h in Headers */,
				F42C2F4C20351A8E008787B0 /* ACOBaseCardElementPrivate.h in Headers */,
				F4F44B7A20478C5C00A2F24C /* DateTimePreparsedToken.h in Headers */,
				F4CAE77C1F7325DF00545555 /* Separator.h in Headers */,
				F4F6BA29204E107F003741B6 /* UnknownElement.h in Headers */,
				F44873241EE2261F00FCAFAE /* TextBlock.h in Headers */,
				F4F6BA30204F18D8003741B6 /* AdaptiveCardParseWarning.h in Headers */,
				F4F6BA31204F18D8003741B6 /* ParseResult.h in Headers */,
				F448731D1EE2261F00FCAFAE /* ParseUtil.h in Headers */,
				F448731E1EE2261F00FCAFAE /* pch.h in Headers */,
				F448730A1EE2261F00FCAFAE /* Enums.h in Headers */,
				F44872F61EE2261F00FCAFAE /* AdaptiveCardParseException.h in Headers */,
				F44872FA1EE2261F00FCAFAE /* BaseCardElement.h in Headers */,
				F44872F81EE2261F00FCAFAE /* BaseActionElement.h in Headers */,
				F43660791F0706D800EBA868 /* SharedAdaptiveCard.h in Headers */,
				F4960C042051FE8200780566 /* ACRView.h in Headers */,
				F4D0694B205B27EA003645E4 /* ACRViewController.h in Headers */,
				F4FE45661F196E7B0071D9E5 /* ACRColumnView.h in Headers */,
				F4F6BA36204F200F003741B6 /* ACRParseWarning.h in Headers */,
				F4F44B9D204A16BC00A2F24C /* ACRTextBlockRenderer.h in Headers */,
				F4F44B9C204A169D00A2F24C /* ACRErrors.h in Headers */,
				F4F44B9A204A164100A2F24C /* ACRInputToggleRenderer.h in Headers */,
				F4F44B99204A162900A2F24C /* ACRInputTimeRenderer.h in Headers */,
				F4F44B9B204A165F00A2F24C /* ACRIBaseInputHandler.h in Headers */,
				F4F44B93204A155B00A2F24C /* ACRFactSetRenderer.h in Headers */,
				F4F44B96204A15C500A2F24C /* ACRInputChoiceSetRenderer.h in Headers */,
				F4F44B97204A15DF00A2F24C /* ACRInputDateRenderer.h in Headers */,
				F4F44B98204A160B00A2F24C /* ACRInputRenderer.h in Headers */,
				F4F44B95204A159A00A2F24C /* ACRImageSetRenderer.h in Headers */,
				F4F44B90204A14EF00A2F24C /* ACRColumnRenderer.h in Headers */,
				F4F44B92204A153D00A2F24C /* ACRContainerRenderer.h in Headers */,
				F4F44B91204A152100A2F24C /* ACRColumnSetRenderer.h in Headers */,
				F43110431F357487001AAE30 /* ACRInputTableView.h in Headers */,
				F4F44B94204A157B00A2F24C /* ACRImageRenderer.h in Headers */,
				F4F44B8D204A11D000A2F24C /* (null) in Headers */,
				F4F44B8F204A148200A2F24C /* ACOBaseCardElement.h in Headers */,
				F401A87F1F1045CA006D7AF2 /* ACRContentHoldingUIView.h in Headers */,
				F4C1F5DD1F218F920018CB78 /* ACRInputNumberRenderer.h in Headers */,
				F4C1F5EE1F2BB2810018CB78 /* ACRIContentHoldingView.h in Headers */,
				F4FE456A1F196F3D0071D9E5 /* ACRContentStackView.h in Headers */,
				F4D402111F7DAC2C00D0356B /* ACOAdaptiveCardParseResult.h in Headers */,
				F42741071EF8624F00399FBB /* ACRIBaseCardElementRenderer.h in Headers */,
				F4D402131F7DAC2C00D0356B /* ACOHostConfigParseResult.h in Headers */,
				F43110451F357487001AAE30 /* ACOHostConfig.h in Headers */,
				F4F2556C1F98246000A80D39 /* ACOBaseActionElement.h in Headers */,
				F427410A1EF864A900399FBB /* ACRBaseCardElementRenderer.h in Headers */,
				F4CAE7821F75AB9000545555 /* ACOAdaptiveCard.h in Headers */,
				F4C1F6001F2C23FD0018CB78 /* ACRActionShowCardRenderer.h in Headers */,
				F4C1F5E61F2ABB0E0018CB78 /* ACRActionOpenURLRenderer.h in Headers */,
				F429793A1F31458800E89914 /* ACRActionSubmitRenderer.h in Headers */,
				F49683521F6CA24600DF0D3A /* ACRRenderer.h in Headers */,
				F44873021EE2261F00FCAFAE /* Column.h in Headers */,
				F4C1F5F11F2BC6840018CB78 /* ACRButton.h in Headers */,
				F4CAE7841F75AB9000545555 /* ACOAdaptiveCardPrivate.h in Headers */,
				F42E51771FEC3840008F9642 /* MarkDownBlockParser.h in Headers */,
				F4CAE77E1F748AF200545555 /* ACOHostConfigPrivate.h in Headers */,
				F4FE456E1F1985200071D9E5 /* ACRColumnSetView.h in Headers */,
				F4F2556F1F98247600A80D39 /* ACOBaseActionElementPrivate.h in Headers */,
				F42E51751FEC3840008F9642 /* MarkDownHtmlGenerator.h in Headers */,
				F42E51731FEC3840008F9642 /* MarkDownParsedResult.h in Headers */,
				F429794A1F323BA700E89914 /* ACRDateTextField.h in Headers */,
				F42979471F322C9000E89914 /* ACRNumericTextField.h in Headers */,
				F4CAE7861F75B25C00545555 /* ACRRendererPrivate.h in Headers */,
				F4D0694C205B27EA003645E4 /* ACRViewPrivate.h in Headers */,
				F42E51791FEC3840008F9642 /* MarkDownParser.h in Headers */,
				6B268FE720CF19E200D99C1B /* RemoteResourceInformation.h in Headers */,
				6BC30F6C21E56A6900B9FAAE /* UtiliOS.h in Headers */,
				CA1218C621C4509400152EA8 /* ToggleVisibilityTarget.h in Headers */,
				CA1218C721C4509400152EA8 /* ToggleVisibilityAction.h in Headers */,
				6BAC0F2D228E2D7300E42DEB /* RichTextElementProperties.h in Headers */,
				6B2242AE22334452000ACDA1 /* TextRun.h in Headers */,
				6B616C3F21CB1878003E29CE /* ACRToggleVisibilityTarget.h in Headers */,
				6B22426D2203BE98000ACDA1 /* UnknownAction.h in Headers */,
				F4071C7D1FCCBAEF00AF4FEA /* json.h in Headers */,
				F4071C7C1FCCBAEF00AF4FEA /* json-forwards.h in Headers */,
				6B696CDA23202B1B00E1D607 /* ACRTargetBuilderDirector.h in Headers */,
				6B2242A82233442C000ACDA1 /* RichTextBlock.h in Headers */,
<<<<<<< HEAD
=======
				6B096D4E225431D0006CC034 /* ACRRichTextBlockRenderer.h in Headers */,
>>>>>>> 71171168
				300ECB64219A12D100371DC5 /* AdaptiveBase64Util.h in Headers */,
				6B2242822220DDF5000ACDA1 /* CollectionTypeElement.h in Headers */,
				6B096D7E22694776006CC034 /* ACRRegistrationPrivate.h in Headers */,
				6B616C4321CB20D2003E29CE /* ACRActionToggleVisibilityRenderer.h in Headers */,
				F4F6BA3C204F3109003741B6 /* ACRAggregateTarget.h in Headers */,
				F4CA74A12016B3B9002041DF /* ACRLongPressGestureRecognizerEventHandler.h in Headers */,
				F4D33EA71F06F44C00941E44 /* ACRSeparator.h in Headers */,
				6B7B1A9820BE2CBC00260731 /* ACRUIImageView.h in Headers */,
				F429793E1F3155EF00E89914 /* ACRTextField.h in Headers */,
				F495FC0F2022AC920093D4DE /* ACRChoiceSetViewDataSourceCompactStyle.h in Headers */,
				6B2242A42233439E000ACDA1 /* TextElementProperties.h in Headers */,
				F427411C1EF8A25200399FBB /* ACRRegistration.h in Headers */,
				F4F6BA38204F2954003741B6 /* ACRParseWarningPrivate.h in Headers */,
				F49683541F6CA24600DF0D3A /* ACRRenderResult.h in Headers */,
				F401A8771F0DB69B006D7AF2 /* ACRImageSetUICollectionView.h in Headers */,
				F4F44BA1204CED2400A2F24C /* ACRCustomRenderer.h in Headers */,
				6B1147D81F32F922008846EC /* ACRShowCardTarget.h in Headers */,
				6B9AB31020DD82A2005C8E15 /* ACRTextView.h in Headers */,
				6B9BDF7420E1BD0E00F13155 /* ACRToggleInputDataSource.h in Headers */,
				6B3787BB20CB3E0E00015401 /* ACRContentHoldingUIScrollView.h in Headers */,
				6B9BDF8020F40D1000F13155 /* ACOResourceResolvers.h in Headers */,
				6BB211FD20FF9FEA009EA1BA /* ACRActionSetRenderer.h in Headers */,
				6B9BDFCA20F6BF5D00F13155 /* ACOIResourceResolver.h in Headers */,
				F495FC0B2022A18F0093D4DE /* ACRChoiceSetViewDataSource.h in Headers */,
				6B7B1A9420B4D2AB00260731 /* Media.h in Headers */,
				6B22425E21E80647000ACDA1 /* ACOParseContext.h in Headers */,
				6BF4307F219129600068E432 /* ACRQuickReplyMultilineView.h in Headers */,
				6BC30F7A21E6E49E00B9FAAE /* ACRCustomActionRenderer.h in Headers */,
				6B22425D21E80647000ACDA1 /* ACOParseContextPrivate.h in Headers */,
				F4C1F5E81F2ABB3C0018CB78 /* ACRIBaseActionElementRenderer.h in Headers */,
				6BF430772190DDCA0068E432 /* ACRQuickReplyView.h in Headers */,
				C8DEDF3A220CDEB00001AAED /* ActionSet.h in Headers */,
				6BB211FF20FFF9C0009EA1BA /* ACRIMedia.h in Headers */,
				6B7B1A9320B4D2AB00260731 /* MediaSource.h in Headers */,
				7ECFB641219A3940004727A9 /* ParseContext.h in Headers */,
				6BCE4B292108FBD800021A62 /* ACRLongPressGestureRecognizerFactory.h in Headers */,
				6B9D650A21095C7A00BB5C7B /* ACOMediaEvent.h in Headers */,
				6B5D240D212C89E70010EB07 /* ACORemoteResourceInformation.h in Headers */,
				6B5D240C212C89E70010EB07 /* ACORemoteResourceInformationPrivate.h in Headers */,
				6B9D650921095C7A00BB5C7B /* ACOMediaEventPrivate.h in Headers */,
				6B9D650E21095CBF00BB5C7B /* ACRMediaTarget.h in Headers */,
				6BCE4B222108EB4E00021A62 /* ACRAVPlayerViewHoldingUIView.h in Headers */,
				F4C1F5EB1F2ABD6B0018CB78 /* ACRBaseActionElementRenderer.h in Headers */,
				6B1147D11F32E53A008846EC /* ACRActionDelegate.h in Headers */,
<<<<<<< HEAD
				6B616C4321CB20D2003E29CE /* ACRActionToggleVisibilityRenderer.h in Headers */,
=======
				F423C0C61EE1FBAA00905679 /* ACFramework.h in Headers */,
>>>>>>> 71171168
			);
			runOnlyForDeploymentPostprocessing = 0;
		};
/* End PBXHeadersBuildPhase section */

/* Begin PBXNativeTarget section */
		F423C0B41EE1FBA900905679 /* AdaptiveCards */ = {
			isa = PBXNativeTarget;
			buildConfigurationList = F423C0C91EE1FBAA00905679 /* Build configuration list for PBXNativeTarget "AdaptiveCards" */;
			buildPhases = (
				6BF339D220A6647500DA5973 /* CopyFiles */,
				F423C0B01EE1FBA900905679 /* Sources */,
				F423C0B11EE1FBA900905679 /* Frameworks */,
				F423C0B21EE1FBA900905679 /* Headers */,
				F423C0B31EE1FBA900905679 /* Resources */,
			);
			buildRules = (
			);
			dependencies = (
			);
			name = AdaptiveCards;
			productName = AdaptiveCards;
			productReference = F423C0B51EE1FBA900905679 /* AdaptiveCards.framework */;
			productType = "com.apple.product-type.framework";
		};
		F423C0BD1EE1FBAA00905679 /* AdaptiveCardsTests */ = {
			isa = PBXNativeTarget;
			buildConfigurationList = F423C0CC1EE1FBAA00905679 /* Build configuration list for PBXNativeTarget "AdaptiveCardsTests" */;
			buildPhases = (
				F423C0BA1EE1FBAA00905679 /* Sources */,
				F423C0BB1EE1FBAA00905679 /* Frameworks */,
				F423C0BC1EE1FBAA00905679 /* Resources */,
				F47ACEDA1F6248C00010BEF0 /* ShellScript */,
			);
			buildRules = (
			);
			dependencies = (
				F423C0C11EE1FBAA00905679 /* PBXTargetDependency */,
			);
			name = AdaptiveCardsTests;
			productName = AdaptiveCardsTests;
			productReference = F423C0BE1EE1FBAA00905679 /* AdaptiveCardsTests.xctest */;
			productType = "com.apple.product-type.bundle.unit-test";
		};
/* End PBXNativeTarget section */

/* Begin PBXProject section */
		F423C0AC1EE1FBA900905679 /* Project object */ = {
			isa = PBXProject;
			attributes = {
				LastUpgradeCheck = 0940;
				ORGANIZATIONNAME = Microsoft;
				TargetAttributes = {
					F423C0B41EE1FBA900905679 = {
						CreatedOnToolsVersion = 8.3.2;
						ProvisioningStyle = Automatic;
					};
					F423C0BD1EE1FBAA00905679 = {
						CreatedOnToolsVersion = 8.3.2;
						ProvisioningStyle = Automatic;
					};
					F47ACEE01F62495B0010BEF0 = {
						CreatedOnToolsVersion = 8.3.3;
						ProvisioningStyle = Automatic;
					};
				};
			};
			buildConfigurationList = F423C0AF1EE1FBA900905679 /* Build configuration list for PBXProject "AdaptiveCards" */;
			compatibilityVersion = "Xcode 3.2";
			developmentRegion = English;
			hasScannedForEncodings = 0;
			knownRegions = (
				English,
				en,
				global,
			);
			mainGroup = F423C0AB1EE1FBA900905679;
			productRefGroup = F423C0B61EE1FBA900905679 /* Products */;
			projectDirPath = "";
			projectRoot = "";
			targets = (
				F423C0B41EE1FBA900905679 /* AdaptiveCards */,
				F423C0BD1EE1FBAA00905679 /* AdaptiveCardsTests */,
				F47ACEE01F62495B0010BEF0 /* AdaptiveCards-Universal */,
			);
		};
/* End PBXProject section */

/* Begin PBXResourcesBuildPhase section */
		F423C0B31EE1FBA900905679 /* Resources */ = {
			isa = PBXResourcesBuildPhase;
			buildActionMask = 2147483647;
			files = (
				6BF430742190DCBF0068E432 /* ACRQuickActionView.xib in Resources */,
				6B5D2418212E1CF80010EB07 /* checked-checkbox-24.png in Resources */,
				6BF4307C219126CD0068E432 /* ACRQuickActionMultilineView.xib in Resources */,
				F460324520758583006C5358 /* ACRDatePicker.xib in Resources */,
				6B14FC61211BBBEA00A11CC5 /* ACRPickerView.xib in Resources */,
				6B9AB30220D32A89005C8E15 /* ACRButton.xib in Resources */,
				F46032492075997D006C5358 /* ACRInputTableView.xib in Resources */,
				6B5D241A212E1CF80010EB07 /* unchecked-checkbox-24.png in Resources */,
				6B5D2419212E1CF80010EB07 /* checked.png in Resources */,
				F4603238207575C7006C5358 /* ACRLabelView.xib in Resources */,
				F460324720759519006C5358 /* ACRDateTextField.xib in Resources */,
				F460324120757F38006C5358 /* ACRTextField.xib in Resources */,
				6B5D241B212E1CF80010EB07 /* unchecked.png in Resources */,
				6B9AB2FD20D327DB005C8E15 /* ACRCellForCompactMode.xib in Resources */,
			);
			runOnlyForDeploymentPostprocessing = 0;
		};
		F423C0BC1EE1FBAA00905679 /* Resources */ = {
			isa = PBXResourcesBuildPhase;
			buildActionMask = 2147483647;
			files = (
			);
			runOnlyForDeploymentPostprocessing = 0;
		};
/* End PBXResourcesBuildPhase section */

/* Begin PBXShellScriptBuildPhase section */
		F47ACEDA1F6248C00010BEF0 /* ShellScript */ = {
			isa = PBXShellScriptBuildPhase;
			buildActionMask = 2147483647;
			files = (
			);
			inputPaths = (
			);
			outputPaths = (
			);
			runOnlyForDeploymentPostprocessing = 0;
			shellPath = /bin/sh;
			shellScript = "######################\n# Options\n######################\nNULL=\n\nREVEAL_ARCHIVE_IN_FINDER=false\n\nFRAMEWORK_NAME=\"${PROJECT_NAME}\"\n\nSIMULATOR_LIBRARY_PATH=\"${BUILD_DIR}/${CONFIGURATION}-iphonesimulator/${FRAMEWORK_NAME}.framework\"\n\nDEVICE_LIBRARY_PATH=\"${BUILD_DIR}/${CONFIGURATION}-iphoneos/${FRAMEWORK_NAME}.framework\"\n\nUNIVERSAL_LIBRARY_DIR=\"${BUILD_DIR}/${CONFIGURATION}-iphoneuniversal\"\n\nFRAMEWORK=\"${UNIVERSAL_LIBRARY_DIR}/${FRAMEWORK_NAME}.framework\"\n\n\n######################\n# Build Frameworks\n######################\nif [ -d ${PROJECT_NAME}.xcworkspace ]; then\nxcodebuild -workspace ${PROJECT_NAME}.xcworkspace -scheme ${PROJECT_NAME} -sdk iphonesimulator -configuration ${CONFIGURATION} clean build CONFIGURATION_BUILD_DIR=${BUILD_DIR}/${CONFIGURATION}-iphonesimulator 2>&1\nxcodebuild -workspace ${PROJECT_NAME}.xcworkspace -scheme ${PROJECT_NAME} -sdk iphoneos -configuration ${CONFIGURATION} clean build CONFIGURATION_BUILD_DIR=${BUILD_DIR}/${CONFIGURATION}-iphoneos 2>&1\nelse\nxcodebuild -project ${PROJECT_NAME}.xcodeproj -scheme ${PROJECT_NAME} -sdk iphonesimulator -configuration ${CONFIGURATION} clean build CONFIGURATION_BUILD_DIR=${BUILD_DIR}/${CONFIGURATION}-iphonesimulator 2>&1\nxcodebuild -project ${PROJECT_NAME}.xcodeproj -scheme ${PROJECT_NAME} -sdk iphoneos -configuration ${CONFIGURATION} clean build CONFIGURATION_BUILD_DIR=${BUILD_DIR}/${CONFIGURATION}-iphoneos 2>&1\nfi\n\n######################\n# Create directory for universal\n######################\n\nrm -rf \"${UNIVERSAL_LIBRARY_DIR}\"\n\nmkdir \"${UNIVERSAL_LIBRARY_DIR}\"\n\nmkdir \"${FRAMEWORK}\"\n\n\n######################\n# Copy files Framework\n######################\n\ncp -r \"${DEVICE_LIBRARY_PATH}/.\" \"${FRAMEWORK}\"\n\n\n######################\n# Make an universal binary\n######################\n\nlipo \"${SIMULATOR_LIBRARY_PATH}/${FRAMEWORK_NAME}\" \"${DEVICE_LIBRARY_PATH}/${FRAMEWORK_NAME}\" -create -output \"${FRAMEWORK}/${FRAMEWORK_NAME}\" | echo\n\n# For Swift framework, Swiftmodule needs to be copied in the universal framework\nif [ -d \"${SIMULATOR_LIBRARY_PATH}/Modules/${FRAMEWORK_NAME}.swiftmodule/\" ]; then\ncp -f ${SIMULATOR_LIBRARY_PATH}/Modules/${FRAMEWORK_NAME}.swiftmodule\\/${NULL}* \"${FRAMEWORK}/Modules/${FRAMEWORK_NAME}.swiftmodule/\" | echo\nfi\n\nif [ -d \"${DEVICE_LIBRARY_PATH}/Modules/${FRAMEWORK_NAME}.swiftmodule/\" ]; then\ncp -f ${DEVICE_LIBRARY_PATH}/Modules/${FRAMEWORK_NAME}.swiftmodule\\/${NULL}* \"${FRAMEWORK}/Modules/${FRAMEWORK_NAME}.swiftmodule/\" | echo\nfi\n\n######################\n# On Release, copy the result to release directory\n######################\nOUTPUT_DIR=\"${PROJECT_DIR}/Output\"\nTARGET_DIR=\"${OUTPUT_DIR}/${FRAMEWORK_NAME}-${CONFIGURATION}-iphoneuniversal/\"\n\nrm -rf \"$TARGET_DIR\"\nmkdir -p \"$TARGET_DIR\"\n\ncp -rf \"${FRAMEWORK}\" \"$OUTPUT_DIR\"\ncp -r \"${FRAMEWORK}\" \"$TARGET_DIR\"\n\nif [ ${REVEAL_ARCHIVE_IN_FINDER} = true ]; then\nopen \"${OUTPUT_DIR}/\"\nfi";
		};
		F47ACEE41F6249610010BEF0 /* ShellScript */ = {
			isa = PBXShellScriptBuildPhase;
			buildActionMask = 2147483647;
			files = (
			);
			inputPaths = (
			);
			outputPaths = (
			);
			runOnlyForDeploymentPostprocessing = 0;
			shellPath = /bin/sh;
			shellScript = "######################\n# Options\n######################\nNULL=\n\nREVEAL_ARCHIVE_IN_FINDER=false\n\nFRAMEWORK_NAME=\"${PROJECT_NAME}\"\n\nSIMULATOR_LIBRARY_PATH=\"${BUILD_DIR}/${CONFIGURATION}-iphonesimulator/${FRAMEWORK_NAME}.framework\"\nDEVICE_LIBRARY_PATH=\"${BUILD_DIR}/${CONFIGURATION}-iphoneos/${FRAMEWORK_NAME}.framework\"\nUNIVERSAL_LIBRARY_DIR=\"${BUILD_DIR}/${CONFIGURATION}-iphoneuniversal\"\n\nFRAMEWORK=\"${UNIVERSAL_LIBRARY_DIR}/${FRAMEWORK_NAME}.framework\"\n\n\n######################\n# Build Frameworks\n######################\nif [ -d ${PROJECT_NAME}.xcworkspace ]; then\nxcodebuild -workspace ${PROJECT_NAME}.xcworkspace -scheme ${PROJECT_NAME} -sdk iphoneos -configuration ${CONFIGURATION} clean build CONFIGURATION_BUILD_DIR=${BUILD_DIR}/${CONFIGURATION}-iphoneos 2>&1\nelse\nxcodebuild -project ${PROJECT_NAME}.xcodeproj -scheme ${PROJECT_NAME} -sdk iphonesimulator -configuration ${CONFIGURATION} clean build CONFIGURATION_BUILD_DIR=${BUILD_DIR}/${CONFIGURATION}-iphonesimulator 2>&1\nxcodebuild -project ${PROJECT_NAME}.xcodeproj -scheme ${PROJECT_NAME} -sdk iphoneos -configuration ${CONFIGURATION} clean build CONFIGURATION_BUILD_DIR=${BUILD_DIR}/${CONFIGURATION}-iphoneos 2>&1\nfi\n\n######################\n# Create directory for universal\n######################\n\nrm -rf \"${UNIVERSAL_LIBRARY_DIR}\"\n\nmkdir \"${UNIVERSAL_LIBRARY_DIR}\"\n\nmkdir \"${FRAMEWORK}\"\n\n\n######################\n# Copy files Framework\n######################\n\ncp -r \"${DEVICE_LIBRARY_PATH}/.\" \"${FRAMEWORK}\"\n\n\n######################\n# Make an universal binary\n######################\n\nlipo \"${SIMULATOR_LIBRARY_PATH}/${FRAMEWORK_NAME}\" \"${DEVICE_LIBRARY_PATH}/${FRAMEWORK_NAME}\" -create -output \"${FRAMEWORK}/${FRAMEWORK_NAME}\" | echo\n\n######################\n# On Release, copy the result to release directory\n######################\nOUTPUT_DIR=\"${PROJECT_DIR}\"\ncp -rf \"${FRAMEWORK}\" \"$OUTPUT_DIR\"\nzip -r AdaptiveCards.framework.zip AdaptiveCards.framework/\nrm -rf AdaptiveCards.framework";
		};
/* End PBXShellScriptBuildPhase section */

/* Begin PBXSourcesBuildPhase section */
		F423C0B01EE1FBA900905679 /* Sources */ = {
			isa = PBXSourcesBuildPhase;
			buildActionMask = 2147483647;
			files = (
				7EF8879E21F14CDD00BAFF02 /* BackgroundImage.cpp in Sources */,
				300ECB63219A12D100371DC5 /* AdaptiveBase64Util.cpp in Sources */,
				F4F44B8E204A145200A2F24C /* ACOBaseCardElement.mm in Sources */,
				6B9BDF7F20F40D1000F13155 /* ACOResourceResolvers.mm in Sources */,
				F42741291EFB374A00399FBB /* ACRColumnSetRenderer.mm in Sources */,
				F448731C1EE2261F00FCAFAE /* ParseUtil.cpp in Sources */,
				F44873291EE2261F00FCAFAE /* ToggleInput.cpp in Sources */,
				6B616C4421CB20D2003E29CE /* ACRActionToggleVisibilityRenderer.mm in Sources */,
				CA1218C921C4509400152EA8 /* ToggleVisibilityAction.cpp in Sources */,
				F401A8781F0DB69B006D7AF2 /* ACRImageSetUICollectionView.mm in Sources */,
				F42979461F322C9000E89914 /* ACRNumericTextField.mm in Sources */,
				F43A94111F1D60E30001920B /* ACRFactSetRenderer.mm in Sources */,
				F44873141EE2261F00FCAFAE /* ImageSet.cpp in Sources */,
				F4C1F5D61F2187900018CB78 /* ACRInputDateRenderer.mm in Sources */,
				F44872F71EE2261F00FCAFAE /* BaseActionElement.cpp in Sources */,
				F44872FB1EE2261F00FCAFAE /* BaseInputElement.cpp in Sources */,
				F42979431F322C3E00E89914 /* ACRErrors.mm in Sources */,
				F44873251EE2261F00FCAFAE /* TextInput.cpp in Sources */,
				8404BA8F226697800091A0AD /* FeatureRegistration.cpp in Sources */,
				F44873091EE2261F00FCAFAE /* Enums.cpp in Sources */,
				F44873171EE2261F00FCAFAE /* jsoncpp.cpp in Sources */,
				F42E51781FEC3840008F9642 /* MarkDownHtmlGenerator.cpp in Sources */,
				F49683551F6CA24600DF0D3A /* ACRRenderResult.mm in Sources */,
				F44873071EE2261F00FCAFAE /* DateInput.cpp in Sources */,
				F43110461F357487001AAE30 /* ACOHostConfig.mm in Sources */,
				F4F6BA2F204F18D8003741B6 /* ParseResult.cpp in Sources */,
				F4C1F5F21F2BC6840018CB78 /* ACRButton.mm in Sources */,
				F4F6BA2A204E107F003741B6 /* UnknownElement.cpp in Sources */,
				F49683531F6CA24600DF0D3A /* ACRRenderer.mm in Sources */,
				F42741211EF9DB8000399FBB /* ACRContainerRenderer.mm in Sources */,
				6B616C4021CB1878003E29CE /* ACRToggleVisibilityTarget.mm in Sources */,
				CA1218C821C4509400152EA8 /* ToggleVisibilityTarget.cpp in Sources */,
				F429793B1F31458800E89914 /* ACRActionSubmitRenderer.mm in Sources */,
				F4D33EA51F06F41B00941E44 /* ACRSeparator.mm in Sources */,
				F427411D1EF8A25200399FBB /* ACRRegistration.mm in Sources */,
				F4C1F5FE1F2C235E0018CB78 /* ACRActionShowCardRenderer.mm in Sources */,
				F4F6BA35204F200F003741B6 /* ACRParseWarning.mm in Sources */,
				F4FE45671F196E7B0071D9E5 /* ACRColumnView.mm in Sources */,
				6B9D650B21095C7A00BB5C7B /* ACOMediaEvent.mm in Sources */,
				6B7B1A9220B4D2AB00260731 /* MediaSource.cpp in Sources */,
				F44873011EE2261F00FCAFAE /* Column.cpp in Sources */,
				F448730D1EE2261F00FCAFAE /* FactSet.cpp in Sources */,
				F44873031EE2261F00FCAFAE /* ColumnSet.cpp in Sources */,
				F4FE456F1F1985200071D9E5 /* ACRColumnSetView.mm in Sources */,
				F44872FD1EE2261F00FCAFAE /* ChoiceInput.cpp in Sources */,
				F42E51761FEC3840008F9642 /* MarkDownParsedResult.cpp in Sources */,
				F4D0694A205B27EA003645E4 /* ACRViewController.mm in Sources */,
				F44872F51EE2261F00FCAFAE /* AdaptiveCardParseException.cpp in Sources */,
				F429794D1F32684900E89914 /* ACRDateTextField.mm in Sources */,
				F4F44B8120478C6F00A2F24C /* Util.cpp in Sources */,
				6BAC0F2E228E2D7300E42DEB /* RichTextElementProperties.cpp in Sources */,
				6B6840F91F25EC2D008A933F /* ACRInputChoiceSetRenderer.mm in Sources */,
				F42741131EF873A600399FBB /* ACRImageRenderer.mm in Sources */,
				F448730B1EE2261F00FCAFAE /* Fact.cpp in Sources */,
				6BCE4B272108FA9300021A62 /* ACRLongPressGestureRecognizerFactory.mm in Sources */,
				F495FC0E2022AC920093D4DE /* ACRChoiceSetViewDataSourceCompactStyle.mm in Sources */,
				F4F44B7D20478C5C00A2F24C /* DateTimePreparser.cpp in Sources */,
				F4F44BA0204CED2400A2F24C /* ACRCustomRenderer.mm in Sources */,
				F452CD581F68CD6F005394B2 /* HostConfig.cpp in Sources */,
				6B696CD923202B1B00E1D607 /* ACRTargetBuilderDirector.mm in Sources */,
				6BCE4B232108EB4E00021A62 /* ACRAVPlayerViewHoldingUIView.mm in Sources */,
				6B22425F21E80647000ACDA1 /* ACOParseContext.mm in Sources */,
				F4071C7E1FCCBAEF00AF4FEA /* ActionParserRegistration.cpp in Sources */,
				6B2242A72233442C000ACDA1 /* RichTextBlock.cpp in Sources */,
				F4FE456B1F196F3D0071D9E5 /* ACRContentStackView.mm in Sources */,
				F429793F1F3155EF00E89914 /* ACRTextField.mm in Sources */,
				F43A94191F20502D0001920B /* ACRInputToggleRenderer.mm in Sources */,
				F44873271EE2261F00FCAFAE /* TimeInput.cpp in Sources */,
				F42E51741FEC3840008F9642 /* MarkDownBlockParser.cpp in Sources */,
				F43A94151F1EED6D0001920B /* ACRInputRenderer.mm in Sources */,
				F401A87C1F0DCBC8006D7AF2 /* ACRImageSetRenderer.mm in Sources */,
				6B2242B422334492000ACDA1 /* Inline.cpp in Sources */,
				F4F44B6E203FAF9300A2F24C /* ACRUILabel.mm in Sources */,
				F4F44B7C20478C5C00A2F24C /* DateTimePreparsedToken.cpp in Sources */,
				6BF430782190DDCA0068E432 /* ACRQuickReplyView.mm in Sources */,
				F44873211EE2261F00FCAFAE /* SubmitAction.cpp in Sources */,
				F44872FF1EE2261F00FCAFAE /* ChoiceSetInput.cpp in Sources */,
				6BB211FC20FF9FEA009EA1BA /* ACRActionSetRenderer.mm in Sources */,
				C8DEDF39220CDEB00001AAED /* ActionSet.cpp in Sources */,
				6B2242812220DDF5000ACDA1 /* CollectionTypeElement.cpp in Sources */,
				F44873051EE2261F00FCAFAE /* Container.cpp in Sources */,
				6BC30F7921E6E49E00B9FAAE /* ACRCustomActionRenderer.mm in Sources */,
				6B22427A220BAC8B000ACDA1 /* pch.cpp in Sources */,
				F44873181EE2261F00FCAFAE /* NumberInput.cpp in Sources */,
				F4960C052051FE8200780566 /* ACRView.mm in Sources */,
				6B5D240E212C89E70010EB07 /* ACORemoteResourceInformation.mm in Sources */,
				F401A8801F1045CA006D7AF2 /* ACRContentHoldingUIView.mm in Sources */,
				F44873121EE2261F00FCAFAE /* Image.cpp in Sources */,
				F4CAE77B1F7325DF00545555 /* Separator.cpp in Sources */,
				F448731F1EE2261F00FCAFAE /* ShowCardAction.cpp in Sources */,
				F4C1F5DE1F218F920018CB78 /* ACRInputNumberRenderer.mm in Sources */,
				F448731A1EE2261F00FCAFAE /* OpenUrlAction.cpp in Sources */,
				F4CAE7831F75AB9000545555 /* ACOAdaptiveCard.mm in Sources */,
				6B1147D91F32F922008846EC /* ACRShowCardTarget.mm in Sources */,
				F42C2F4A20351954008787B0 /* (null) in Sources */,
				F4CA74A02016B3B9002041DF /* ACRLongPressGestureRecognizerEventHandler.mm in Sources */,
				F42741171EF895AB00399FBB /* ACRTextBlockRenderer.mm in Sources */,
				7ECFB640219A3940004727A9 /* ParseContext.cpp in Sources */,
				6BC30F6E21E56CF900B9FAAE /* UtiliOS.mm in Sources */,
				6B3787BA20CB3E0E00015401 /* ACRContentHoldingUIScrollView.mm in Sources */,
				F44873231EE2261F00FCAFAE /* TextBlock.cpp in Sources */,
				F44872F91EE2261F00FCAFAE /* BaseCardElement.cpp in Sources */,
				F427410B1EF864A900399FBB /* ACRBaseCardElementRenderer.mm in Sources */,
				F43660781F0706D800EBA868 /* SharedAdaptiveCard.cpp in Sources */,
				6B7B1A9120B4D2AB00260731 /* Media.cpp in Sources */,
				7EDC0F68213878E800077A13 /* SemanticVersion.cpp in Sources */,
				F42E517A1FEC3840008F9642 /* MarkDownParser.cpp in Sources */,
				6B7B1A9720BE2CBC00260731 /* ACRUIImageView.mm in Sources */,
				6BCE4B252108FA7D00021A62 /* ACRMediaRenderer.mm in Sources */,
				F4F6BA3B204F3109003741B6 /* ACRAggregateTarget.mm in Sources */,
				6B2242A32233439E000ACDA1 /* TextElementProperties.cpp in Sources */,
				F42741251EFB274C00399FBB /* ACRColumnRenderer.mm in Sources */,
				F4F255701F98247600A80D39 /* ACOBaseActionElement.mm in Sources */,
				6BF43080219129600068E432 /* ACRQuickReplyMultilineView.mm in Sources */,
				30DB0B302369F7D60014C890 /* ACRRichTextBlockRenderer.mm in Sources */,
				6B9BDF7320E1BD0E00F13155 /* ACRToggleInputDataSource.mm in Sources */,
				F4C1F5DA1F218ABC0018CB78 /* ACRInputTimeRenderer.mm in Sources */,
				F4D402121F7DAC2C00D0356B /* ACOAdaptiveCardParseResult.mm in Sources */,
				6B22426E2203BE98000ACDA1 /* UnknownAction.cpp in Sources */,
				6B224278220BAC8B000ACDA1 /* BaseElement.cpp in Sources */,
				6B9D650F21095CBF00BB5C7B /* ACRMediaTarget.mm in Sources */,
				6B2242AF22334452000ACDA1 /* TextRun.cpp in Sources */,
				F43110441F357487001AAE30 /* ACRInputTableView.mm in Sources */,
				6B9AB31120DD82A2005C8E15 /* ACRTextView.mm in Sources */,
				F4F6BA32204F18D8003741B6 /* AdaptiveCardParseWarning.cpp in Sources */,
				F4C1F5E41F2A62190018CB78 /* ACRActionOpenURLRenderer.mm in Sources */,
				F4071C7F1FCCBAEF00AF4FEA /* ElementParserRegistration.cpp in Sources */,
				F4C1F5EC1F2ABD6B0018CB78 /* ACRBaseActionElementRenderer.mm in Sources */,
				F4D402141F7DAC2C00D0356B /* ACOHostConfigParseResult.mm in Sources */,
				F495FC0A2022A18F0093D4DE /* ACRChoiceSetViewDataSource.mm in Sources */,
			);
			runOnlyForDeploymentPostprocessing = 0;
		};
		F423C0BA1EE1FBAA00905679 /* Sources */ = {
			isa = PBXSourcesBuildPhase;
			buildActionMask = 2147483647;
			files = (
				F4A5CABA1F623F4500242D62 /* AdaptiveCardsTests.m in Sources */,
			);
			runOnlyForDeploymentPostprocessing = 0;
		};
/* End PBXSourcesBuildPhase section */

/* Begin PBXTargetDependency section */
		F423C0C11EE1FBAA00905679 /* PBXTargetDependency */ = {
			isa = PBXTargetDependency;
			target = F423C0B41EE1FBA900905679 /* AdaptiveCards */;
			targetProxy = F423C0C01EE1FBAA00905679 /* PBXContainerItemProxy */;
		};
/* End PBXTargetDependency section */

/* Begin XCBuildConfiguration section */
		F423C0C71EE1FBAA00905679 /* Debug */ = {
			isa = XCBuildConfiguration;
			buildSettings = {
				ALWAYS_SEARCH_USER_PATHS = NO;
				CLANG_ANALYZER_LOCALIZABILITY_NONLOCALIZED = YES;
				CLANG_ANALYZER_NONNULL = YES;
				CLANG_ANALYZER_NUMBER_OBJECT_CONVERSION = YES_AGGRESSIVE;
				CLANG_CXX_LANGUAGE_STANDARD = "gnu++14";
				CLANG_CXX_LIBRARY = "libc++";
				CLANG_ENABLE_MODULES = YES;
				CLANG_ENABLE_OBJC_ARC = YES;
				CLANG_WARN_BLOCK_CAPTURE_AUTORELEASING = YES;
				CLANG_WARN_BOOL_CONVERSION = YES;
				CLANG_WARN_COMMA = YES;
				CLANG_WARN_CONSTANT_CONVERSION = YES;
				CLANG_WARN_DEPRECATED_OBJC_IMPLEMENTATIONS = YES;
				CLANG_WARN_DIRECT_OBJC_ISA_USAGE = YES_ERROR;
				CLANG_WARN_DOCUMENTATION_COMMENTS = YES;
				CLANG_WARN_EMPTY_BODY = YES;
				CLANG_WARN_ENUM_CONVERSION = YES;
				CLANG_WARN_INFINITE_RECURSION = YES;
				CLANG_WARN_INT_CONVERSION = YES;
				CLANG_WARN_NON_LITERAL_NULL_CONVERSION = YES;
				CLANG_WARN_OBJC_IMPLICIT_RETAIN_SELF = YES;
				CLANG_WARN_OBJC_LITERAL_CONVERSION = YES;
				CLANG_WARN_OBJC_ROOT_CLASS = YES_ERROR;
				CLANG_WARN_RANGE_LOOP_ANALYSIS = YES;
				CLANG_WARN_STRICT_PROTOTYPES = YES;
				CLANG_WARN_SUSPICIOUS_MOVE = YES;
				CLANG_WARN_UNREACHABLE_CODE = YES;
				CLANG_WARN__DUPLICATE_METHOD_MATCH = YES;
				"CODE_SIGN_IDENTITY[sdk=iphoneos*]" = "iPhone Developer: Joseph Woo (S9N98EFDW7)";
				COPY_PHASE_STRIP = NO;
				CURRENT_PROJECT_VERSION = 1;
				DEBUG_INFORMATION_FORMAT = dwarf;
				ENABLE_STRICT_OBJC_MSGSEND = YES;
				ENABLE_TESTABILITY = YES;
				GCC_C_LANGUAGE_STANDARD = gnu99;
				GCC_DYNAMIC_NO_PIC = NO;
				GCC_NO_COMMON_BLOCKS = YES;
				GCC_OPTIMIZATION_LEVEL = 0;
				GCC_PREPROCESSOR_DEFINITIONS = (
					"DEBUG=1",
					"$(inherited)",
				);
				GCC_WARN_64_TO_32_BIT_CONVERSION = YES;
				GCC_WARN_ABOUT_RETURN_TYPE = YES_ERROR;
				GCC_WARN_UNDECLARED_SELECTOR = YES;
				GCC_WARN_UNINITIALIZED_AUTOS = YES_AGGRESSIVE;
				GCC_WARN_UNUSED_FUNCTION = YES;
				GCC_WARN_UNUSED_VARIABLE = YES;
				HEADER_SEARCH_PATHS = "";
				IPHONEOS_DEPLOYMENT_TARGET = 10.0;
				MTL_ENABLE_DEBUG_INFO = YES;
				ONLY_ACTIVE_ARCH = YES;
				SDKROOT = iphoneos;
				TARGETED_DEVICE_FAMILY = "1,2";
				VERSIONING_SYSTEM = "apple-generic";
				VERSION_INFO_PREFIX = "";
			};
			name = Debug;
		};
		F423C0C81EE1FBAA00905679 /* Release */ = {
			isa = XCBuildConfiguration;
			buildSettings = {
				ALWAYS_SEARCH_USER_PATHS = NO;
				CLANG_ANALYZER_LOCALIZABILITY_NONLOCALIZED = YES;
				CLANG_ANALYZER_NONNULL = YES;
				CLANG_ANALYZER_NUMBER_OBJECT_CONVERSION = YES_AGGRESSIVE;
				CLANG_CXX_LANGUAGE_STANDARD = "gnu++14";
				CLANG_CXX_LIBRARY = "libc++";
				CLANG_ENABLE_MODULES = YES;
				CLANG_ENABLE_OBJC_ARC = YES;
				CLANG_WARN_BLOCK_CAPTURE_AUTORELEASING = YES;
				CLANG_WARN_BOOL_CONVERSION = YES;
				CLANG_WARN_COMMA = YES;
				CLANG_WARN_CONSTANT_CONVERSION = YES;
				CLANG_WARN_DEPRECATED_OBJC_IMPLEMENTATIONS = YES;
				CLANG_WARN_DIRECT_OBJC_ISA_USAGE = YES_ERROR;
				CLANG_WARN_DOCUMENTATION_COMMENTS = YES;
				CLANG_WARN_EMPTY_BODY = YES;
				CLANG_WARN_ENUM_CONVERSION = YES;
				CLANG_WARN_INFINITE_RECURSION = YES;
				CLANG_WARN_INT_CONVERSION = YES;
				CLANG_WARN_NON_LITERAL_NULL_CONVERSION = YES;
				CLANG_WARN_OBJC_IMPLICIT_RETAIN_SELF = YES;
				CLANG_WARN_OBJC_LITERAL_CONVERSION = YES;
				CLANG_WARN_OBJC_ROOT_CLASS = YES_ERROR;
				CLANG_WARN_RANGE_LOOP_ANALYSIS = YES;
				CLANG_WARN_STRICT_PROTOTYPES = YES;
				CLANG_WARN_SUSPICIOUS_MOVE = YES;
				CLANG_WARN_UNREACHABLE_CODE = YES;
				CLANG_WARN__DUPLICATE_METHOD_MATCH = YES;
				CODE_SIGN_IDENTITY = "iPhone Developer: Joseph Woo (S9N98EFDW7)";
				"CODE_SIGN_IDENTITY[sdk=iphoneos*]" = "iPhone Developer: Joseph Woo (S9N98EFDW7)";
				COPY_PHASE_STRIP = NO;
				CURRENT_PROJECT_VERSION = 1;
				DEBUG_INFORMATION_FORMAT = "dwarf-with-dsym";
				ENABLE_NS_ASSERTIONS = NO;
				ENABLE_STRICT_OBJC_MSGSEND = YES;
				GCC_C_LANGUAGE_STANDARD = gnu99;
				GCC_NO_COMMON_BLOCKS = YES;
				GCC_WARN_64_TO_32_BIT_CONVERSION = YES;
				GCC_WARN_ABOUT_RETURN_TYPE = YES_ERROR;
				GCC_WARN_UNDECLARED_SELECTOR = YES;
				GCC_WARN_UNINITIALIZED_AUTOS = YES_AGGRESSIVE;
				GCC_WARN_UNUSED_FUNCTION = YES;
				GCC_WARN_UNUSED_VARIABLE = YES;
				HEADER_SEARCH_PATHS = "";
				IPHONEOS_DEPLOYMENT_TARGET = 10.0;
				MTL_ENABLE_DEBUG_INFO = NO;
				SDKROOT = iphoneos;
				TARGETED_DEVICE_FAMILY = "1,2";
				VALIDATE_PRODUCT = YES;
				VERSIONING_SYSTEM = "apple-generic";
				VERSION_INFO_PREFIX = "";
			};
			name = Release;
		};
		F423C0CA1EE1FBAA00905679 /* Debug */ = {
			isa = XCBuildConfiguration;
			buildSettings = {
				BITCODE_GENERATION_MODE = bitcode;
				CODE_SIGN_IDENTITY = "iPhone Developer";
				"CODE_SIGN_IDENTITY[sdk=iphoneos*]" = "";
				DEFINES_MODULE = YES;
				DYLIB_COMPATIBILITY_VERSION = 1;
				DYLIB_CURRENT_VERSION = 1;
				DYLIB_INSTALL_NAME_BASE = "@rpath";
				FRAMEWORK_SEARCH_PATHS = (
					"$(inherited)",
					"$(PROJECT_DIR)/AdaptiveCards",
				);
				HEADER_SEARCH_PATHS = "";
				INFOPLIST_FILE = AdaptiveCards/Info.plist;
				INSTALL_PATH = "$(LOCAL_LIBRARY_DIR)/Frameworks";
				LD_RUNPATH_SEARCH_PATHS = "$(inherited) @executable_path/Frameworks @loader_path/Frameworks";
				LIBRARY_SEARCH_PATHS = (
					"$(inherited)",
					"$(PROJECT_DIR)/AdaptiveCards",
				);
				MACH_O_TYPE = mh_dylib;
				OTHER_LDFLAGS = "";
				OTHER_LIBTOOLFLAGS = "";
				PRODUCT_BUNDLE_IDENTIFIER = MSFT.AdaptiveCards;
				PRODUCT_NAME = "$(TARGET_NAME)";
				SCAN_ALL_SOURCE_FILES_FOR_INCLUDES = NO;
				SKIP_INSTALL = YES;
				USER_HEADER_SEARCH_PATHS = "";
			};
			name = Debug;
		};
		F423C0CB1EE1FBAA00905679 /* Release */ = {
			isa = XCBuildConfiguration;
			buildSettings = {
				BITCODE_GENERATION_MODE = bitcode;
				CODE_SIGN_IDENTITY = "iPhone Developer";
				"CODE_SIGN_IDENTITY[sdk=iphoneos*]" = "";
				DEFINES_MODULE = YES;
				DYLIB_COMPATIBILITY_VERSION = 1;
				DYLIB_CURRENT_VERSION = 1;
				DYLIB_INSTALL_NAME_BASE = "@rpath";
				FRAMEWORK_SEARCH_PATHS = (
					"$(inherited)",
					"$(PROJECT_DIR)/AdaptiveCards",
				);
				HEADER_SEARCH_PATHS = "";
				INFOPLIST_FILE = AdaptiveCards/Info.plist;
				INSTALL_PATH = "$(LOCAL_LIBRARY_DIR)/Frameworks";
				LD_RUNPATH_SEARCH_PATHS = "$(inherited) @executable_path/Frameworks @loader_path/Frameworks";
				LIBRARY_SEARCH_PATHS = (
					"$(inherited)",
					"$(PROJECT_DIR)/AdaptiveCards",
				);
				MACH_O_TYPE = mh_dylib;
				OTHER_LDFLAGS = "";
				OTHER_LIBTOOLFLAGS = "";
				PRODUCT_BUNDLE_IDENTIFIER = MSFT.AdaptiveCards;
				PRODUCT_NAME = "$(TARGET_NAME)";
				SCAN_ALL_SOURCE_FILES_FOR_INCLUDES = NO;
				SKIP_INSTALL = YES;
				USER_HEADER_SEARCH_PATHS = "";
			};
			name = Release;
		};
		F423C0CD1EE1FBAA00905679 /* Debug */ = {
			isa = XCBuildConfiguration;
			buildSettings = {
				INFOPLIST_FILE = AdaptiveCardsTests/Info.plist;
				LD_RUNPATH_SEARCH_PATHS = "$(inherited) @executable_path/Frameworks @loader_path/Frameworks";
				PRODUCT_BUNDLE_IDENTIFIER = MSFT.AdaptiveCardsTests;
				PRODUCT_NAME = "$(TARGET_NAME)";
			};
			name = Debug;
		};
		F423C0CE1EE1FBAA00905679 /* Release */ = {
			isa = XCBuildConfiguration;
			buildSettings = {
				INFOPLIST_FILE = AdaptiveCardsTests/Info.plist;
				LD_RUNPATH_SEARCH_PATHS = "$(inherited) @executable_path/Frameworks @loader_path/Frameworks";
				PRODUCT_BUNDLE_IDENTIFIER = MSFT.AdaptiveCardsTests;
				PRODUCT_NAME = "$(TARGET_NAME)";
			};
			name = Release;
		};
		F47ACEE21F62495B0010BEF0 /* Debug */ = {
			isa = XCBuildConfiguration;
			buildSettings = {
				ONLY_ACTIVE_ARCH = YES;
				PRODUCT_NAME = "$(TARGET_NAME)";
			};
			name = Debug;
		};
		F47ACEE31F62495B0010BEF0 /* Release */ = {
			isa = XCBuildConfiguration;
			buildSettings = {
				ONLY_ACTIVE_ARCH = NO;
				PRODUCT_NAME = "$(TARGET_NAME)";
			};
			name = Release;
		};
/* End XCBuildConfiguration section */

/* Begin XCConfigurationList section */
		F423C0AF1EE1FBA900905679 /* Build configuration list for PBXProject "AdaptiveCards" */ = {
			isa = XCConfigurationList;
			buildConfigurations = (
				F423C0C71EE1FBAA00905679 /* Debug */,
				F423C0C81EE1FBAA00905679 /* Release */,
			);
			defaultConfigurationIsVisible = 0;
			defaultConfigurationName = Release;
		};
		F423C0C91EE1FBAA00905679 /* Build configuration list for PBXNativeTarget "AdaptiveCards" */ = {
			isa = XCConfigurationList;
			buildConfigurations = (
				F423C0CA1EE1FBAA00905679 /* Debug */,
				F423C0CB1EE1FBAA00905679 /* Release */,
			);
			defaultConfigurationIsVisible = 0;
			defaultConfigurationName = Release;
		};
		F423C0CC1EE1FBAA00905679 /* Build configuration list for PBXNativeTarget "AdaptiveCardsTests" */ = {
			isa = XCConfigurationList;
			buildConfigurations = (
				F423C0CD1EE1FBAA00905679 /* Debug */,
				F423C0CE1EE1FBAA00905679 /* Release */,
			);
			defaultConfigurationIsVisible = 0;
			defaultConfigurationName = Release;
		};
		F47ACEE11F62495B0010BEF0 /* Build configuration list for PBXAggregateTarget "AdaptiveCards-Universal" */ = {
			isa = XCConfigurationList;
			buildConfigurations = (
				F47ACEE21F62495B0010BEF0 /* Debug */,
				F47ACEE31F62495B0010BEF0 /* Release */,
			);
			defaultConfigurationIsVisible = 0;
			defaultConfigurationName = Release;
		};
/* End XCConfigurationList section */
	};
	rootObject = F423C0AC1EE1FBA900905679 /* Project object */;
}<|MERGE_RESOLUTION|>--- conflicted
+++ resolved
@@ -22,16 +22,9 @@
 
 /* Begin PBXBuildFile section */
 		300ECB63219A12D100371DC5 /* AdaptiveBase64Util.cpp in Sources */ = {isa = PBXBuildFile; fileRef = 300ECB61219A12D100371DC5 /* AdaptiveBase64Util.cpp */; };
-<<<<<<< HEAD
-		300ECB64219A12D100371DC5 /* AdaptiveBase64Util.h in Headers */ = {isa = PBXBuildFile; fileRef = 300ECB62219A12D100371DC5 /* AdaptiveBase64Util.h */; };
-		30435D82230F091700B7D781 /* AdaptiveCards.h in Headers */ = {isa = PBXBuildFile; fileRef = 30435D81230F091700B7D781 /* AdaptiveCards.h */; settings = {ATTRIBUTES = (Public, ); }; };
-		30DB0B302369F7D60014C890 /* ACRRichTextBlockRenderer.mm in Sources */ = {isa = PBXBuildFile; fileRef = 30DB0B2E2369F7D60014C890 /* ACRRichTextBlockRenderer.mm */; };
-		30DB0B312369F7D60014C890 /* ACRRichTextBlockRenderer.h in Headers */ = {isa = PBXBuildFile; fileRef = 30DB0B2F2369F7D60014C890 /* ACRRichTextBlockRenderer.h */; settings = {ATTRIBUTES = (Public, ); }; };
-=======
 		300ECB64219A12D100371DC5 /* AdaptiveBase64Util.h in Headers */ = {isa = PBXBuildFile; fileRef = 300ECB62219A12D100371DC5 /* AdaptiveBase64Util.h */; settings = {ATTRIBUTES = (Public, ); }; };
 		6B096D4E225431D0006CC034 /* ACRRichTextBlockRenderer.h in Headers */ = {isa = PBXBuildFile; fileRef = 6B096D4C225431D0006CC034 /* ACRRichTextBlockRenderer.h */; settings = {ATTRIBUTES = (Public, ); }; };
 		6B096D4F225431D0006CC034 /* ACRRichTextBlockRenderer.mm in Sources */ = {isa = PBXBuildFile; fileRef = 6B096D4D225431D0006CC034 /* ACRRichTextBlockRenderer.mm */; };
->>>>>>> 71171168
 		6B096D7E22694776006CC034 /* ACRRegistrationPrivate.h in Headers */ = {isa = PBXBuildFile; fileRef = 6B096D7D22694775006CC034 /* ACRRegistrationPrivate.h */; settings = {ATTRIBUTES = (Public, ); }; };
 		6B1147D11F32E53A008846EC /* ACRActionDelegate.h in Headers */ = {isa = PBXBuildFile; fileRef = 6B1147D01F32E53A008846EC /* ACRActionDelegate.h */; settings = {ATTRIBUTES = (Public, ); }; };
 		6B1147D81F32F922008846EC /* ACRShowCardTarget.h in Headers */ = {isa = PBXBuildFile; fileRef = 6B1147D61F32F922008846EC /* ACRShowCardTarget.h */; settings = {ATTRIBUTES = (Public, ); }; };
@@ -1215,10 +1208,7 @@
 				F4071C7C1FCCBAEF00AF4FEA /* json-forwards.h in Headers */,
 				6B696CDA23202B1B00E1D607 /* ACRTargetBuilderDirector.h in Headers */,
 				6B2242A82233442C000ACDA1 /* RichTextBlock.h in Headers */,
-<<<<<<< HEAD
-=======
 				6B096D4E225431D0006CC034 /* ACRRichTextBlockRenderer.h in Headers */,
->>>>>>> 71171168
 				300ECB64219A12D100371DC5 /* AdaptiveBase64Util.h in Headers */,
 				6B2242822220DDF5000ACDA1 /* CollectionTypeElement.h in Headers */,
 				6B096D7E22694776006CC034 /* ACRRegistrationPrivate.h in Headers */,
@@ -1263,11 +1253,6 @@
 				6BCE4B222108EB4E00021A62 /* ACRAVPlayerViewHoldingUIView.h in Headers */,
 				F4C1F5EB1F2ABD6B0018CB78 /* ACRBaseActionElementRenderer.h in Headers */,
 				6B1147D11F32E53A008846EC /* ACRActionDelegate.h in Headers */,
-<<<<<<< HEAD
-				6B616C4321CB20D2003E29CE /* ACRActionToggleVisibilityRenderer.h in Headers */,
-=======
-				F423C0C61EE1FBAA00905679 /* ACFramework.h in Headers */,
->>>>>>> 71171168
 			);
 			runOnlyForDeploymentPostprocessing = 0;
 		};
