--- conflicted
+++ resolved
@@ -733,30 +733,7 @@
 		F423C0B71EE1FBA900905679 /* AdaptiveCards */ = {
 			isa = PBXGroup;
 			children = (
-<<<<<<< HEAD
-				6BB2120621000024009EA1BA /* Media */,
-				F423C0D71EE1FF2F00905679 /* SharedLib */,
-				F42979331F30079D00E89914 /* Actions */,
-				F42979321F30074900E89914 /* Inputs */,
-				F42979341F3007C500E89914 /* ReadOnlyObjects */,
-				F42979351F3007DF00E89914 /* Layouts */,
-				F460323D20757AE6006C5358 /* XIB */,
-				6B14FC682122263800A11CC5 /* Images */,
-				F423C0B81EE1FBAA00905679 /* AdaptiveCards.h */,
-				F4F2556B1F98246000A80D39 /* ACOBaseActionElement.h */,
-				F4F2556D1F98247600A80D39 /* ACOBaseActionElementPrivate.h */,
-				F4F2556E1F98247600A80D39 /* ACOBaseActionElement.mm */,
-				F4F44B8A2048F83F00A2F24C /* ACOBaseCardElement.h */,
-				F42C2F4B20351A8E008787B0 /* ACOBaseCardElementPrivate.h */,
-				F4F44B882048F82F00A2F24C /* ACOBaseCardElement.mm */,
-				F4960C022051FE8000780566 /* ACRView.h */,
-				F4D06949205B27EA003645E4 /* ACRViewPrivate.h */,
-				F4960C032051FE8100780566 /* ACRView.mm */,
-				F4D06948205B27E9003645E4 /* ACRViewController.h */,
-				F4D06947205B27E9003645E4 /* ACRViewController.mm */,
-=======
 				F423C0B81EE1FBAA00905679 /* ACFramework.h */,
->>>>>>> 06071d6d
 				F4CAE77F1F75AB9000545555 /* ACOAdaptiveCard.h */,
 				F4CAE7801F75AB9000545555 /* ACOAdaptiveCard.mm */,
 				F4D4020D1F7DAC2C00D0356B /* ACOAdaptiveCardParseResult.h */,
@@ -1266,12 +1243,8 @@
 				F4C1F5EB1F2ABD6B0018CB78 /* ACRBaseActionElementRenderer.h in Headers */,
 				6B096D7E22694776006CC034 /* ACRRegistrationPrivate.h in Headers */,
 				6B1147D11F32E53A008846EC /* ACRActionDelegate.h in Headers */,
-<<<<<<< HEAD
-				F4F44B8020478C6F00A2F24C /* Util.h in Headers */,
-=======
 				F423C0C61EE1FBAA00905679 /* ACFramework.h in Headers */,
 				6B616C4321CB20D2003E29CE /* ACRActionToggleVisibilityRenderer.h in Headers */,
->>>>>>> 06071d6d
 			);
 			runOnlyForDeploymentPostprocessing = 0;
 		};
