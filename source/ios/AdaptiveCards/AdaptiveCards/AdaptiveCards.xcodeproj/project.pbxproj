// !$*UTF8*$!
{
	archiveVersion = 1;
	classes = {
	};
	objectVersion = 46;
	objects = {

/* Begin PBXAggregateTarget section */
		F47ACEE01F62495B0010BEF0 /* AdaptiveCards-Universal */ = {
			isa = PBXAggregateTarget;
			buildConfigurationList = F47ACEE11F62495B0010BEF0 /* Build configuration list for PBXAggregateTarget "AdaptiveCards-Universal" */;
			buildPhases = (
				F47ACEE41F6249610010BEF0 /* ShellScript */,
			);
			dependencies = (
			);
			name = "AdaptiveCards-Universal";
			productName = "AdaptiveCards-Universal";
		};
/* End PBXAggregateTarget section */

/* Begin PBXBuildFile section */
		300ECB63219A12D100371DC5 /* AdaptiveBase64Util.cpp in Sources */ = {isa = PBXBuildFile; fileRef = 300ECB61219A12D100371DC5 /* AdaptiveBase64Util.cpp */; };
		300ECB64219A12D100371DC5 /* AdaptiveBase64Util.h in Headers */ = {isa = PBXBuildFile; fileRef = 300ECB62219A12D100371DC5 /* AdaptiveBase64Util.h */; };
		6B1147D11F32E53A008846EC /* ACRActionDelegate.h in Headers */ = {isa = PBXBuildFile; fileRef = 6B1147D01F32E53A008846EC /* ACRActionDelegate.h */; settings = {ATTRIBUTES = (Public, ); }; };
		6B1147D81F32F922008846EC /* ACRShowCardTarget.h in Headers */ = {isa = PBXBuildFile; fileRef = 6B1147D61F32F922008846EC /* ACRShowCardTarget.h */; settings = {ATTRIBUTES = (Public, ); }; };
		6B1147D91F32F922008846EC /* ACRShowCardTarget.mm in Sources */ = {isa = PBXBuildFile; fileRef = 6B1147D71F32F922008846EC /* ACRShowCardTarget.mm */; };
		6B14FC61211BBBEA00A11CC5 /* ACRPickerView.xib in Resources */ = {isa = PBXBuildFile; fileRef = 6B14FC60211BBBEA00A11CC5 /* ACRPickerView.xib */; };
<<<<<<< HEAD
=======
		6B22425D21E80647000ACDA1 /* ACOParseContextPrivate.h in Headers */ = {isa = PBXBuildFile; fileRef = 6B22425A21E80647000ACDA1 /* ACOParseContextPrivate.h */; settings = {ATTRIBUTES = (Public, ); }; };
		6B22425E21E80647000ACDA1 /* ACOParseContext.h in Headers */ = {isa = PBXBuildFile; fileRef = 6B22425B21E80647000ACDA1 /* ACOParseContext.h */; settings = {ATTRIBUTES = (Public, ); }; };
		6B22425F21E80647000ACDA1 /* ACOParseContext.mm in Sources */ = {isa = PBXBuildFile; fileRef = 6B22425C21E80647000ACDA1 /* ACOParseContext.mm */; };
		6B22426D2203BE98000ACDA1 /* UnknownAction.h in Headers */ = {isa = PBXBuildFile; fileRef = 6B22426B2203BE97000ACDA1 /* UnknownAction.h */; };
		6B22426E2203BE98000ACDA1 /* UnknownAction.cpp in Sources */ = {isa = PBXBuildFile; fileRef = 6B22426C2203BE97000ACDA1 /* UnknownAction.cpp */; };
		6B224278220BAC8B000ACDA1 /* BaseElement.cpp in Sources */ = {isa = PBXBuildFile; fileRef = 6B224275220BAC8A000ACDA1 /* BaseElement.cpp */; };
		6B224279220BAC8B000ACDA1 /* BaseElement.h in Headers */ = {isa = PBXBuildFile; fileRef = 6B224276220BAC8B000ACDA1 /* BaseElement.h */; settings = {ATTRIBUTES = (Public, ); }; };
		6B22427A220BAC8B000ACDA1 /* pch.cpp in Sources */ = {isa = PBXBuildFile; fileRef = 6B224277220BAC8B000ACDA1 /* pch.cpp */; };
>>>>>>> eeab854d
		6B268FE720CF19E200D99C1B /* RemoteResourceInformation.h in Headers */ = {isa = PBXBuildFile; fileRef = 6B268FE620CF19E100D99C1B /* RemoteResourceInformation.h */; settings = {ATTRIBUTES = (Public, ); }; };
		6B3787B720CA00D300015401 /* ACRUILabel.h in Headers */ = {isa = PBXBuildFile; fileRef = F4F44B6A203FA8EF00A2F24C /* ACRUILabel.h */; settings = {ATTRIBUTES = (Public, ); }; };
		6B3787BA20CB3E0E00015401 /* ACRContentHoldingUIScrollView.mm in Sources */ = {isa = PBXBuildFile; fileRef = 6B3787B820CB3E0E00015401 /* ACRContentHoldingUIScrollView.mm */; };
		6B3787BB20CB3E0E00015401 /* ACRContentHoldingUIScrollView.h in Headers */ = {isa = PBXBuildFile; fileRef = 6B3787B920CB3E0E00015401 /* ACRContentHoldingUIScrollView.h */; settings = {ATTRIBUTES = (Public, ); }; };
		6B421CC02101503E002F401A /* QuartzCore.framework in Frameworks */ = {isa = PBXBuildFile; fileRef = F4CA74A320181B52002041DF /* QuartzCore.framework */; };
		6B421CC121015EDD002F401A /* CoreGraphics.framework in Frameworks */ = {isa = PBXBuildFile; fileRef = F45A071C1EF4BCC3007C6503 /* CoreGraphics.framework */; };
		6B5D240C212C89E70010EB07 /* ACORemoteResourceInformationPrivate.h in Headers */ = {isa = PBXBuildFile; fileRef = 6B5D2409212C89E60010EB07 /* ACORemoteResourceInformationPrivate.h */; settings = {ATTRIBUTES = (Public, ); }; };
		6B5D240D212C89E70010EB07 /* ACORemoteResourceInformation.h in Headers */ = {isa = PBXBuildFile; fileRef = 6B5D240A212C89E70010EB07 /* ACORemoteResourceInformation.h */; settings = {ATTRIBUTES = (Public, ); }; };
		6B5D240E212C89E70010EB07 /* ACORemoteResourceInformation.mm in Sources */ = {isa = PBXBuildFile; fileRef = 6B5D240B212C89E70010EB07 /* ACORemoteResourceInformation.mm */; };
		6B5D2418212E1CF80010EB07 /* checked-checkbox-24.png in Resources */ = {isa = PBXBuildFile; fileRef = 6B5D2414212E1CF70010EB07 /* checked-checkbox-24.png */; };
		6B5D2419212E1CF80010EB07 /* checked.png in Resources */ = {isa = PBXBuildFile; fileRef = 6B5D2415212E1CF70010EB07 /* checked.png */; };
		6B5D241A212E1CF80010EB07 /* unchecked-checkbox-24.png in Resources */ = {isa = PBXBuildFile; fileRef = 6B5D2416212E1CF70010EB07 /* unchecked-checkbox-24.png */; };
		6B5D241B212E1CF80010EB07 /* unchecked.png in Resources */ = {isa = PBXBuildFile; fileRef = 6B5D2417212E1CF70010EB07 /* unchecked.png */; };
		6B616C3F21CB1878003E29CE /* ACRToggleVisibilityTarget.h in Headers */ = {isa = PBXBuildFile; fileRef = 6B616C3D21CB1878003E29CE /* ACRToggleVisibilityTarget.h */; };
		6B616C4021CB1878003E29CE /* ACRToggleVisibilityTarget.mm in Sources */ = {isa = PBXBuildFile; fileRef = 6B616C3E21CB1878003E29CE /* ACRToggleVisibilityTarget.mm */; };
		6B616C4321CB20D2003E29CE /* ACRActionToggleVisibilityRenderer.h in Headers */ = {isa = PBXBuildFile; fileRef = 6B616C4121CB20D1003E29CE /* ACRActionToggleVisibilityRenderer.h */; };
		6B616C4421CB20D2003E29CE /* ACRActionToggleVisibilityRenderer.mm in Sources */ = {isa = PBXBuildFile; fileRef = 6B616C4221CB20D1003E29CE /* ACRActionToggleVisibilityRenderer.mm */; };
		6B6840F91F25EC2D008A933F /* ACRInputChoiceSetRenderer.mm in Sources */ = {isa = PBXBuildFile; fileRef = 6B6840F71F25EC2D008A933F /* ACRInputChoiceSetRenderer.mm */; };
		6B7B1A9120B4D2AB00260731 /* Media.cpp in Sources */ = {isa = PBXBuildFile; fileRef = 6B7B1A8D20B4D2AA00260731 /* Media.cpp */; };
		6B7B1A9220B4D2AB00260731 /* MediaSource.cpp in Sources */ = {isa = PBXBuildFile; fileRef = 6B7B1A8E20B4D2AA00260731 /* MediaSource.cpp */; };
		6B7B1A9320B4D2AB00260731 /* MediaSource.h in Headers */ = {isa = PBXBuildFile; fileRef = 6B7B1A8F20B4D2AA00260731 /* MediaSource.h */; settings = {ATTRIBUTES = (Public, ); }; };
		6B7B1A9420B4D2AB00260731 /* Media.h in Headers */ = {isa = PBXBuildFile; fileRef = 6B7B1A9020B4D2AB00260731 /* Media.h */; settings = {ATTRIBUTES = (Public, ); }; };
		6B7B1A9720BE2CBC00260731 /* ACRUIImageView.mm in Sources */ = {isa = PBXBuildFile; fileRef = 6B7B1A9520BE2CBB00260731 /* ACRUIImageView.mm */; };
		6B7B1A9820BE2CBC00260731 /* ACRUIImageView.h in Headers */ = {isa = PBXBuildFile; fileRef = 6B7B1A9620BE2CBC00260731 /* ACRUIImageView.h */; settings = {ATTRIBUTES = (Public, ); }; };
		6B9AB2FD20D327DB005C8E15 /* ACRCellForCompactMode.xib in Resources */ = {isa = PBXBuildFile; fileRef = 6B9AB2FB20D327DB005C8E15 /* ACRCellForCompactMode.xib */; };
		6B9AB30220D32A89005C8E15 /* ACRButton.xib in Resources */ = {isa = PBXBuildFile; fileRef = 6B9AB30120D32A89005C8E15 /* ACRButton.xib */; };
		6B9AB31020DD82A2005C8E15 /* ACRTextView.h in Headers */ = {isa = PBXBuildFile; fileRef = 6B9AB30E20DD82A2005C8E15 /* ACRTextView.h */; settings = {ATTRIBUTES = (Public, ); }; };
		6B9AB31120DD82A2005C8E15 /* ACRTextView.mm in Sources */ = {isa = PBXBuildFile; fileRef = 6B9AB30F20DD82A2005C8E15 /* ACRTextView.mm */; };
		6B9BDF7320E1BD0E00F13155 /* ACRToggleInputDataSource.mm in Sources */ = {isa = PBXBuildFile; fileRef = 6B9BDF7120E1BD0E00F13155 /* ACRToggleInputDataSource.mm */; };
		6B9BDF7420E1BD0E00F13155 /* ACRToggleInputDataSource.h in Headers */ = {isa = PBXBuildFile; fileRef = 6B9BDF7220E1BD0E00F13155 /* ACRToggleInputDataSource.h */; settings = {ATTRIBUTES = (Public, ); }; };
		6B9BDF7F20F40D1000F13155 /* ACOResourceResolvers.mm in Sources */ = {isa = PBXBuildFile; fileRef = 6B9BDF7D20F40D0F00F13155 /* ACOResourceResolvers.mm */; };
		6B9BDF8020F40D1000F13155 /* ACOResourceResolvers.h in Headers */ = {isa = PBXBuildFile; fileRef = 6B9BDF7E20F40D1000F13155 /* ACOResourceResolvers.h */; settings = {ATTRIBUTES = (Public, ); }; };
		6B9BDFCA20F6BF5D00F13155 /* ACOIResourceResolver.h in Headers */ = {isa = PBXBuildFile; fileRef = 6B9BDFC920F6BF5D00F13155 /* ACOIResourceResolver.h */; settings = {ATTRIBUTES = (Public, ); }; };
		6B9D650921095C7A00BB5C7B /* ACOMediaEventPrivate.h in Headers */ = {isa = PBXBuildFile; fileRef = 6B9D650621095C7A00BB5C7B /* ACOMediaEventPrivate.h */; settings = {ATTRIBUTES = (Public, ); }; };
		6B9D650A21095C7A00BB5C7B /* ACOMediaEvent.h in Headers */ = {isa = PBXBuildFile; fileRef = 6B9D650721095C7A00BB5C7B /* ACOMediaEvent.h */; settings = {ATTRIBUTES = (Public, ); }; };
		6B9D650B21095C7A00BB5C7B /* ACOMediaEvent.mm in Sources */ = {isa = PBXBuildFile; fileRef = 6B9D650821095C7A00BB5C7B /* ACOMediaEvent.mm */; };
		6B9D650E21095CBF00BB5C7B /* ACRMediaTarget.h in Headers */ = {isa = PBXBuildFile; fileRef = 6B9D650C21095CBE00BB5C7B /* ACRMediaTarget.h */; settings = {ATTRIBUTES = (Public, ); }; };
		6B9D650F21095CBF00BB5C7B /* ACRMediaTarget.mm in Sources */ = {isa = PBXBuildFile; fileRef = 6B9D650D21095CBE00BB5C7B /* ACRMediaTarget.mm */; };
		6BB211FC20FF9FEA009EA1BA /* ACRActionSetRenderer.mm in Sources */ = {isa = PBXBuildFile; fileRef = 6BB211FA20FF9FE9009EA1BA /* ACRActionSetRenderer.mm */; };
		6BB211FD20FF9FEA009EA1BA /* ACRActionSetRenderer.h in Headers */ = {isa = PBXBuildFile; fileRef = 6BB211FB20FF9FEA009EA1BA /* ACRActionSetRenderer.h */; settings = {ATTRIBUTES = (Public, ); }; };
		6BB211FF20FFF9C0009EA1BA /* ACRIMedia.h in Headers */ = {isa = PBXBuildFile; fileRef = 6BB211FE20FFF9C0009EA1BA /* ACRIMedia.h */; settings = {ATTRIBUTES = (Public, ); }; };
		6BB2121821001596009EA1BA /* AVFoundation.framework in Frameworks */ = {isa = PBXBuildFile; fileRef = 6BB2121721001596009EA1BA /* AVFoundation.framework */; };
		6BB21219210015A7009EA1BA /* AVKit.framework in Frameworks */ = {isa = PBXBuildFile; fileRef = 6BB2120F210013AA009EA1BA /* AVKit.framework */; };
		6BC30F5D21DD692800B9FAAE /* ActionSet.cpp in Sources */ = {isa = PBXBuildFile; fileRef = 6BC30F5B21DD692800B9FAAE /* ActionSet.cpp */; };
		6BC30F5E21DD692800B9FAAE /* ActionSet.h in Headers */ = {isa = PBXBuildFile; fileRef = 6BC30F5C21DD692800B9FAAE /* ActionSet.h */; };
		6BC30F6C21E56A6900B9FAAE /* Util.h in Headers */ = {isa = PBXBuildFile; fileRef = 6BC30F6B21E56A6900B9FAAE /* Util.h */; };
		6BC30F6E21E56CF900B9FAAE /* Util.mm in Sources */ = {isa = PBXBuildFile; fileRef = 6BC30F6D21E56CF900B9FAAE /* Util.mm */; };
		6BC30F7621E5750A00B9FAAE /* EnumMagic.h in Headers */ = {isa = PBXBuildFile; fileRef = 6BC30F7521E5750A00B9FAAE /* EnumMagic.h */; settings = {ATTRIBUTES = (Public, ); }; };
		6BCE4B222108EB4E00021A62 /* ACRAVPlayerViewHoldingUIView.h in Headers */ = {isa = PBXBuildFile; fileRef = 6BCE4B202108EB4D00021A62 /* ACRAVPlayerViewHoldingUIView.h */; settings = {ATTRIBUTES = (Public, ); }; };
		6BCE4B232108EB4E00021A62 /* ACRAVPlayerViewHoldingUIView.mm in Sources */ = {isa = PBXBuildFile; fileRef = 6BCE4B212108EB4E00021A62 /* ACRAVPlayerViewHoldingUIView.mm */; };
		6BCE4B252108FA7D00021A62 /* ACRMediaRenderer.mm in Sources */ = {isa = PBXBuildFile; fileRef = 6BCE4B242108FA7C00021A62 /* ACRMediaRenderer.mm */; };
		6BCE4B272108FA9300021A62 /* ACRLongPressGestureRecognizerFactory.mm in Sources */ = {isa = PBXBuildFile; fileRef = 6BCE4B262108FA9300021A62 /* ACRLongPressGestureRecognizerFactory.mm */; };
		6BCE4B292108FBD800021A62 /* ACRLongPressGestureRecognizerFactory.h in Headers */ = {isa = PBXBuildFile; fileRef = 6BCE4B282108FBD800021A62 /* ACRLongPressGestureRecognizerFactory.h */; settings = {ATTRIBUTES = (Public, ); }; };
		6BF339D320A6649500DA5973 /* json.h in CopyFiles */ = {isa = PBXBuildFile; fileRef = F4071C771FCCBAEF00AF4FEA /* json.h */; };
		6BF430742190DCBF0068E432 /* ACRQuickActionView.xib in Resources */ = {isa = PBXBuildFile; fileRef = 6BF430732190DCBF0068E432 /* ACRQuickActionView.xib */; };
		6BF430772190DDCA0068E432 /* ACRQuickReplyView.h in Headers */ = {isa = PBXBuildFile; fileRef = 6BF430752190DDCA0068E432 /* ACRQuickReplyView.h */; };
		6BF430782190DDCA0068E432 /* ACRQuickReplyView.mm in Sources */ = {isa = PBXBuildFile; fileRef = 6BF430762190DDCA0068E432 /* ACRQuickReplyView.mm */; };
		6BF4307C219126CD0068E432 /* ACRQuickActionMultilineView.xib in Resources */ = {isa = PBXBuildFile; fileRef = 6BF4307B219126CD0068E432 /* ACRQuickActionMultilineView.xib */; };
		6BF4307F219129600068E432 /* ACRQuickReplyMultilineView.h in Headers */ = {isa = PBXBuildFile; fileRef = 6BF4307D219129600068E432 /* ACRQuickReplyMultilineView.h */; };
		6BF43080219129600068E432 /* ACRQuickReplyMultilineView.mm in Sources */ = {isa = PBXBuildFile; fileRef = 6BF4307E219129600068E432 /* ACRQuickReplyMultilineView.mm */; };
		7ECFB640219A3940004727A9 /* ParseContext.cpp in Sources */ = {isa = PBXBuildFile; fileRef = 7ECFB63E219A3940004727A9 /* ParseContext.cpp */; };
		7ECFB641219A3940004727A9 /* ParseContext.h in Headers */ = {isa = PBXBuildFile; fileRef = 7ECFB63F219A3940004727A9 /* ParseContext.h */; settings = {ATTRIBUTES = (Public, ); }; };
		7EDC0F67213878E800077A13 /* SemanticVersion.h in Headers */ = {isa = PBXBuildFile; fileRef = 7EDC0F65213878E800077A13 /* SemanticVersion.h */; settings = {ATTRIBUTES = (Public, ); }; };
		7EDC0F68213878E800077A13 /* SemanticVersion.cpp in Sources */ = {isa = PBXBuildFile; fileRef = 7EDC0F66213878E800077A13 /* SemanticVersion.cpp */; };
		CA1218C621C4509400152EA8 /* ToggleVisibilityTarget.h in Headers */ = {isa = PBXBuildFile; fileRef = CA1218C221C4509300152EA8 /* ToggleVisibilityTarget.h */; };
		CA1218C721C4509400152EA8 /* ToggleVisibilityAction.h in Headers */ = {isa = PBXBuildFile; fileRef = CA1218C321C4509300152EA8 /* ToggleVisibilityAction.h */; };
		CA1218C821C4509400152EA8 /* ToggleVisibilityTarget.cpp in Sources */ = {isa = PBXBuildFile; fileRef = CA1218C421C4509400152EA8 /* ToggleVisibilityTarget.cpp */; };
		CA1218C921C4509400152EA8 /* ToggleVisibilityAction.cpp in Sources */ = {isa = PBXBuildFile; fileRef = CA1218C521C4509400152EA8 /* ToggleVisibilityAction.cpp */; };
		F401A8771F0DB69B006D7AF2 /* ACRImageSetUICollectionView.h in Headers */ = {isa = PBXBuildFile; fileRef = F401A8751F0DB69B006D7AF2 /* ACRImageSetUICollectionView.h */; settings = {ATTRIBUTES = (Public, ); }; };
		F401A8781F0DB69B006D7AF2 /* ACRImageSetUICollectionView.mm in Sources */ = {isa = PBXBuildFile; fileRef = F401A8761F0DB69B006D7AF2 /* ACRImageSetUICollectionView.mm */; };
		F401A87C1F0DCBC8006D7AF2 /* ACRImageSetRenderer.mm in Sources */ = {isa = PBXBuildFile; fileRef = F401A87A1F0DCBC8006D7AF2 /* ACRImageSetRenderer.mm */; };
		F401A87F1F1045CA006D7AF2 /* ACRContentHoldingUIView.h in Headers */ = {isa = PBXBuildFile; fileRef = F401A87D1F1045CA006D7AF2 /* ACRContentHoldingUIView.h */; settings = {ATTRIBUTES = (Public, ); }; };
		F401A8801F1045CA006D7AF2 /* ACRContentHoldingUIView.mm in Sources */ = {isa = PBXBuildFile; fileRef = F401A87E1F1045CA006D7AF2 /* ACRContentHoldingUIView.mm */; };
		F4071C7A1FCCBAEF00AF4FEA /* ElementParserRegistration.h in Headers */ = {isa = PBXBuildFile; fileRef = F4071C731FCCBAEE00AF4FEA /* ElementParserRegistration.h */; settings = {ATTRIBUTES = (Public, ); }; };
		F4071C7B1FCCBAEF00AF4FEA /* ActionParserRegistration.h in Headers */ = {isa = PBXBuildFile; fileRef = F4071C741FCCBAEF00AF4FEA /* ActionParserRegistration.h */; settings = {ATTRIBUTES = (Public, ); }; };
		F4071C7C1FCCBAEF00AF4FEA /* json-forwards.h in Headers */ = {isa = PBXBuildFile; fileRef = F4071C761FCCBAEF00AF4FEA /* json-forwards.h */; };
		F4071C7D1FCCBAEF00AF4FEA /* json.h in Headers */ = {isa = PBXBuildFile; fileRef = F4071C771FCCBAEF00AF4FEA /* json.h */; };
		F4071C7E1FCCBAEF00AF4FEA /* ActionParserRegistration.cpp in Sources */ = {isa = PBXBuildFile; fileRef = F4071C781FCCBAEF00AF4FEA /* ActionParserRegistration.cpp */; };
		F4071C7F1FCCBAEF00AF4FEA /* ElementParserRegistration.cpp in Sources */ = {isa = PBXBuildFile; fileRef = F4071C791FCCBAEF00AF4FEA /* ElementParserRegistration.cpp */; };
		F423C0BF1EE1FBAA00905679 /* AdaptiveCards.framework in Frameworks */ = {isa = PBXBuildFile; fileRef = F423C0B51EE1FBA900905679 /* AdaptiveCards.framework */; };
		F423C0C61EE1FBAA00905679 /* ACFramework.h in Headers */ = {isa = PBXBuildFile; fileRef = F423C0B81EE1FBAA00905679 /* ACFramework.h */; settings = {ATTRIBUTES = (Public, ); }; };
		F42741071EF8624F00399FBB /* ACRIBaseCardElementRenderer.h in Headers */ = {isa = PBXBuildFile; fileRef = F42741061EF8624F00399FBB /* ACRIBaseCardElementRenderer.h */; settings = {ATTRIBUTES = (Public, ); }; };
		F427410A1EF864A900399FBB /* ACRBaseCardElementRenderer.h in Headers */ = {isa = PBXBuildFile; fileRef = F42741081EF864A900399FBB /* ACRBaseCardElementRenderer.h */; settings = {ATTRIBUTES = (Public, ); }; };
		F427410B1EF864A900399FBB /* ACRBaseCardElementRenderer.mm in Sources */ = {isa = PBXBuildFile; fileRef = F42741091EF864A900399FBB /* ACRBaseCardElementRenderer.mm */; };
		F42741131EF873A600399FBB /* ACRImageRenderer.mm in Sources */ = {isa = PBXBuildFile; fileRef = F42741111EF873A600399FBB /* ACRImageRenderer.mm */; };
		F42741171EF895AB00399FBB /* ACRTextBlockRenderer.mm in Sources */ = {isa = PBXBuildFile; fileRef = F42741151EF895AB00399FBB /* ACRTextBlockRenderer.mm */; };
		F427411C1EF8A25200399FBB /* ACRRegistration.h in Headers */ = {isa = PBXBuildFile; fileRef = F427411A1EF8A25200399FBB /* ACRRegistration.h */; settings = {ATTRIBUTES = (Public, ); }; };
		F427411D1EF8A25200399FBB /* ACRRegistration.mm in Sources */ = {isa = PBXBuildFile; fileRef = F427411B1EF8A25200399FBB /* ACRRegistration.mm */; };
		F42741211EF9DB8000399FBB /* ACRContainerRenderer.mm in Sources */ = {isa = PBXBuildFile; fileRef = F427411F1EF9DB8000399FBB /* ACRContainerRenderer.mm */; };
		F42741251EFB274C00399FBB /* ACRColumnRenderer.mm in Sources */ = {isa = PBXBuildFile; fileRef = F42741231EFB274C00399FBB /* ACRColumnRenderer.mm */; };
		F42741291EFB374A00399FBB /* ACRColumnSetRenderer.mm in Sources */ = {isa = PBXBuildFile; fileRef = F42741271EFB374A00399FBB /* ACRColumnSetRenderer.mm */; };
		F429793A1F31458800E89914 /* ACRActionSubmitRenderer.h in Headers */ = {isa = PBXBuildFile; fileRef = F42979381F31458800E89914 /* ACRActionSubmitRenderer.h */; settings = {ATTRIBUTES = (Public, ); }; };
		F429793B1F31458800E89914 /* ACRActionSubmitRenderer.mm in Sources */ = {isa = PBXBuildFile; fileRef = F42979391F31458800E89914 /* ACRActionSubmitRenderer.mm */; };
		F429793E1F3155EF00E89914 /* ACRTextField.h in Headers */ = {isa = PBXBuildFile; fileRef = F429793C1F3155EF00E89914 /* ACRTextField.h */; settings = {ATTRIBUTES = (Public, ); }; };
		F429793F1F3155EF00E89914 /* ACRTextField.mm in Sources */ = {isa = PBXBuildFile; fileRef = F429793D1F3155EF00E89914 /* ACRTextField.mm */; };
		F42979431F322C3E00E89914 /* ACRErrors.mm in Sources */ = {isa = PBXBuildFile; fileRef = F42979411F322C3E00E89914 /* ACRErrors.mm */; };
		F42979461F322C9000E89914 /* ACRNumericTextField.mm in Sources */ = {isa = PBXBuildFile; fileRef = F42979441F322C9000E89914 /* ACRNumericTextField.mm */; };
		F42979471F322C9000E89914 /* ACRNumericTextField.h in Headers */ = {isa = PBXBuildFile; fileRef = F42979451F322C9000E89914 /* ACRNumericTextField.h */; settings = {ATTRIBUTES = (Public, ); }; };
		F429794A1F323BA700E89914 /* ACRDateTextField.h in Headers */ = {isa = PBXBuildFile; fileRef = F42979481F323BA700E89914 /* ACRDateTextField.h */; settings = {ATTRIBUTES = (Public, ); }; };
		F429794D1F32684900E89914 /* ACRDateTextField.mm in Sources */ = {isa = PBXBuildFile; fileRef = F429794C1F32684900E89914 /* ACRDateTextField.mm */; };
		F42C2F4A20351954008787B0 /* (null) in Sources */ = {isa = PBXBuildFile; };
		F42C2F4C20351A8E008787B0 /* ACOBaseCardElementPrivate.h in Headers */ = {isa = PBXBuildFile; fileRef = F42C2F4B20351A8E008787B0 /* ACOBaseCardElementPrivate.h */; settings = {ATTRIBUTES = (Public, ); }; };
		F42E51731FEC3840008F9642 /* MarkDownParsedResult.h in Headers */ = {isa = PBXBuildFile; fileRef = F42E516B1FEC383E008F9642 /* MarkDownParsedResult.h */; settings = {ATTRIBUTES = (Public, ); }; };
		F42E51741FEC3840008F9642 /* MarkDownBlockParser.cpp in Sources */ = {isa = PBXBuildFile; fileRef = F42E516C1FEC383E008F9642 /* MarkDownBlockParser.cpp */; };
		F42E51751FEC3840008F9642 /* MarkDownHtmlGenerator.h in Headers */ = {isa = PBXBuildFile; fileRef = F42E516D1FEC383F008F9642 /* MarkDownHtmlGenerator.h */; settings = {ATTRIBUTES = (Public, ); }; };
		F42E51761FEC3840008F9642 /* MarkDownParsedResult.cpp in Sources */ = {isa = PBXBuildFile; fileRef = F42E516E1FEC383F008F9642 /* MarkDownParsedResult.cpp */; };
		F42E51771FEC3840008F9642 /* MarkDownBlockParser.h in Headers */ = {isa = PBXBuildFile; fileRef = F42E516F1FEC383F008F9642 /* MarkDownBlockParser.h */; settings = {ATTRIBUTES = (Public, ); }; };
		F42E51781FEC3840008F9642 /* MarkDownHtmlGenerator.cpp in Sources */ = {isa = PBXBuildFile; fileRef = F42E51701FEC383F008F9642 /* MarkDownHtmlGenerator.cpp */; };
		F42E51791FEC3840008F9642 /* MarkDownParser.h in Headers */ = {isa = PBXBuildFile; fileRef = F42E51711FEC383F008F9642 /* MarkDownParser.h */; settings = {ATTRIBUTES = (Public, ); }; };
		F42E517A1FEC3840008F9642 /* MarkDownParser.cpp in Sources */ = {isa = PBXBuildFile; fileRef = F42E51721FEC3840008F9642 /* MarkDownParser.cpp */; };
		F43110431F357487001AAE30 /* ACRInputTableView.h in Headers */ = {isa = PBXBuildFile; fileRef = F431103D1F357487001AAE30 /* ACRInputTableView.h */; settings = {ATTRIBUTES = (Public, ); }; };
		F43110441F357487001AAE30 /* ACRInputTableView.mm in Sources */ = {isa = PBXBuildFile; fileRef = F431103E1F357487001AAE30 /* ACRInputTableView.mm */; };
		F43110451F357487001AAE30 /* ACOHostConfig.h in Headers */ = {isa = PBXBuildFile; fileRef = F431103F1F357487001AAE30 /* ACOHostConfig.h */; settings = {ATTRIBUTES = (Public, ); }; };
		F43110461F357487001AAE30 /* ACOHostConfig.mm in Sources */ = {isa = PBXBuildFile; fileRef = F43110401F357487001AAE30 /* ACOHostConfig.mm */; };
		F43660781F0706D800EBA868 /* SharedAdaptiveCard.cpp in Sources */ = {isa = PBXBuildFile; fileRef = F43660761F0706D800EBA868 /* SharedAdaptiveCard.cpp */; };
		F43660791F0706D800EBA868 /* SharedAdaptiveCard.h in Headers */ = {isa = PBXBuildFile; fileRef = F43660771F0706D800EBA868 /* SharedAdaptiveCard.h */; settings = {ATTRIBUTES = (Public, ); }; };
		F43A94111F1D60E30001920B /* ACRFactSetRenderer.mm in Sources */ = {isa = PBXBuildFile; fileRef = F43A940F1F1D60E30001920B /* ACRFactSetRenderer.mm */; };
		F43A94151F1EED6D0001920B /* ACRInputRenderer.mm in Sources */ = {isa = PBXBuildFile; fileRef = F43A94131F1EED6D0001920B /* ACRInputRenderer.mm */; };
		F43A94191F20502D0001920B /* ACRInputToggleRenderer.mm in Sources */ = {isa = PBXBuildFile; fileRef = F43A94171F20502D0001920B /* ACRInputToggleRenderer.mm */; };
		F44872F51EE2261F00FCAFAE /* AdaptiveCardParseException.cpp in Sources */ = {isa = PBXBuildFile; fileRef = F44872BD1EE2261F00FCAFAE /* AdaptiveCardParseException.cpp */; };
		F44872F61EE2261F00FCAFAE /* AdaptiveCardParseException.h in Headers */ = {isa = PBXBuildFile; fileRef = F44872BE1EE2261F00FCAFAE /* AdaptiveCardParseException.h */; settings = {ATTRIBUTES = (Public, ); }; };
		F44872F71EE2261F00FCAFAE /* BaseActionElement.cpp in Sources */ = {isa = PBXBuildFile; fileRef = F44872BF1EE2261F00FCAFAE /* BaseActionElement.cpp */; };
		F44872F81EE2261F00FCAFAE /* BaseActionElement.h in Headers */ = {isa = PBXBuildFile; fileRef = F44872C01EE2261F00FCAFAE /* BaseActionElement.h */; settings = {ATTRIBUTES = (Public, ); }; };
		F44872F91EE2261F00FCAFAE /* BaseCardElement.cpp in Sources */ = {isa = PBXBuildFile; fileRef = F44872C11EE2261F00FCAFAE /* BaseCardElement.cpp */; };
		F44872FA1EE2261F00FCAFAE /* BaseCardElement.h in Headers */ = {isa = PBXBuildFile; fileRef = F44872C21EE2261F00FCAFAE /* BaseCardElement.h */; settings = {ATTRIBUTES = (Public, ); }; };
		F44872FB1EE2261F00FCAFAE /* BaseInputElement.cpp in Sources */ = {isa = PBXBuildFile; fileRef = F44872C31EE2261F00FCAFAE /* BaseInputElement.cpp */; };
		F44872FC1EE2261F00FCAFAE /* BaseInputElement.h in Headers */ = {isa = PBXBuildFile; fileRef = F44872C41EE2261F00FCAFAE /* BaseInputElement.h */; settings = {ATTRIBUTES = (Public, ); }; };
		F44872FD1EE2261F00FCAFAE /* ChoiceInput.cpp in Sources */ = {isa = PBXBuildFile; fileRef = F44872C51EE2261F00FCAFAE /* ChoiceInput.cpp */; };
		F44872FE1EE2261F00FCAFAE /* ChoiceInput.h in Headers */ = {isa = PBXBuildFile; fileRef = F44872C61EE2261F00FCAFAE /* ChoiceInput.h */; settings = {ATTRIBUTES = (Public, ); }; };
		F44872FF1EE2261F00FCAFAE /* ChoiceSetInput.cpp in Sources */ = {isa = PBXBuildFile; fileRef = F44872C71EE2261F00FCAFAE /* ChoiceSetInput.cpp */; };
		F44873001EE2261F00FCAFAE /* ChoiceSetInput.h in Headers */ = {isa = PBXBuildFile; fileRef = F44872C81EE2261F00FCAFAE /* ChoiceSetInput.h */; settings = {ATTRIBUTES = (Public, ); }; };
		F44873011EE2261F00FCAFAE /* Column.cpp in Sources */ = {isa = PBXBuildFile; fileRef = F44872C91EE2261F00FCAFAE /* Column.cpp */; };
		F44873021EE2261F00FCAFAE /* Column.h in Headers */ = {isa = PBXBuildFile; fileRef = F44872CA1EE2261F00FCAFAE /* Column.h */; settings = {ATTRIBUTES = (Public, ); }; };
		F44873031EE2261F00FCAFAE /* ColumnSet.cpp in Sources */ = {isa = PBXBuildFile; fileRef = F44872CB1EE2261F00FCAFAE /* ColumnSet.cpp */; };
		F44873041EE2261F00FCAFAE /* ColumnSet.h in Headers */ = {isa = PBXBuildFile; fileRef = F44872CC1EE2261F00FCAFAE /* ColumnSet.h */; settings = {ATTRIBUTES = (Public, ); }; };
		F44873051EE2261F00FCAFAE /* Container.cpp in Sources */ = {isa = PBXBuildFile; fileRef = F44872CD1EE2261F00FCAFAE /* Container.cpp */; };
		F44873061EE2261F00FCAFAE /* Container.h in Headers */ = {isa = PBXBuildFile; fileRef = F44872CE1EE2261F00FCAFAE /* Container.h */; settings = {ATTRIBUTES = (Public, ); }; };
		F44873071EE2261F00FCAFAE /* DateInput.cpp in Sources */ = {isa = PBXBuildFile; fileRef = F44872CF1EE2261F00FCAFAE /* DateInput.cpp */; };
		F44873081EE2261F00FCAFAE /* DateInput.h in Headers */ = {isa = PBXBuildFile; fileRef = F44872D01EE2261F00FCAFAE /* DateInput.h */; settings = {ATTRIBUTES = (Public, ); }; };
		F44873091EE2261F00FCAFAE /* Enums.cpp in Sources */ = {isa = PBXBuildFile; fileRef = F44872D11EE2261F00FCAFAE /* Enums.cpp */; };
		F448730A1EE2261F00FCAFAE /* Enums.h in Headers */ = {isa = PBXBuildFile; fileRef = F44872D21EE2261F00FCAFAE /* Enums.h */; settings = {ATTRIBUTES = (Public, ); }; };
		F448730B1EE2261F00FCAFAE /* Fact.cpp in Sources */ = {isa = PBXBuildFile; fileRef = F44872D31EE2261F00FCAFAE /* Fact.cpp */; };
		F448730C1EE2261F00FCAFAE /* Fact.h in Headers */ = {isa = PBXBuildFile; fileRef = F44872D41EE2261F00FCAFAE /* Fact.h */; settings = {ATTRIBUTES = (Public, ); }; };
		F448730D1EE2261F00FCAFAE /* FactSet.cpp in Sources */ = {isa = PBXBuildFile; fileRef = F44872D51EE2261F00FCAFAE /* FactSet.cpp */; };
		F448730E1EE2261F00FCAFAE /* FactSet.h in Headers */ = {isa = PBXBuildFile; fileRef = F44872D61EE2261F00FCAFAE /* FactSet.h */; settings = {ATTRIBUTES = (Public, ); }; };
		F448730F1EE2261F00FCAFAE /* HostConfig.h in Headers */ = {isa = PBXBuildFile; fileRef = F44872D71EE2261F00FCAFAE /* HostConfig.h */; settings = {ATTRIBUTES = (Public, ); }; };
		F44873121EE2261F00FCAFAE /* Image.cpp in Sources */ = {isa = PBXBuildFile; fileRef = F44872DA1EE2261F00FCAFAE /* Image.cpp */; };
		F44873131EE2261F00FCAFAE /* Image.h in Headers */ = {isa = PBXBuildFile; fileRef = F44872DB1EE2261F00FCAFAE /* Image.h */; settings = {ATTRIBUTES = (Public, ); }; };
		F44873141EE2261F00FCAFAE /* ImageSet.cpp in Sources */ = {isa = PBXBuildFile; fileRef = F44872DC1EE2261F00FCAFAE /* ImageSet.cpp */; };
		F44873151EE2261F00FCAFAE /* ImageSet.h in Headers */ = {isa = PBXBuildFile; fileRef = F44872DD1EE2261F00FCAFAE /* ImageSet.h */; settings = {ATTRIBUTES = (Public, ); }; };
		F44873171EE2261F00FCAFAE /* jsoncpp.cpp in Sources */ = {isa = PBXBuildFile; fileRef = F44872DF1EE2261F00FCAFAE /* jsoncpp.cpp */; };
		F44873181EE2261F00FCAFAE /* NumberInput.cpp in Sources */ = {isa = PBXBuildFile; fileRef = F44872E01EE2261F00FCAFAE /* NumberInput.cpp */; };
		F44873191EE2261F00FCAFAE /* NumberInput.h in Headers */ = {isa = PBXBuildFile; fileRef = F44872E11EE2261F00FCAFAE /* NumberInput.h */; settings = {ATTRIBUTES = (Public, ); }; };
		F448731A1EE2261F00FCAFAE /* OpenUrlAction.cpp in Sources */ = {isa = PBXBuildFile; fileRef = F44872E21EE2261F00FCAFAE /* OpenUrlAction.cpp */; };
		F448731B1EE2261F00FCAFAE /* OpenUrlAction.h in Headers */ = {isa = PBXBuildFile; fileRef = F44872E31EE2261F00FCAFAE /* OpenUrlAction.h */; settings = {ATTRIBUTES = (Public, ); }; };
		F448731C1EE2261F00FCAFAE /* ParseUtil.cpp in Sources */ = {isa = PBXBuildFile; fileRef = F44872E41EE2261F00FCAFAE /* ParseUtil.cpp */; };
		F448731D1EE2261F00FCAFAE /* ParseUtil.h in Headers */ = {isa = PBXBuildFile; fileRef = F44872E51EE2261F00FCAFAE /* ParseUtil.h */; settings = {ATTRIBUTES = (Public, ); }; };
		F448731E1EE2261F00FCAFAE /* pch.h in Headers */ = {isa = PBXBuildFile; fileRef = F44872E61EE2261F00FCAFAE /* pch.h */; settings = {ATTRIBUTES = (Public, ); }; };
		F448731F1EE2261F00FCAFAE /* ShowCardAction.cpp in Sources */ = {isa = PBXBuildFile; fileRef = F44872E71EE2261F00FCAFAE /* ShowCardAction.cpp */; };
		F44873201EE2261F00FCAFAE /* ShowCardAction.h in Headers */ = {isa = PBXBuildFile; fileRef = F44872E81EE2261F00FCAFAE /* ShowCardAction.h */; settings = {ATTRIBUTES = (Public, ); }; };
		F44873211EE2261F00FCAFAE /* SubmitAction.cpp in Sources */ = {isa = PBXBuildFile; fileRef = F44872E91EE2261F00FCAFAE /* SubmitAction.cpp */; };
		F44873221EE2261F00FCAFAE /* SubmitAction.h in Headers */ = {isa = PBXBuildFile; fileRef = F44872EA1EE2261F00FCAFAE /* SubmitAction.h */; settings = {ATTRIBUTES = (Public, ); }; };
		F44873231EE2261F00FCAFAE /* TextBlock.cpp in Sources */ = {isa = PBXBuildFile; fileRef = F44872EB1EE2261F00FCAFAE /* TextBlock.cpp */; };
		F44873241EE2261F00FCAFAE /* TextBlock.h in Headers */ = {isa = PBXBuildFile; fileRef = F44872EC1EE2261F00FCAFAE /* TextBlock.h */; settings = {ATTRIBUTES = (Public, ); }; };
		F44873251EE2261F00FCAFAE /* TextInput.cpp in Sources */ = {isa = PBXBuildFile; fileRef = F44872ED1EE2261F00FCAFAE /* TextInput.cpp */; };
		F44873261EE2261F00FCAFAE /* TextInput.h in Headers */ = {isa = PBXBuildFile; fileRef = F44872EE1EE2261F00FCAFAE /* TextInput.h */; settings = {ATTRIBUTES = (Public, ); }; };
		F44873271EE2261F00FCAFAE /* TimeInput.cpp in Sources */ = {isa = PBXBuildFile; fileRef = F44872EF1EE2261F00FCAFAE /* TimeInput.cpp */; };
		F44873281EE2261F00FCAFAE /* TimeInput.h in Headers */ = {isa = PBXBuildFile; fileRef = F44872F01EE2261F00FCAFAE /* TimeInput.h */; settings = {ATTRIBUTES = (Public, ); }; };
		F44873291EE2261F00FCAFAE /* ToggleInput.cpp in Sources */ = {isa = PBXBuildFile; fileRef = F44872F11EE2261F00FCAFAE /* ToggleInput.cpp */; };
		F448732A1EE2261F00FCAFAE /* ToggleInput.h in Headers */ = {isa = PBXBuildFile; fileRef = F44872F21EE2261F00FCAFAE /* ToggleInput.h */; settings = {ATTRIBUTES = (Public, ); }; };
		F452CD581F68CD6F005394B2 /* HostConfig.cpp in Sources */ = {isa = PBXBuildFile; fileRef = F452CD571F68CD6F005394B2 /* HostConfig.cpp */; };
		F45A071F1EF4BD67007C6503 /* UIKit.framework in Frameworks */ = {isa = PBXBuildFile; fileRef = F45A071E1EF4BD67007C6503 /* UIKit.framework */; };
		F4603238207575C7006C5358 /* ACRLabelView.xib in Resources */ = {isa = PBXBuildFile; fileRef = F4603237207575A3006C5358 /* ACRLabelView.xib */; };
		F460324120757F38006C5358 /* ACRTextField.xib in Resources */ = {isa = PBXBuildFile; fileRef = F460324020757F38006C5358 /* ACRTextField.xib */; };
		F460324520758583006C5358 /* ACRDatePicker.xib in Resources */ = {isa = PBXBuildFile; fileRef = F460324420758583006C5358 /* ACRDatePicker.xib */; };
		F460324720759519006C5358 /* ACRDateTextField.xib in Resources */ = {isa = PBXBuildFile; fileRef = F460324620759519006C5358 /* ACRDateTextField.xib */; };
		F46032492075997D006C5358 /* ACRInputTableView.xib in Resources */ = {isa = PBXBuildFile; fileRef = F46032482075997D006C5358 /* ACRInputTableView.xib */; };
		F495FC0A2022A18F0093D4DE /* ACRChoiceSetViewDataSource.mm in Sources */ = {isa = PBXBuildFile; fileRef = F495FC082022A18F0093D4DE /* ACRChoiceSetViewDataSource.mm */; };
		F495FC0B2022A18F0093D4DE /* ACRChoiceSetViewDataSource.h in Headers */ = {isa = PBXBuildFile; fileRef = F495FC092022A18F0093D4DE /* ACRChoiceSetViewDataSource.h */; settings = {ATTRIBUTES = (Public, ); }; };
		F495FC0E2022AC920093D4DE /* ACRChoiceSetViewDataSourceCompactStyle.mm in Sources */ = {isa = PBXBuildFile; fileRef = F495FC0C2022AC920093D4DE /* ACRChoiceSetViewDataSourceCompactStyle.mm */; };
		F495FC0F2022AC920093D4DE /* ACRChoiceSetViewDataSourceCompactStyle.h in Headers */ = {isa = PBXBuildFile; fileRef = F495FC0D2022AC920093D4DE /* ACRChoiceSetViewDataSourceCompactStyle.h */; settings = {ATTRIBUTES = (Public, ); }; };
		F4960C042051FE8200780566 /* ACRView.h in Headers */ = {isa = PBXBuildFile; fileRef = F4960C022051FE8000780566 /* ACRView.h */; settings = {ATTRIBUTES = (Public, ); }; };
		F4960C052051FE8200780566 /* ACRView.mm in Sources */ = {isa = PBXBuildFile; fileRef = F4960C032051FE8100780566 /* ACRView.mm */; };
		F49683521F6CA24600DF0D3A /* ACRRenderer.h in Headers */ = {isa = PBXBuildFile; fileRef = F496834E1F6CA24600DF0D3A /* ACRRenderer.h */; settings = {ATTRIBUTES = (Public, ); }; };
		F49683531F6CA24600DF0D3A /* ACRRenderer.mm in Sources */ = {isa = PBXBuildFile; fileRef = F496834F1F6CA24600DF0D3A /* ACRRenderer.mm */; };
		F49683541F6CA24600DF0D3A /* ACRRenderResult.h in Headers */ = {isa = PBXBuildFile; fileRef = F49683501F6CA24600DF0D3A /* ACRRenderResult.h */; settings = {ATTRIBUTES = (Public, ); }; };
		F49683551F6CA24600DF0D3A /* ACRRenderResult.mm in Sources */ = {isa = PBXBuildFile; fileRef = F49683511F6CA24600DF0D3A /* ACRRenderResult.mm */; };
		F4A5CABA1F623F4500242D62 /* AdaptiveCardsTests.m in Sources */ = {isa = PBXBuildFile; fileRef = F4A5CAB91F623F4500242D62 /* AdaptiveCardsTests.m */; };
		F4C1F5D61F2187900018CB78 /* ACRInputDateRenderer.mm in Sources */ = {isa = PBXBuildFile; fileRef = F4C1F5D41F2187900018CB78 /* ACRInputDateRenderer.mm */; };
		F4C1F5DA1F218ABC0018CB78 /* ACRInputTimeRenderer.mm in Sources */ = {isa = PBXBuildFile; fileRef = F4C1F5D81F218ABC0018CB78 /* ACRInputTimeRenderer.mm */; };
		F4C1F5DD1F218F920018CB78 /* ACRInputNumberRenderer.h in Headers */ = {isa = PBXBuildFile; fileRef = F4C1F5DB1F218F920018CB78 /* ACRInputNumberRenderer.h */; settings = {ATTRIBUTES = (Public, ); }; };
		F4C1F5DE1F218F920018CB78 /* ACRInputNumberRenderer.mm in Sources */ = {isa = PBXBuildFile; fileRef = F4C1F5DC1F218F920018CB78 /* ACRInputNumberRenderer.mm */; };
		F4C1F5E41F2A62190018CB78 /* ACRActionOpenURLRenderer.mm in Sources */ = {isa = PBXBuildFile; fileRef = F4C1F5E31F2A62190018CB78 /* ACRActionOpenURLRenderer.mm */; };
		F4C1F5E61F2ABB0E0018CB78 /* ACRActionOpenURLRenderer.h in Headers */ = {isa = PBXBuildFile; fileRef = F4C1F5E51F2ABB0E0018CB78 /* ACRActionOpenURLRenderer.h */; settings = {ATTRIBUTES = (Public, ); }; };
		F4C1F5E81F2ABB3C0018CB78 /* ACRIBaseActionElementRenderer.h in Headers */ = {isa = PBXBuildFile; fileRef = F4C1F5E71F2ABB3C0018CB78 /* ACRIBaseActionElementRenderer.h */; settings = {ATTRIBUTES = (Public, ); }; };
		F4C1F5EB1F2ABD6B0018CB78 /* ACRBaseActionElementRenderer.h in Headers */ = {isa = PBXBuildFile; fileRef = F4C1F5E91F2ABD6B0018CB78 /* ACRBaseActionElementRenderer.h */; settings = {ATTRIBUTES = (Public, ); }; };
		F4C1F5EC1F2ABD6B0018CB78 /* ACRBaseActionElementRenderer.mm in Sources */ = {isa = PBXBuildFile; fileRef = F4C1F5EA1F2ABD6B0018CB78 /* ACRBaseActionElementRenderer.mm */; };
		F4C1F5EE1F2BB2810018CB78 /* ACRIContentHoldingView.h in Headers */ = {isa = PBXBuildFile; fileRef = F4C1F5ED1F2BB2810018CB78 /* ACRIContentHoldingView.h */; settings = {ATTRIBUTES = (Public, ); }; };
		F4C1F5F11F2BC6840018CB78 /* ACRButton.h in Headers */ = {isa = PBXBuildFile; fileRef = F4C1F5EF1F2BC6840018CB78 /* ACRButton.h */; settings = {ATTRIBUTES = (Public, ); }; };
		F4C1F5F21F2BC6840018CB78 /* ACRButton.mm in Sources */ = {isa = PBXBuildFile; fileRef = F4C1F5F01F2BC6840018CB78 /* ACRButton.mm */; };
		F4C1F5FE1F2C235E0018CB78 /* ACRActionShowCardRenderer.mm in Sources */ = {isa = PBXBuildFile; fileRef = F4C1F5FD1F2C235E0018CB78 /* ACRActionShowCardRenderer.mm */; };
		F4C1F6001F2C23FD0018CB78 /* ACRActionShowCardRenderer.h in Headers */ = {isa = PBXBuildFile; fileRef = F4C1F5FF1F2C23FD0018CB78 /* ACRActionShowCardRenderer.h */; settings = {ATTRIBUTES = (Public, ); }; };
		F4CA74A02016B3B9002041DF /* ACRLongPressGestureRecognizerEventHandler.mm in Sources */ = {isa = PBXBuildFile; fileRef = F4CA749E2016B3B8002041DF /* ACRLongPressGestureRecognizerEventHandler.mm */; };
		F4CA74A12016B3B9002041DF /* ACRLongPressGestureRecognizerEventHandler.h in Headers */ = {isa = PBXBuildFile; fileRef = F4CA749F2016B3B9002041DF /* ACRLongPressGestureRecognizerEventHandler.h */; settings = {ATTRIBUTES = (Public, ); }; };
		F4CAE77B1F7325DF00545555 /* Separator.cpp in Sources */ = {isa = PBXBuildFile; fileRef = F4CAE7791F7325DF00545555 /* Separator.cpp */; };
		F4CAE77C1F7325DF00545555 /* Separator.h in Headers */ = {isa = PBXBuildFile; fileRef = F4CAE77A1F7325DF00545555 /* Separator.h */; settings = {ATTRIBUTES = (Public, ); }; };
		F4CAE77E1F748AF200545555 /* ACOHostConfigPrivate.h in Headers */ = {isa = PBXBuildFile; fileRef = F4CAE77D1F748AF200545555 /* ACOHostConfigPrivate.h */; settings = {ATTRIBUTES = (Public, ); }; };
		F4CAE7821F75AB9000545555 /* ACOAdaptiveCard.h in Headers */ = {isa = PBXBuildFile; fileRef = F4CAE77F1F75AB9000545555 /* ACOAdaptiveCard.h */; settings = {ATTRIBUTES = (Public, ); }; };
		F4CAE7831F75AB9000545555 /* ACOAdaptiveCard.mm in Sources */ = {isa = PBXBuildFile; fileRef = F4CAE7801F75AB9000545555 /* ACOAdaptiveCard.mm */; };
		F4CAE7841F75AB9000545555 /* ACOAdaptiveCardPrivate.h in Headers */ = {isa = PBXBuildFile; fileRef = F4CAE7811F75AB9000545555 /* ACOAdaptiveCardPrivate.h */; settings = {ATTRIBUTES = (Public, ); }; };
		F4CAE7861F75B25C00545555 /* ACRRendererPrivate.h in Headers */ = {isa = PBXBuildFile; fileRef = F4CAE7851F75B25C00545555 /* ACRRendererPrivate.h */; settings = {ATTRIBUTES = (Public, ); }; };
		F4D0694A205B27EA003645E4 /* ACRViewController.mm in Sources */ = {isa = PBXBuildFile; fileRef = F4D06947205B27E9003645E4 /* ACRViewController.mm */; };
		F4D0694B205B27EA003645E4 /* ACRViewController.h in Headers */ = {isa = PBXBuildFile; fileRef = F4D06948205B27E9003645E4 /* ACRViewController.h */; settings = {ATTRIBUTES = (Public, ); }; };
		F4D0694C205B27EA003645E4 /* ACRViewPrivate.h in Headers */ = {isa = PBXBuildFile; fileRef = F4D06949205B27EA003645E4 /* ACRViewPrivate.h */; settings = {ATTRIBUTES = (Public, ); }; };
		F4D33EA51F06F41B00941E44 /* ACRSeparator.mm in Sources */ = {isa = PBXBuildFile; fileRef = F4D33EA41F06F41B00941E44 /* ACRSeparator.mm */; };
		F4D33EA71F06F44C00941E44 /* ACRSeparator.h in Headers */ = {isa = PBXBuildFile; fileRef = F4D33EA61F06F44C00941E44 /* ACRSeparator.h */; settings = {ATTRIBUTES = (Public, ); }; };
		F4D402111F7DAC2C00D0356B /* ACOAdaptiveCardParseResult.h in Headers */ = {isa = PBXBuildFile; fileRef = F4D4020D1F7DAC2C00D0356B /* ACOAdaptiveCardParseResult.h */; settings = {ATTRIBUTES = (Public, ); }; };
		F4D402121F7DAC2C00D0356B /* ACOAdaptiveCardParseResult.mm in Sources */ = {isa = PBXBuildFile; fileRef = F4D4020E1F7DAC2C00D0356B /* ACOAdaptiveCardParseResult.mm */; };
		F4D402131F7DAC2C00D0356B /* ACOHostConfigParseResult.h in Headers */ = {isa = PBXBuildFile; fileRef = F4D4020F1F7DAC2C00D0356B /* ACOHostConfigParseResult.h */; settings = {ATTRIBUTES = (Public, ); }; };
		F4D402141F7DAC2C00D0356B /* ACOHostConfigParseResult.mm in Sources */ = {isa = PBXBuildFile; fileRef = F4D402101F7DAC2C00D0356B /* ACOHostConfigParseResult.mm */; };
		F4F2556C1F98246000A80D39 /* ACOBaseActionElement.h in Headers */ = {isa = PBXBuildFile; fileRef = F4F2556B1F98246000A80D39 /* ACOBaseActionElement.h */; settings = {ATTRIBUTES = (Public, ); }; };
		F4F2556F1F98247600A80D39 /* ACOBaseActionElementPrivate.h in Headers */ = {isa = PBXBuildFile; fileRef = F4F2556D1F98247600A80D39 /* ACOBaseActionElementPrivate.h */; settings = {ATTRIBUTES = (Public, ); }; };
		F4F255701F98247600A80D39 /* ACOBaseActionElement.mm in Sources */ = {isa = PBXBuildFile; fileRef = F4F2556E1F98247600A80D39 /* ACOBaseActionElement.mm */; };
		F4F44B6E203FAF9300A2F24C /* ACRUILabel.mm in Sources */ = {isa = PBXBuildFile; fileRef = F4F44B6D203FAF9300A2F24C /* ACRUILabel.mm */; };
		F4F44B7A20478C5C00A2F24C /* DateTimePreparsedToken.h in Headers */ = {isa = PBXBuildFile; fileRef = F4F44B7620478C5B00A2F24C /* DateTimePreparsedToken.h */; settings = {ATTRIBUTES = (Public, ); }; };
		F4F44B7B20478C5C00A2F24C /* DateTimePreparser.h in Headers */ = {isa = PBXBuildFile; fileRef = F4F44B7720478C5B00A2F24C /* DateTimePreparser.h */; settings = {ATTRIBUTES = (Public, ); }; };
		F4F44B7C20478C5C00A2F24C /* DateTimePreparsedToken.cpp in Sources */ = {isa = PBXBuildFile; fileRef = F4F44B7820478C5C00A2F24C /* DateTimePreparsedToken.cpp */; };
		F4F44B7D20478C5C00A2F24C /* DateTimePreparser.cpp in Sources */ = {isa = PBXBuildFile; fileRef = F4F44B7920478C5C00A2F24C /* DateTimePreparser.cpp */; };
		F4F44B8020478C6F00A2F24C /* Util.h in Headers */ = {isa = PBXBuildFile; fileRef = F4F44B7E20478C6F00A2F24C /* Util.h */; };
		F4F44B8120478C6F00A2F24C /* Util.cpp in Sources */ = {isa = PBXBuildFile; fileRef = F4F44B7F20478C6F00A2F24C /* Util.cpp */; };
		F4F44B8D204A11D000A2F24C /* (null) in Headers */ = {isa = PBXBuildFile; settings = {ATTRIBUTES = (Public, ); }; };
		F4F44B8E204A145200A2F24C /* ACOBaseCardElement.mm in Sources */ = {isa = PBXBuildFile; fileRef = F4F44B882048F82F00A2F24C /* ACOBaseCardElement.mm */; };
		F4F44B8F204A148200A2F24C /* ACOBaseCardElement.h in Headers */ = {isa = PBXBuildFile; fileRef = F4F44B8A2048F83F00A2F24C /* ACOBaseCardElement.h */; settings = {ATTRIBUTES = (Public, ); }; };
		F4F44B90204A14EF00A2F24C /* ACRColumnRenderer.h in Headers */ = {isa = PBXBuildFile; fileRef = F42741221EFB274C00399FBB /* ACRColumnRenderer.h */; settings = {ATTRIBUTES = (Public, ); }; };
		F4F44B91204A152100A2F24C /* ACRColumnSetRenderer.h in Headers */ = {isa = PBXBuildFile; fileRef = F42741261EFB374A00399FBB /* ACRColumnSetRenderer.h */; settings = {ATTRIBUTES = (Public, ); }; };
		F4F44B92204A153D00A2F24C /* ACRContainerRenderer.h in Headers */ = {isa = PBXBuildFile; fileRef = F427411E1EF9DB8000399FBB /* ACRContainerRenderer.h */; settings = {ATTRIBUTES = (Public, ); }; };
		F4F44B93204A155B00A2F24C /* ACRFactSetRenderer.h in Headers */ = {isa = PBXBuildFile; fileRef = F43A940E1F1D60E30001920B /* ACRFactSetRenderer.h */; settings = {ATTRIBUTES = (Public, ); }; };
		F4F44B94204A157B00A2F24C /* ACRImageRenderer.h in Headers */ = {isa = PBXBuildFile; fileRef = F42741101EF873A600399FBB /* ACRImageRenderer.h */; settings = {ATTRIBUTES = (Public, ); }; };
		F4F44B95204A159A00A2F24C /* ACRImageSetRenderer.h in Headers */ = {isa = PBXBuildFile; fileRef = F401A8791F0DCBC8006D7AF2 /* ACRImageSetRenderer.h */; settings = {ATTRIBUTES = (Public, ); }; };
		F4F44B96204A15C500A2F24C /* ACRInputChoiceSetRenderer.h in Headers */ = {isa = PBXBuildFile; fileRef = 6B6840F61F25EC2D008A933F /* ACRInputChoiceSetRenderer.h */; settings = {ATTRIBUTES = (Public, ); }; };
		F4F44B97204A15DF00A2F24C /* ACRInputDateRenderer.h in Headers */ = {isa = PBXBuildFile; fileRef = F4C1F5D31F2187900018CB78 /* ACRInputDateRenderer.h */; settings = {ATTRIBUTES = (Public, ); }; };
		F4F44B98204A160B00A2F24C /* ACRInputRenderer.h in Headers */ = {isa = PBXBuildFile; fileRef = F43A94121F1EED6D0001920B /* ACRInputRenderer.h */; settings = {ATTRIBUTES = (Public, ); }; };
		F4F44B99204A162900A2F24C /* ACRInputTimeRenderer.h in Headers */ = {isa = PBXBuildFile; fileRef = F4C1F5D71F218ABC0018CB78 /* ACRInputTimeRenderer.h */; settings = {ATTRIBUTES = (Public, ); }; };
		F4F44B9A204A164100A2F24C /* ACRInputToggleRenderer.h in Headers */ = {isa = PBXBuildFile; fileRef = F43A94161F20502D0001920B /* ACRInputToggleRenderer.h */; settings = {ATTRIBUTES = (Public, ); }; };
		F4F44B9B204A165F00A2F24C /* ACRIBaseInputHandler.h in Headers */ = {isa = PBXBuildFile; fileRef = F42979361F31438900E89914 /* ACRIBaseInputHandler.h */; settings = {ATTRIBUTES = (Public, ); }; };
		F4F44B9C204A169D00A2F24C /* ACRErrors.h in Headers */ = {isa = PBXBuildFile; fileRef = F42979401F322C3E00E89914 /* ACRErrors.h */; settings = {ATTRIBUTES = (Public, ); }; };
		F4F44B9D204A16BC00A2F24C /* ACRTextBlockRenderer.h in Headers */ = {isa = PBXBuildFile; fileRef = F42741141EF895AB00399FBB /* ACRTextBlockRenderer.h */; settings = {ATTRIBUTES = (Public, ); }; };
		F4F44BA0204CED2400A2F24C /* ACRCustomRenderer.mm in Sources */ = {isa = PBXBuildFile; fileRef = F4F44B9E204CED2300A2F24C /* ACRCustomRenderer.mm */; };
		F4F44BA1204CED2400A2F24C /* ACRCustomRenderer.h in Headers */ = {isa = PBXBuildFile; fileRef = F4F44B9F204CED2300A2F24C /* ACRCustomRenderer.h */; settings = {ATTRIBUTES = (Public, ); }; };
		F4F6BA29204E107F003741B6 /* UnknownElement.h in Headers */ = {isa = PBXBuildFile; fileRef = F4F6BA27204E107F003741B6 /* UnknownElement.h */; settings = {ATTRIBUTES = (Public, ); }; };
		F4F6BA2A204E107F003741B6 /* UnknownElement.cpp in Sources */ = {isa = PBXBuildFile; fileRef = F4F6BA28204E107F003741B6 /* UnknownElement.cpp */; };
		F4F6BA2F204F18D8003741B6 /* ParseResult.cpp in Sources */ = {isa = PBXBuildFile; fileRef = F4F6BA2B204F18D7003741B6 /* ParseResult.cpp */; };
		F4F6BA30204F18D8003741B6 /* AdaptiveCardParseWarning.h in Headers */ = {isa = PBXBuildFile; fileRef = F4F6BA2C204F18D8003741B6 /* AdaptiveCardParseWarning.h */; settings = {ATTRIBUTES = (Public, ); }; };
		F4F6BA31204F18D8003741B6 /* ParseResult.h in Headers */ = {isa = PBXBuildFile; fileRef = F4F6BA2D204F18D8003741B6 /* ParseResult.h */; settings = {ATTRIBUTES = (Public, ); }; };
		F4F6BA32204F18D8003741B6 /* AdaptiveCardParseWarning.cpp in Sources */ = {isa = PBXBuildFile; fileRef = F4F6BA2E204F18D8003741B6 /* AdaptiveCardParseWarning.cpp */; };
		F4F6BA35204F200F003741B6 /* ACRParseWarning.mm in Sources */ = {isa = PBXBuildFile; fileRef = F4F6BA33204F200E003741B6 /* ACRParseWarning.mm */; };
		F4F6BA36204F200F003741B6 /* ACRParseWarning.h in Headers */ = {isa = PBXBuildFile; fileRef = F4F6BA34204F200E003741B6 /* ACRParseWarning.h */; settings = {ATTRIBUTES = (Public, ); }; };
		F4F6BA38204F2954003741B6 /* ACRParseWarningPrivate.h in Headers */ = {isa = PBXBuildFile; fileRef = F4F6BA37204F2954003741B6 /* ACRParseWarningPrivate.h */; settings = {ATTRIBUTES = (Public, ); }; };
		F4F6BA3B204F3109003741B6 /* ACRAggregateTarget.mm in Sources */ = {isa = PBXBuildFile; fileRef = F4F6BA39204F3109003741B6 /* ACRAggregateTarget.mm */; };
		F4F6BA3C204F3109003741B6 /* ACRAggregateTarget.h in Headers */ = {isa = PBXBuildFile; fileRef = F4F6BA3A204F3109003741B6 /* ACRAggregateTarget.h */; settings = {ATTRIBUTES = (Public, ); }; };
		F4FE45661F196E7B0071D9E5 /* ACRColumnView.h in Headers */ = {isa = PBXBuildFile; fileRef = F4FE45641F196E7B0071D9E5 /* ACRColumnView.h */; settings = {ATTRIBUTES = (Public, ); }; };
		F4FE45671F196E7B0071D9E5 /* ACRColumnView.mm in Sources */ = {isa = PBXBuildFile; fileRef = F4FE45651F196E7B0071D9E5 /* ACRColumnView.mm */; };
		F4FE456A1F196F3D0071D9E5 /* ACRContentStackView.h in Headers */ = {isa = PBXBuildFile; fileRef = F4FE45681F196F3D0071D9E5 /* ACRContentStackView.h */; settings = {ATTRIBUTES = (Public, ); }; };
		F4FE456B1F196F3D0071D9E5 /* ACRContentStackView.mm in Sources */ = {isa = PBXBuildFile; fileRef = F4FE45691F196F3D0071D9E5 /* ACRContentStackView.mm */; };
		F4FE456E1F1985200071D9E5 /* ACRColumnSetView.h in Headers */ = {isa = PBXBuildFile; fileRef = F4FE456C1F1985200071D9E5 /* ACRColumnSetView.h */; settings = {ATTRIBUTES = (Public, ); }; };
		F4FE456F1F1985200071D9E5 /* ACRColumnSetView.mm in Sources */ = {isa = PBXBuildFile; fileRef = F4FE456D1F1985200071D9E5 /* ACRColumnSetView.mm */; };
/* End PBXBuildFile section */

/* Begin PBXContainerItemProxy section */
		F423C0C01EE1FBAA00905679 /* PBXContainerItemProxy */ = {
			isa = PBXContainerItemProxy;
			containerPortal = F423C0AC1EE1FBA900905679 /* Project object */;
			proxyType = 1;
			remoteGlobalIDString = F423C0B41EE1FBA900905679;
			remoteInfo = AdaptiveCards;
		};
/* End PBXContainerItemProxy section */

/* Begin PBXCopyFilesBuildPhase section */
		6BF339D220A6647500DA5973 /* CopyFiles */ = {
			isa = PBXCopyFilesBuildPhase;
			buildActionMask = 12;
			dstPath = Headers/json;
			dstSubfolderSpec = 1;
			files = (
				6BF339D320A6649500DA5973 /* json.h in CopyFiles */,
			);
			runOnlyForDeploymentPostprocessing = 0;
		};
/* End PBXCopyFilesBuildPhase section */

/* Begin PBXFileReference section */
		300ECB61219A12D100371DC5 /* AdaptiveBase64Util.cpp */ = {isa = PBXFileReference; fileEncoding = 4; lastKnownFileType = sourcecode.cpp.cpp; name = AdaptiveBase64Util.cpp; path = ../../../../shared/cpp/ObjectModel/AdaptiveBase64Util.cpp; sourceTree = "<group>"; };
		300ECB62219A12D100371DC5 /* AdaptiveBase64Util.h */ = {isa = PBXFileReference; fileEncoding = 4; lastKnownFileType = sourcecode.c.h; name = AdaptiveBase64Util.h; path = ../../../../shared/cpp/ObjectModel/AdaptiveBase64Util.h; sourceTree = "<group>"; };
		6B1147D01F32E53A008846EC /* ACRActionDelegate.h */ = {isa = PBXFileReference; fileEncoding = 4; lastKnownFileType = sourcecode.c.h; path = ACRActionDelegate.h; sourceTree = "<group>"; };
		6B1147D61F32F922008846EC /* ACRShowCardTarget.h */ = {isa = PBXFileReference; fileEncoding = 4; lastKnownFileType = sourcecode.c.h; path = ACRShowCardTarget.h; sourceTree = "<group>"; };
		6B1147D71F32F922008846EC /* ACRShowCardTarget.mm */ = {isa = PBXFileReference; fileEncoding = 4; lastKnownFileType = sourcecode.cpp.objcpp; path = ACRShowCardTarget.mm; sourceTree = "<group>"; };
		6B14FC60211BBBEA00A11CC5 /* ACRPickerView.xib */ = {isa = PBXFileReference; lastKnownFileType = file.xib; path = ACRPickerView.xib; sourceTree = "<group>"; };
<<<<<<< HEAD
=======
		6B22425A21E80647000ACDA1 /* ACOParseContextPrivate.h */ = {isa = PBXFileReference; fileEncoding = 4; lastKnownFileType = sourcecode.c.h; path = ACOParseContextPrivate.h; sourceTree = "<group>"; };
		6B22425B21E80647000ACDA1 /* ACOParseContext.h */ = {isa = PBXFileReference; fileEncoding = 4; lastKnownFileType = sourcecode.c.h; path = ACOParseContext.h; sourceTree = "<group>"; };
		6B22425C21E80647000ACDA1 /* ACOParseContext.mm */ = {isa = PBXFileReference; fileEncoding = 4; lastKnownFileType = sourcecode.cpp.objcpp; path = ACOParseContext.mm; sourceTree = "<group>"; };
		6B22426B2203BE97000ACDA1 /* UnknownAction.h */ = {isa = PBXFileReference; fileEncoding = 4; lastKnownFileType = sourcecode.c.h; name = UnknownAction.h; path = ../../../../shared/cpp/ObjectModel/UnknownAction.h; sourceTree = "<group>"; };
		6B22426C2203BE97000ACDA1 /* UnknownAction.cpp */ = {isa = PBXFileReference; fileEncoding = 4; lastKnownFileType = sourcecode.cpp.cpp; name = UnknownAction.cpp; path = ../../../../shared/cpp/ObjectModel/UnknownAction.cpp; sourceTree = "<group>"; };
		6B224275220BAC8A000ACDA1 /* BaseElement.cpp */ = {isa = PBXFileReference; fileEncoding = 4; lastKnownFileType = sourcecode.cpp.cpp; name = BaseElement.cpp; path = ../../../../shared/cpp/ObjectModel/BaseElement.cpp; sourceTree = "<group>"; };
		6B224276220BAC8B000ACDA1 /* BaseElement.h */ = {isa = PBXFileReference; fileEncoding = 4; lastKnownFileType = sourcecode.c.h; name = BaseElement.h; path = ../../../../shared/cpp/ObjectModel/BaseElement.h; sourceTree = "<group>"; };
		6B224277220BAC8B000ACDA1 /* pch.cpp */ = {isa = PBXFileReference; fileEncoding = 4; lastKnownFileType = sourcecode.cpp.cpp; name = pch.cpp; path = ../../../../shared/cpp/ObjectModel/pch.cpp; sourceTree = "<group>"; };
>>>>>>> eeab854d
		6B268FE620CF19E100D99C1B /* RemoteResourceInformation.h */ = {isa = PBXFileReference; fileEncoding = 4; lastKnownFileType = sourcecode.c.h; name = RemoteResourceInformation.h; path = ../../../../shared/cpp/ObjectModel/RemoteResourceInformation.h; sourceTree = "<group>"; };
		6B3787B820CB3E0E00015401 /* ACRContentHoldingUIScrollView.mm */ = {isa = PBXFileReference; fileEncoding = 4; lastKnownFileType = sourcecode.cpp.objcpp; path = ACRContentHoldingUIScrollView.mm; sourceTree = "<group>"; };
		6B3787B920CB3E0E00015401 /* ACRContentHoldingUIScrollView.h */ = {isa = PBXFileReference; fileEncoding = 4; lastKnownFileType = sourcecode.c.h; path = ACRContentHoldingUIScrollView.h; sourceTree = "<group>"; };
		6B5D2409212C89E60010EB07 /* ACORemoteResourceInformationPrivate.h */ = {isa = PBXFileReference; fileEncoding = 4; lastKnownFileType = sourcecode.c.h; path = ACORemoteResourceInformationPrivate.h; sourceTree = "<group>"; };
		6B5D240A212C89E70010EB07 /* ACORemoteResourceInformation.h */ = {isa = PBXFileReference; fileEncoding = 4; lastKnownFileType = sourcecode.c.h; path = ACORemoteResourceInformation.h; sourceTree = "<group>"; };
		6B5D240B212C89E70010EB07 /* ACORemoteResourceInformation.mm */ = {isa = PBXFileReference; fileEncoding = 4; lastKnownFileType = sourcecode.cpp.objcpp; path = ACORemoteResourceInformation.mm; sourceTree = "<group>"; };
		6B5D2414212E1CF70010EB07 /* checked-checkbox-24.png */ = {isa = PBXFileReference; lastKnownFileType = image.png; path = "checked-checkbox-24.png"; sourceTree = "<group>"; };
		6B5D2415212E1CF70010EB07 /* checked.png */ = {isa = PBXFileReference; lastKnownFileType = image.png; path = checked.png; sourceTree = "<group>"; };
		6B5D2416212E1CF70010EB07 /* unchecked-checkbox-24.png */ = {isa = PBXFileReference; lastKnownFileType = image.png; path = "unchecked-checkbox-24.png"; sourceTree = "<group>"; };
		6B5D2417212E1CF70010EB07 /* unchecked.png */ = {isa = PBXFileReference; lastKnownFileType = image.png; path = unchecked.png; sourceTree = "<group>"; };
		6B616C3D21CB1878003E29CE /* ACRToggleVisibilityTarget.h */ = {isa = PBXFileReference; fileEncoding = 4; lastKnownFileType = sourcecode.c.h; path = ACRToggleVisibilityTarget.h; sourceTree = "<group>"; };
		6B616C3E21CB1878003E29CE /* ACRToggleVisibilityTarget.mm */ = {isa = PBXFileReference; fileEncoding = 4; lastKnownFileType = sourcecode.cpp.objcpp; path = ACRToggleVisibilityTarget.mm; sourceTree = "<group>"; };
		6B616C4121CB20D1003E29CE /* ACRActionToggleVisibilityRenderer.h */ = {isa = PBXFileReference; fileEncoding = 4; lastKnownFileType = sourcecode.c.h; path = ACRActionToggleVisibilityRenderer.h; sourceTree = "<group>"; };
		6B616C4221CB20D1003E29CE /* ACRActionToggleVisibilityRenderer.mm */ = {isa = PBXFileReference; fileEncoding = 4; lastKnownFileType = sourcecode.cpp.objcpp; path = ACRActionToggleVisibilityRenderer.mm; sourceTree = "<group>"; };
		6B6840F61F25EC2D008A933F /* ACRInputChoiceSetRenderer.h */ = {isa = PBXFileReference; fileEncoding = 4; lastKnownFileType = sourcecode.c.h; path = ACRInputChoiceSetRenderer.h; sourceTree = "<group>"; };
		6B6840F71F25EC2D008A933F /* ACRInputChoiceSetRenderer.mm */ = {isa = PBXFileReference; fileEncoding = 4; lastKnownFileType = sourcecode.cpp.objcpp; path = ACRInputChoiceSetRenderer.mm; sourceTree = "<group>"; };
		6B7B1A8D20B4D2AA00260731 /* Media.cpp */ = {isa = PBXFileReference; fileEncoding = 4; lastKnownFileType = sourcecode.cpp.cpp; name = Media.cpp; path = ../../../../shared/cpp/ObjectModel/Media.cpp; sourceTree = "<group>"; };
		6B7B1A8E20B4D2AA00260731 /* MediaSource.cpp */ = {isa = PBXFileReference; fileEncoding = 4; lastKnownFileType = sourcecode.cpp.cpp; name = MediaSource.cpp; path = ../../../../shared/cpp/ObjectModel/MediaSource.cpp; sourceTree = "<group>"; };
		6B7B1A8F20B4D2AA00260731 /* MediaSource.h */ = {isa = PBXFileReference; fileEncoding = 4; lastKnownFileType = sourcecode.c.h; name = MediaSource.h; path = ../../../../shared/cpp/ObjectModel/MediaSource.h; sourceTree = "<group>"; };
		6B7B1A9020B4D2AB00260731 /* Media.h */ = {isa = PBXFileReference; fileEncoding = 4; lastKnownFileType = sourcecode.c.h; name = Media.h; path = ../../../../shared/cpp/ObjectModel/Media.h; sourceTree = "<group>"; };
		6B7B1A9520BE2CBB00260731 /* ACRUIImageView.mm */ = {isa = PBXFileReference; fileEncoding = 4; lastKnownFileType = sourcecode.cpp.objcpp; path = ACRUIImageView.mm; sourceTree = "<group>"; };
		6B7B1A9620BE2CBC00260731 /* ACRUIImageView.h */ = {isa = PBXFileReference; fileEncoding = 4; lastKnownFileType = sourcecode.c.h; path = ACRUIImageView.h; sourceTree = "<group>"; };
		6B9AB2FB20D327DB005C8E15 /* ACRCellForCompactMode.xib */ = {isa = PBXFileReference; fileEncoding = 4; lastKnownFileType = file.xib; path = ACRCellForCompactMode.xib; sourceTree = "<group>"; };
		6B9AB30120D32A89005C8E15 /* ACRButton.xib */ = {isa = PBXFileReference; fileEncoding = 4; lastKnownFileType = file.xib; path = ACRButton.xib; sourceTree = "<group>"; };
		6B9AB30E20DD82A2005C8E15 /* ACRTextView.h */ = {isa = PBXFileReference; fileEncoding = 4; lastKnownFileType = sourcecode.c.h; path = ACRTextView.h; sourceTree = "<group>"; };
		6B9AB30F20DD82A2005C8E15 /* ACRTextView.mm */ = {isa = PBXFileReference; fileEncoding = 4; lastKnownFileType = sourcecode.cpp.objcpp; path = ACRTextView.mm; sourceTree = "<group>"; };
		6B9BDF7120E1BD0E00F13155 /* ACRToggleInputDataSource.mm */ = {isa = PBXFileReference; fileEncoding = 4; lastKnownFileType = sourcecode.cpp.objcpp; path = ACRToggleInputDataSource.mm; sourceTree = "<group>"; };
		6B9BDF7220E1BD0E00F13155 /* ACRToggleInputDataSource.h */ = {isa = PBXFileReference; fileEncoding = 4; lastKnownFileType = sourcecode.c.h; path = ACRToggleInputDataSource.h; sourceTree = "<group>"; };
		6B9BDF7D20F40D0F00F13155 /* ACOResourceResolvers.mm */ = {isa = PBXFileReference; fileEncoding = 4; lastKnownFileType = sourcecode.cpp.objcpp; path = ACOResourceResolvers.mm; sourceTree = "<group>"; };
		6B9BDF7E20F40D1000F13155 /* ACOResourceResolvers.h */ = {isa = PBXFileReference; fileEncoding = 4; lastKnownFileType = sourcecode.c.h; path = ACOResourceResolvers.h; sourceTree = "<group>"; };
		6B9BDFC920F6BF5D00F13155 /* ACOIResourceResolver.h */ = {isa = PBXFileReference; fileEncoding = 4; lastKnownFileType = sourcecode.c.h; path = ACOIResourceResolver.h; sourceTree = "<group>"; };
		6B9D650621095C7A00BB5C7B /* ACOMediaEventPrivate.h */ = {isa = PBXFileReference; fileEncoding = 4; lastKnownFileType = sourcecode.c.h; path = ACOMediaEventPrivate.h; sourceTree = "<group>"; };
		6B9D650721095C7A00BB5C7B /* ACOMediaEvent.h */ = {isa = PBXFileReference; fileEncoding = 4; lastKnownFileType = sourcecode.c.h; path = ACOMediaEvent.h; sourceTree = "<group>"; };
		6B9D650821095C7A00BB5C7B /* ACOMediaEvent.mm */ = {isa = PBXFileReference; fileEncoding = 4; lastKnownFileType = sourcecode.cpp.objcpp; path = ACOMediaEvent.mm; sourceTree = "<group>"; };
		6B9D650C21095CBE00BB5C7B /* ACRMediaTarget.h */ = {isa = PBXFileReference; fileEncoding = 4; lastKnownFileType = sourcecode.c.h; path = ACRMediaTarget.h; sourceTree = "<group>"; };
		6B9D650D21095CBE00BB5C7B /* ACRMediaTarget.mm */ = {isa = PBXFileReference; fileEncoding = 4; lastKnownFileType = sourcecode.cpp.objcpp; path = ACRMediaTarget.mm; sourceTree = "<group>"; };
		6BB211FA20FF9FE9009EA1BA /* ACRActionSetRenderer.mm */ = {isa = PBXFileReference; fileEncoding = 4; lastKnownFileType = sourcecode.cpp.objcpp; path = ACRActionSetRenderer.mm; sourceTree = "<group>"; };
		6BB211FB20FF9FEA009EA1BA /* ACRActionSetRenderer.h */ = {isa = PBXFileReference; fileEncoding = 4; lastKnownFileType = sourcecode.c.h; path = ACRActionSetRenderer.h; sourceTree = "<group>"; };
		6BB211FE20FFF9C0009EA1BA /* ACRIMedia.h */ = {isa = PBXFileReference; fileEncoding = 4; lastKnownFileType = sourcecode.c.h; path = ACRIMedia.h; sourceTree = "<group>"; };
		6BB212082100042B009EA1BA /* ACRMediaRenderer.h */ = {isa = PBXFileReference; fileEncoding = 4; lastKnownFileType = sourcecode.c.h; path = ACRMediaRenderer.h; sourceTree = "<group>"; };
		6BB2120F210013AA009EA1BA /* AVKit.framework */ = {isa = PBXFileReference; lastKnownFileType = wrapper.framework; name = AVKit.framework; path = System/Library/Frameworks/AVKit.framework; sourceTree = SDKROOT; };
		6BB2121721001596009EA1BA /* AVFoundation.framework */ = {isa = PBXFileReference; lastKnownFileType = wrapper.framework; name = AVFoundation.framework; path = System/Library/Frameworks/AVFoundation.framework; sourceTree = SDKROOT; };
		6BC30F5B21DD692800B9FAAE /* ActionSet.cpp */ = {isa = PBXFileReference; fileEncoding = 4; lastKnownFileType = sourcecode.cpp.cpp; name = ActionSet.cpp; path = ../../../../shared/cpp/ObjectModel/ActionSet.cpp; sourceTree = "<group>"; };
		6BC30F5C21DD692800B9FAAE /* ActionSet.h */ = {isa = PBXFileReference; fileEncoding = 4; lastKnownFileType = sourcecode.c.h; name = ActionSet.h; path = ../../../../shared/cpp/ObjectModel/ActionSet.h; sourceTree = "<group>"; };
		6BC30F6B21E56A6900B9FAAE /* Util.h */ = {isa = PBXFileReference; fileEncoding = 4; lastKnownFileType = sourcecode.c.h; path = Util.h; sourceTree = "<group>"; };
		6BC30F6D21E56CF900B9FAAE /* Util.mm */ = {isa = PBXFileReference; fileEncoding = 4; lastKnownFileType = sourcecode.cpp.objcpp; path = Util.mm; sourceTree = "<group>"; };
		6BC30F7521E5750A00B9FAAE /* EnumMagic.h */ = {isa = PBXFileReference; fileEncoding = 4; lastKnownFileType = sourcecode.c.h; name = EnumMagic.h; path = ../../../../shared/cpp/ObjectModel/EnumMagic.h; sourceTree = "<group>"; };
		6BCE4B202108EB4D00021A62 /* ACRAVPlayerViewHoldingUIView.h */ = {isa = PBXFileReference; fileEncoding = 4; lastKnownFileType = sourcecode.c.h; path = ACRAVPlayerViewHoldingUIView.h; sourceTree = "<group>"; };
		6BCE4B212108EB4E00021A62 /* ACRAVPlayerViewHoldingUIView.mm */ = {isa = PBXFileReference; fileEncoding = 4; lastKnownFileType = sourcecode.cpp.objcpp; path = ACRAVPlayerViewHoldingUIView.mm; sourceTree = "<group>"; };
		6BCE4B242108FA7C00021A62 /* ACRMediaRenderer.mm */ = {isa = PBXFileReference; fileEncoding = 4; lastKnownFileType = sourcecode.cpp.objcpp; path = ACRMediaRenderer.mm; sourceTree = "<group>"; };
		6BCE4B262108FA9300021A62 /* ACRLongPressGestureRecognizerFactory.mm */ = {isa = PBXFileReference; fileEncoding = 4; lastKnownFileType = sourcecode.cpp.objcpp; path = ACRLongPressGestureRecognizerFactory.mm; sourceTree = "<group>"; };
		6BCE4B282108FBD800021A62 /* ACRLongPressGestureRecognizerFactory.h */ = {isa = PBXFileReference; fileEncoding = 4; lastKnownFileType = sourcecode.c.h; path = ACRLongPressGestureRecognizerFactory.h; sourceTree = "<group>"; };
		6BF430732190DCBF0068E432 /* ACRQuickActionView.xib */ = {isa = PBXFileReference; lastKnownFileType = file.xib; path = ACRQuickActionView.xib; sourceTree = "<group>"; };
		6BF430752190DDCA0068E432 /* ACRQuickReplyView.h */ = {isa = PBXFileReference; fileEncoding = 4; lastKnownFileType = sourcecode.c.h; path = ACRQuickReplyView.h; sourceTree = "<group>"; };
		6BF430762190DDCA0068E432 /* ACRQuickReplyView.mm */ = {isa = PBXFileReference; fileEncoding = 4; lastKnownFileType = sourcecode.cpp.objcpp; path = ACRQuickReplyView.mm; sourceTree = "<group>"; };
		6BF4307B219126CD0068E432 /* ACRQuickActionMultilineView.xib */ = {isa = PBXFileReference; lastKnownFileType = file.xib; path = ACRQuickActionMultilineView.xib; sourceTree = "<group>"; };
		6BF4307D219129600068E432 /* ACRQuickReplyMultilineView.h */ = {isa = PBXFileReference; fileEncoding = 4; lastKnownFileType = sourcecode.c.h; path = ACRQuickReplyMultilineView.h; sourceTree = "<group>"; };
		6BF4307E219129600068E432 /* ACRQuickReplyMultilineView.mm */ = {isa = PBXFileReference; fileEncoding = 4; lastKnownFileType = sourcecode.cpp.objcpp; path = ACRQuickReplyMultilineView.mm; sourceTree = "<group>"; };
		7ECFB63E219A3940004727A9 /* ParseContext.cpp */ = {isa = PBXFileReference; fileEncoding = 4; lastKnownFileType = sourcecode.cpp.cpp; name = ParseContext.cpp; path = ../../../../shared/cpp/ObjectModel/ParseContext.cpp; sourceTree = "<group>"; };
		7ECFB63F219A3940004727A9 /* ParseContext.h */ = {isa = PBXFileReference; fileEncoding = 4; lastKnownFileType = sourcecode.c.h; name = ParseContext.h; path = ../../../../shared/cpp/ObjectModel/ParseContext.h; sourceTree = "<group>"; };
		7EDC0F65213878E800077A13 /* SemanticVersion.h */ = {isa = PBXFileReference; fileEncoding = 4; lastKnownFileType = sourcecode.c.h; name = SemanticVersion.h; path = ../../../../shared/cpp/ObjectModel/SemanticVersion.h; sourceTree = "<group>"; };
		7EDC0F66213878E800077A13 /* SemanticVersion.cpp */ = {isa = PBXFileReference; fileEncoding = 4; lastKnownFileType = sourcecode.cpp.cpp; name = SemanticVersion.cpp; path = ../../../../shared/cpp/ObjectModel/SemanticVersion.cpp; sourceTree = "<group>"; };
		CA1218C221C4509300152EA8 /* ToggleVisibilityTarget.h */ = {isa = PBXFileReference; fileEncoding = 4; lastKnownFileType = sourcecode.c.h; name = ToggleVisibilityTarget.h; path = ../../../../shared/cpp/ObjectModel/ToggleVisibilityTarget.h; sourceTree = "<group>"; };
		CA1218C321C4509300152EA8 /* ToggleVisibilityAction.h */ = {isa = PBXFileReference; fileEncoding = 4; lastKnownFileType = sourcecode.c.h; name = ToggleVisibilityAction.h; path = ../../../../shared/cpp/ObjectModel/ToggleVisibilityAction.h; sourceTree = "<group>"; };
		CA1218C421C4509400152EA8 /* ToggleVisibilityTarget.cpp */ = {isa = PBXFileReference; fileEncoding = 4; lastKnownFileType = sourcecode.cpp.cpp; name = ToggleVisibilityTarget.cpp; path = ../../../../shared/cpp/ObjectModel/ToggleVisibilityTarget.cpp; sourceTree = "<group>"; };
		CA1218C521C4509400152EA8 /* ToggleVisibilityAction.cpp */ = {isa = PBXFileReference; fileEncoding = 4; lastKnownFileType = sourcecode.cpp.cpp; name = ToggleVisibilityAction.cpp; path = ../../../../shared/cpp/ObjectModel/ToggleVisibilityAction.cpp; sourceTree = "<group>"; };
		F401A8751F0DB69B006D7AF2 /* ACRImageSetUICollectionView.h */ = {isa = PBXFileReference; fileEncoding = 4; lastKnownFileType = sourcecode.c.h; path = ACRImageSetUICollectionView.h; sourceTree = "<group>"; };
		F401A8761F0DB69B006D7AF2 /* ACRImageSetUICollectionView.mm */ = {isa = PBXFileReference; fileEncoding = 4; lastKnownFileType = sourcecode.cpp.objcpp; path = ACRImageSetUICollectionView.mm; sourceTree = "<group>"; };
		F401A8791F0DCBC8006D7AF2 /* ACRImageSetRenderer.h */ = {isa = PBXFileReference; fileEncoding = 4; lastKnownFileType = sourcecode.c.h; path = ACRImageSetRenderer.h; sourceTree = "<group>"; };
		F401A87A1F0DCBC8006D7AF2 /* ACRImageSetRenderer.mm */ = {isa = PBXFileReference; fileEncoding = 4; lastKnownFileType = sourcecode.cpp.objcpp; path = ACRImageSetRenderer.mm; sourceTree = "<group>"; };
		F401A87D1F1045CA006D7AF2 /* ACRContentHoldingUIView.h */ = {isa = PBXFileReference; fileEncoding = 4; lastKnownFileType = sourcecode.c.h; path = ACRContentHoldingUIView.h; sourceTree = "<group>"; };
		F401A87E1F1045CA006D7AF2 /* ACRContentHoldingUIView.mm */ = {isa = PBXFileReference; fileEncoding = 4; lastKnownFileType = sourcecode.cpp.objcpp; path = ACRContentHoldingUIView.mm; sourceTree = "<group>"; };
		F4071C731FCCBAEE00AF4FEA /* ElementParserRegistration.h */ = {isa = PBXFileReference; fileEncoding = 4; lastKnownFileType = sourcecode.c.h; name = ElementParserRegistration.h; path = ../../../../shared/cpp/ObjectModel/ElementParserRegistration.h; sourceTree = "<group>"; };
		F4071C741FCCBAEF00AF4FEA /* ActionParserRegistration.h */ = {isa = PBXFileReference; fileEncoding = 4; lastKnownFileType = sourcecode.c.h; name = ActionParserRegistration.h; path = ../../../../shared/cpp/ObjectModel/ActionParserRegistration.h; sourceTree = "<group>"; };
		F4071C761FCCBAEF00AF4FEA /* json-forwards.h */ = {isa = PBXFileReference; fileEncoding = 4; lastKnownFileType = sourcecode.c.h; path = "json-forwards.h"; sourceTree = "<group>"; };
		F4071C771FCCBAEF00AF4FEA /* json.h */ = {isa = PBXFileReference; fileEncoding = 4; lastKnownFileType = sourcecode.c.h; path = json.h; sourceTree = "<group>"; };
		F4071C781FCCBAEF00AF4FEA /* ActionParserRegistration.cpp */ = {isa = PBXFileReference; fileEncoding = 4; lastKnownFileType = sourcecode.cpp.cpp; name = ActionParserRegistration.cpp; path = ../../../../shared/cpp/ObjectModel/ActionParserRegistration.cpp; sourceTree = "<group>"; };
		F4071C791FCCBAEF00AF4FEA /* ElementParserRegistration.cpp */ = {isa = PBXFileReference; fileEncoding = 4; lastKnownFileType = sourcecode.cpp.cpp; name = ElementParserRegistration.cpp; path = ../../../../shared/cpp/ObjectModel/ElementParserRegistration.cpp; sourceTree = "<group>"; };
		F423C0B51EE1FBA900905679 /* AdaptiveCards.framework */ = {isa = PBXFileReference; explicitFileType = wrapper.framework; includeInIndex = 0; path = AdaptiveCards.framework; sourceTree = BUILT_PRODUCTS_DIR; };
		F423C0B81EE1FBAA00905679 /* ACFramework.h */ = {isa = PBXFileReference; lastKnownFileType = sourcecode.c.h; path = ACFramework.h; sourceTree = "<group>"; };
		F423C0B91EE1FBAA00905679 /* Info.plist */ = {isa = PBXFileReference; lastKnownFileType = text.plist.xml; path = Info.plist; sourceTree = "<group>"; };
		F423C0BE1EE1FBAA00905679 /* AdaptiveCardsTests.xctest */ = {isa = PBXFileReference; explicitFileType = wrapper.cfbundle; includeInIndex = 0; path = AdaptiveCardsTests.xctest; sourceTree = BUILT_PRODUCTS_DIR; };
		F42741061EF8624F00399FBB /* ACRIBaseCardElementRenderer.h */ = {isa = PBXFileReference; fileEncoding = 4; lastKnownFileType = sourcecode.c.h; path = ACRIBaseCardElementRenderer.h; sourceTree = "<group>"; };
		F42741081EF864A900399FBB /* ACRBaseCardElementRenderer.h */ = {isa = PBXFileReference; fileEncoding = 4; lastKnownFileType = sourcecode.c.h; path = ACRBaseCardElementRenderer.h; sourceTree = "<group>"; };
		F42741091EF864A900399FBB /* ACRBaseCardElementRenderer.mm */ = {isa = PBXFileReference; fileEncoding = 4; lastKnownFileType = sourcecode.cpp.objcpp; path = ACRBaseCardElementRenderer.mm; sourceTree = "<group>"; };
		F42741101EF873A600399FBB /* ACRImageRenderer.h */ = {isa = PBXFileReference; fileEncoding = 4; lastKnownFileType = sourcecode.c.h; path = ACRImageRenderer.h; sourceTree = "<group>"; };
		F42741111EF873A600399FBB /* ACRImageRenderer.mm */ = {isa = PBXFileReference; fileEncoding = 4; lastKnownFileType = sourcecode.cpp.objcpp; path = ACRImageRenderer.mm; sourceTree = "<group>"; };
		F42741141EF895AB00399FBB /* ACRTextBlockRenderer.h */ = {isa = PBXFileReference; fileEncoding = 4; lastKnownFileType = sourcecode.c.h; path = ACRTextBlockRenderer.h; sourceTree = "<group>"; };
		F42741151EF895AB00399FBB /* ACRTextBlockRenderer.mm */ = {isa = PBXFileReference; fileEncoding = 4; lastKnownFileType = sourcecode.cpp.objcpp; path = ACRTextBlockRenderer.mm; sourceTree = "<group>"; };
		F427411A1EF8A25200399FBB /* ACRRegistration.h */ = {isa = PBXFileReference; fileEncoding = 4; lastKnownFileType = sourcecode.c.h; path = ACRRegistration.h; sourceTree = "<group>"; };
		F427411B1EF8A25200399FBB /* ACRRegistration.mm */ = {isa = PBXFileReference; fileEncoding = 4; lastKnownFileType = sourcecode.cpp.objcpp; path = ACRRegistration.mm; sourceTree = "<group>"; };
		F427411E1EF9DB8000399FBB /* ACRContainerRenderer.h */ = {isa = PBXFileReference; fileEncoding = 4; lastKnownFileType = sourcecode.c.h; path = ACRContainerRenderer.h; sourceTree = "<group>"; };
		F427411F1EF9DB8000399FBB /* ACRContainerRenderer.mm */ = {isa = PBXFileReference; fileEncoding = 4; lastKnownFileType = sourcecode.cpp.objcpp; path = ACRContainerRenderer.mm; sourceTree = "<group>"; };
		F42741221EFB274C00399FBB /* ACRColumnRenderer.h */ = {isa = PBXFileReference; fileEncoding = 4; lastKnownFileType = sourcecode.c.h; path = ACRColumnRenderer.h; sourceTree = "<group>"; };
		F42741231EFB274C00399FBB /* ACRColumnRenderer.mm */ = {isa = PBXFileReference; fileEncoding = 4; lastKnownFileType = sourcecode.cpp.objcpp; path = ACRColumnRenderer.mm; sourceTree = "<group>"; };
		F42741261EFB374A00399FBB /* ACRColumnSetRenderer.h */ = {isa = PBXFileReference; fileEncoding = 4; lastKnownFileType = sourcecode.c.h; path = ACRColumnSetRenderer.h; sourceTree = "<group>"; };
		F42741271EFB374A00399FBB /* ACRColumnSetRenderer.mm */ = {isa = PBXFileReference; fileEncoding = 4; lastKnownFileType = sourcecode.cpp.objcpp; path = ACRColumnSetRenderer.mm; sourceTree = "<group>"; };
		F42979361F31438900E89914 /* ACRIBaseInputHandler.h */ = {isa = PBXFileReference; fileEncoding = 4; lastKnownFileType = sourcecode.c.h; path = ACRIBaseInputHandler.h; sourceTree = "<group>"; };
		F42979381F31458800E89914 /* ACRActionSubmitRenderer.h */ = {isa = PBXFileReference; fileEncoding = 4; lastKnownFileType = sourcecode.c.h; path = ACRActionSubmitRenderer.h; sourceTree = "<group>"; };
		F42979391F31458800E89914 /* ACRActionSubmitRenderer.mm */ = {isa = PBXFileReference; fileEncoding = 4; lastKnownFileType = sourcecode.cpp.objcpp; path = ACRActionSubmitRenderer.mm; sourceTree = "<group>"; };
		F429793C1F3155EF00E89914 /* ACRTextField.h */ = {isa = PBXFileReference; fileEncoding = 4; lastKnownFileType = sourcecode.c.h; path = ACRTextField.h; sourceTree = "<group>"; };
		F429793D1F3155EF00E89914 /* ACRTextField.mm */ = {isa = PBXFileReference; fileEncoding = 4; lastKnownFileType = sourcecode.cpp.objcpp; path = ACRTextField.mm; sourceTree = "<group>"; };
		F42979401F322C3E00E89914 /* ACRErrors.h */ = {isa = PBXFileReference; fileEncoding = 4; lastKnownFileType = sourcecode.c.h; path = ACRErrors.h; sourceTree = "<group>"; };
		F42979411F322C3E00E89914 /* ACRErrors.mm */ = {isa = PBXFileReference; fileEncoding = 4; lastKnownFileType = sourcecode.cpp.objcpp; path = ACRErrors.mm; sourceTree = "<group>"; };
		F42979441F322C9000E89914 /* ACRNumericTextField.mm */ = {isa = PBXFileReference; fileEncoding = 4; lastKnownFileType = sourcecode.cpp.objcpp; path = ACRNumericTextField.mm; sourceTree = "<group>"; };
		F42979451F322C9000E89914 /* ACRNumericTextField.h */ = {isa = PBXFileReference; fileEncoding = 4; lastKnownFileType = sourcecode.c.h; path = ACRNumericTextField.h; sourceTree = "<group>"; };
		F42979481F323BA700E89914 /* ACRDateTextField.h */ = {isa = PBXFileReference; fileEncoding = 4; lastKnownFileType = sourcecode.c.h; path = ACRDateTextField.h; sourceTree = "<group>"; };
		F429794C1F32684900E89914 /* ACRDateTextField.mm */ = {isa = PBXFileReference; fileEncoding = 4; lastKnownFileType = sourcecode.cpp.objcpp; path = ACRDateTextField.mm; sourceTree = "<group>"; };
		F42C2F4B20351A8E008787B0 /* ACOBaseCardElementPrivate.h */ = {isa = PBXFileReference; fileEncoding = 4; lastKnownFileType = sourcecode.c.h; path = ACOBaseCardElementPrivate.h; sourceTree = "<group>"; };
		F42E516B1FEC383E008F9642 /* MarkDownParsedResult.h */ = {isa = PBXFileReference; fileEncoding = 4; lastKnownFileType = sourcecode.c.h; name = MarkDownParsedResult.h; path = ../../../../shared/cpp/ObjectModel/MarkDownParsedResult.h; sourceTree = "<group>"; };
		F42E516C1FEC383E008F9642 /* MarkDownBlockParser.cpp */ = {isa = PBXFileReference; fileEncoding = 4; lastKnownFileType = sourcecode.cpp.cpp; name = MarkDownBlockParser.cpp; path = ../../../../shared/cpp/ObjectModel/MarkDownBlockParser.cpp; sourceTree = "<group>"; };
		F42E516D1FEC383F008F9642 /* MarkDownHtmlGenerator.h */ = {isa = PBXFileReference; fileEncoding = 4; lastKnownFileType = sourcecode.c.h; name = MarkDownHtmlGenerator.h; path = ../../../../shared/cpp/ObjectModel/MarkDownHtmlGenerator.h; sourceTree = "<group>"; };
		F42E516E1FEC383F008F9642 /* MarkDownParsedResult.cpp */ = {isa = PBXFileReference; fileEncoding = 4; lastKnownFileType = sourcecode.cpp.cpp; name = MarkDownParsedResult.cpp; path = ../../../../shared/cpp/ObjectModel/MarkDownParsedResult.cpp; sourceTree = "<group>"; };
		F42E516F1FEC383F008F9642 /* MarkDownBlockParser.h */ = {isa = PBXFileReference; fileEncoding = 4; lastKnownFileType = sourcecode.c.h; name = MarkDownBlockParser.h; path = ../../../../shared/cpp/ObjectModel/MarkDownBlockParser.h; sourceTree = "<group>"; };
		F42E51701FEC383F008F9642 /* MarkDownHtmlGenerator.cpp */ = {isa = PBXFileReference; fileEncoding = 4; lastKnownFileType = sourcecode.cpp.cpp; name = MarkDownHtmlGenerator.cpp; path = ../../../../shared/cpp/ObjectModel/MarkDownHtmlGenerator.cpp; sourceTree = "<group>"; };
		F42E51711FEC383F008F9642 /* MarkDownParser.h */ = {isa = PBXFileReference; fileEncoding = 4; lastKnownFileType = sourcecode.c.h; name = MarkDownParser.h; path = ../../../../shared/cpp/ObjectModel/MarkDownParser.h; sourceTree = "<group>"; };
		F42E51721FEC3840008F9642 /* MarkDownParser.cpp */ = {isa = PBXFileReference; fileEncoding = 4; lastKnownFileType = sourcecode.cpp.cpp; name = MarkDownParser.cpp; path = ../../../../shared/cpp/ObjectModel/MarkDownParser.cpp; sourceTree = "<group>"; };
		F431103D1F357487001AAE30 /* ACRInputTableView.h */ = {isa = PBXFileReference; fileEncoding = 4; lastKnownFileType = sourcecode.c.h; path = ACRInputTableView.h; sourceTree = "<group>"; };
		F431103E1F357487001AAE30 /* ACRInputTableView.mm */ = {isa = PBXFileReference; fileEncoding = 4; lastKnownFileType = sourcecode.cpp.objcpp; path = ACRInputTableView.mm; sourceTree = "<group>"; };
		F431103F1F357487001AAE30 /* ACOHostConfig.h */ = {isa = PBXFileReference; fileEncoding = 4; lastKnownFileType = sourcecode.c.h; path = ACOHostConfig.h; sourceTree = "<group>"; };
		F43110401F357487001AAE30 /* ACOHostConfig.mm */ = {isa = PBXFileReference; fileEncoding = 4; lastKnownFileType = sourcecode.cpp.objcpp; path = ACOHostConfig.mm; sourceTree = "<group>"; };
		F43660761F0706D800EBA868 /* SharedAdaptiveCard.cpp */ = {isa = PBXFileReference; fileEncoding = 4; lastKnownFileType = sourcecode.cpp.cpp; name = SharedAdaptiveCard.cpp; path = ../../../../shared/cpp/ObjectModel/SharedAdaptiveCard.cpp; sourceTree = "<group>"; };
		F43660771F0706D800EBA868 /* SharedAdaptiveCard.h */ = {isa = PBXFileReference; fileEncoding = 4; lastKnownFileType = sourcecode.c.h; name = SharedAdaptiveCard.h; path = ../../../../shared/cpp/ObjectModel/SharedAdaptiveCard.h; sourceTree = "<group>"; };
		F43A940E1F1D60E30001920B /* ACRFactSetRenderer.h */ = {isa = PBXFileReference; fileEncoding = 4; lastKnownFileType = sourcecode.c.h; path = ACRFactSetRenderer.h; sourceTree = "<group>"; };
		F43A940F1F1D60E30001920B /* ACRFactSetRenderer.mm */ = {isa = PBXFileReference; fileEncoding = 4; lastKnownFileType = sourcecode.cpp.objcpp; path = ACRFactSetRenderer.mm; sourceTree = "<group>"; };
		F43A94121F1EED6D0001920B /* ACRInputRenderer.h */ = {isa = PBXFileReference; fileEncoding = 4; lastKnownFileType = sourcecode.c.h; path = ACRInputRenderer.h; sourceTree = "<group>"; };
		F43A94131F1EED6D0001920B /* ACRInputRenderer.mm */ = {isa = PBXFileReference; fileEncoding = 4; lastKnownFileType = sourcecode.cpp.objcpp; path = ACRInputRenderer.mm; sourceTree = "<group>"; };
		F43A94161F20502D0001920B /* ACRInputToggleRenderer.h */ = {isa = PBXFileReference; fileEncoding = 4; lastKnownFileType = sourcecode.c.h; path = ACRInputToggleRenderer.h; sourceTree = "<group>"; };
		F43A94171F20502D0001920B /* ACRInputToggleRenderer.mm */ = {isa = PBXFileReference; fileEncoding = 4; lastKnownFileType = sourcecode.cpp.objcpp; path = ACRInputToggleRenderer.mm; sourceTree = "<group>"; };
		F44872BD1EE2261F00FCAFAE /* AdaptiveCardParseException.cpp */ = {isa = PBXFileReference; fileEncoding = 4; lastKnownFileType = sourcecode.cpp.cpp; name = AdaptiveCardParseException.cpp; path = ../../../../shared/cpp/ObjectModel/AdaptiveCardParseException.cpp; sourceTree = "<group>"; };
		F44872BE1EE2261F00FCAFAE /* AdaptiveCardParseException.h */ = {isa = PBXFileReference; fileEncoding = 4; lastKnownFileType = sourcecode.c.h; name = AdaptiveCardParseException.h; path = ../../../../shared/cpp/ObjectModel/AdaptiveCardParseException.h; sourceTree = "<group>"; };
		F44872BF1EE2261F00FCAFAE /* BaseActionElement.cpp */ = {isa = PBXFileReference; fileEncoding = 4; lastKnownFileType = sourcecode.cpp.cpp; name = BaseActionElement.cpp; path = ../../../../shared/cpp/ObjectModel/BaseActionElement.cpp; sourceTree = "<group>"; };
		F44872C01EE2261F00FCAFAE /* BaseActionElement.h */ = {isa = PBXFileReference; fileEncoding = 4; lastKnownFileType = sourcecode.c.h; name = BaseActionElement.h; path = ../../../../shared/cpp/ObjectModel/BaseActionElement.h; sourceTree = "<group>"; };
		F44872C11EE2261F00FCAFAE /* BaseCardElement.cpp */ = {isa = PBXFileReference; fileEncoding = 4; lastKnownFileType = sourcecode.cpp.cpp; name = BaseCardElement.cpp; path = ../../../../shared/cpp/ObjectModel/BaseCardElement.cpp; sourceTree = "<group>"; };
		F44872C21EE2261F00FCAFAE /* BaseCardElement.h */ = {isa = PBXFileReference; fileEncoding = 4; lastKnownFileType = sourcecode.c.h; name = BaseCardElement.h; path = ../../../../shared/cpp/ObjectModel/BaseCardElement.h; sourceTree = "<group>"; };
		F44872C31EE2261F00FCAFAE /* BaseInputElement.cpp */ = {isa = PBXFileReference; fileEncoding = 4; lastKnownFileType = sourcecode.cpp.cpp; name = BaseInputElement.cpp; path = ../../../../shared/cpp/ObjectModel/BaseInputElement.cpp; sourceTree = "<group>"; };
		F44872C41EE2261F00FCAFAE /* BaseInputElement.h */ = {isa = PBXFileReference; fileEncoding = 4; lastKnownFileType = sourcecode.c.h; name = BaseInputElement.h; path = ../../../../shared/cpp/ObjectModel/BaseInputElement.h; sourceTree = "<group>"; };
		F44872C51EE2261F00FCAFAE /* ChoiceInput.cpp */ = {isa = PBXFileReference; fileEncoding = 4; lastKnownFileType = sourcecode.cpp.cpp; name = ChoiceInput.cpp; path = ../../../../shared/cpp/ObjectModel/ChoiceInput.cpp; sourceTree = "<group>"; };
		F44872C61EE2261F00FCAFAE /* ChoiceInput.h */ = {isa = PBXFileReference; fileEncoding = 4; lastKnownFileType = sourcecode.c.h; name = ChoiceInput.h; path = ../../../../shared/cpp/ObjectModel/ChoiceInput.h; sourceTree = "<group>"; };
		F44872C71EE2261F00FCAFAE /* ChoiceSetInput.cpp */ = {isa = PBXFileReference; fileEncoding = 4; lastKnownFileType = sourcecode.cpp.cpp; name = ChoiceSetInput.cpp; path = ../../../../shared/cpp/ObjectModel/ChoiceSetInput.cpp; sourceTree = "<group>"; };
		F44872C81EE2261F00FCAFAE /* ChoiceSetInput.h */ = {isa = PBXFileReference; fileEncoding = 4; lastKnownFileType = sourcecode.c.h; name = ChoiceSetInput.h; path = ../../../../shared/cpp/ObjectModel/ChoiceSetInput.h; sourceTree = "<group>"; };
		F44872C91EE2261F00FCAFAE /* Column.cpp */ = {isa = PBXFileReference; fileEncoding = 4; lastKnownFileType = sourcecode.cpp.cpp; name = Column.cpp; path = ../../../../shared/cpp/ObjectModel/Column.cpp; sourceTree = "<group>"; };
		F44872CA1EE2261F00FCAFAE /* Column.h */ = {isa = PBXFileReference; fileEncoding = 4; lastKnownFileType = sourcecode.c.h; name = Column.h; path = ../../../../shared/cpp/ObjectModel/Column.h; sourceTree = "<group>"; };
		F44872CB1EE2261F00FCAFAE /* ColumnSet.cpp */ = {isa = PBXFileReference; fileEncoding = 4; lastKnownFileType = sourcecode.cpp.cpp; name = ColumnSet.cpp; path = ../../../../shared/cpp/ObjectModel/ColumnSet.cpp; sourceTree = "<group>"; };
		F44872CC1EE2261F00FCAFAE /* ColumnSet.h */ = {isa = PBXFileReference; fileEncoding = 4; lastKnownFileType = sourcecode.c.h; name = ColumnSet.h; path = ../../../../shared/cpp/ObjectModel/ColumnSet.h; sourceTree = "<group>"; };
		F44872CD1EE2261F00FCAFAE /* Container.cpp */ = {isa = PBXFileReference; fileEncoding = 4; lastKnownFileType = sourcecode.cpp.cpp; name = Container.cpp; path = ../../../../shared/cpp/ObjectModel/Container.cpp; sourceTree = "<group>"; };
		F44872CE1EE2261F00FCAFAE /* Container.h */ = {isa = PBXFileReference; fileEncoding = 4; lastKnownFileType = sourcecode.c.h; name = Container.h; path = ../../../../shared/cpp/ObjectModel/Container.h; sourceTree = "<group>"; };
		F44872CF1EE2261F00FCAFAE /* DateInput.cpp */ = {isa = PBXFileReference; fileEncoding = 4; lastKnownFileType = sourcecode.cpp.cpp; name = DateInput.cpp; path = ../../../../shared/cpp/ObjectModel/DateInput.cpp; sourceTree = "<group>"; };
		F44872D01EE2261F00FCAFAE /* DateInput.h */ = {isa = PBXFileReference; fileEncoding = 4; lastKnownFileType = sourcecode.c.h; name = DateInput.h; path = ../../../../shared/cpp/ObjectModel/DateInput.h; sourceTree = "<group>"; };
		F44872D11EE2261F00FCAFAE /* Enums.cpp */ = {isa = PBXFileReference; fileEncoding = 4; lastKnownFileType = sourcecode.cpp.cpp; name = Enums.cpp; path = ../../../../shared/cpp/ObjectModel/Enums.cpp; sourceTree = "<group>"; };
		F44872D21EE2261F00FCAFAE /* Enums.h */ = {isa = PBXFileReference; explicitFileType = sourcecode.c.h; fileEncoding = 4; name = Enums.h; path = ../../../../shared/cpp/ObjectModel/Enums.h; sourceTree = "<group>"; };
		F44872D31EE2261F00FCAFAE /* Fact.cpp */ = {isa = PBXFileReference; fileEncoding = 4; lastKnownFileType = sourcecode.cpp.cpp; name = Fact.cpp; path = ../../../../shared/cpp/ObjectModel/Fact.cpp; sourceTree = "<group>"; };
		F44872D41EE2261F00FCAFAE /* Fact.h */ = {isa = PBXFileReference; fileEncoding = 4; lastKnownFileType = sourcecode.c.h; name = Fact.h; path = ../../../../shared/cpp/ObjectModel/Fact.h; sourceTree = "<group>"; };
		F44872D51EE2261F00FCAFAE /* FactSet.cpp */ = {isa = PBXFileReference; fileEncoding = 4; lastKnownFileType = sourcecode.cpp.cpp; name = FactSet.cpp; path = ../../../../shared/cpp/ObjectModel/FactSet.cpp; sourceTree = "<group>"; };
		F44872D61EE2261F00FCAFAE /* FactSet.h */ = {isa = PBXFileReference; fileEncoding = 4; lastKnownFileType = sourcecode.c.h; name = FactSet.h; path = ../../../../shared/cpp/ObjectModel/FactSet.h; sourceTree = "<group>"; };
		F44872D71EE2261F00FCAFAE /* HostConfig.h */ = {isa = PBXFileReference; fileEncoding = 4; lastKnownFileType = sourcecode.c.h; name = HostConfig.h; path = ../../../../shared/cpp/ObjectModel/HostConfig.h; sourceTree = "<group>"; };
		F44872DA1EE2261F00FCAFAE /* Image.cpp */ = {isa = PBXFileReference; fileEncoding = 4; lastKnownFileType = sourcecode.cpp.cpp; name = Image.cpp; path = ../../../../shared/cpp/ObjectModel/Image.cpp; sourceTree = "<group>"; };
		F44872DB1EE2261F00FCAFAE /* Image.h */ = {isa = PBXFileReference; fileEncoding = 4; lastKnownFileType = sourcecode.c.h; name = Image.h; path = ../../../../shared/cpp/ObjectModel/Image.h; sourceTree = "<group>"; };
		F44872DC1EE2261F00FCAFAE /* ImageSet.cpp */ = {isa = PBXFileReference; fileEncoding = 4; lastKnownFileType = sourcecode.cpp.cpp; name = ImageSet.cpp; path = ../../../../shared/cpp/ObjectModel/ImageSet.cpp; sourceTree = "<group>"; };
		F44872DD1EE2261F00FCAFAE /* ImageSet.h */ = {isa = PBXFileReference; fileEncoding = 4; lastKnownFileType = sourcecode.c.h; name = ImageSet.h; path = ../../../../shared/cpp/ObjectModel/ImageSet.h; sourceTree = "<group>"; };
		F44872DF1EE2261F00FCAFAE /* jsoncpp.cpp */ = {isa = PBXFileReference; fileEncoding = 4; lastKnownFileType = sourcecode.cpp.cpp; name = jsoncpp.cpp; path = ../../../../shared/cpp/ObjectModel/jsoncpp.cpp; sourceTree = "<group>"; };
		F44872E01EE2261F00FCAFAE /* NumberInput.cpp */ = {isa = PBXFileReference; fileEncoding = 4; lastKnownFileType = sourcecode.cpp.cpp; name = NumberInput.cpp; path = ../../../../shared/cpp/ObjectModel/NumberInput.cpp; sourceTree = "<group>"; };
		F44872E11EE2261F00FCAFAE /* NumberInput.h */ = {isa = PBXFileReference; fileEncoding = 4; lastKnownFileType = sourcecode.c.h; name = NumberInput.h; path = ../../../../shared/cpp/ObjectModel/NumberInput.h; sourceTree = "<group>"; };
		F44872E21EE2261F00FCAFAE /* OpenUrlAction.cpp */ = {isa = PBXFileReference; fileEncoding = 4; lastKnownFileType = sourcecode.cpp.cpp; name = OpenUrlAction.cpp; path = ../../../../shared/cpp/ObjectModel/OpenUrlAction.cpp; sourceTree = "<group>"; };
		F44872E31EE2261F00FCAFAE /* OpenUrlAction.h */ = {isa = PBXFileReference; fileEncoding = 4; lastKnownFileType = sourcecode.c.h; name = OpenUrlAction.h; path = ../../../../shared/cpp/ObjectModel/OpenUrlAction.h; sourceTree = "<group>"; };
		F44872E41EE2261F00FCAFAE /* ParseUtil.cpp */ = {isa = PBXFileReference; fileEncoding = 4; lastKnownFileType = sourcecode.cpp.cpp; name = ParseUtil.cpp; path = ../../../../shared/cpp/ObjectModel/ParseUtil.cpp; sourceTree = "<group>"; };
		F44872E51EE2261F00FCAFAE /* ParseUtil.h */ = {isa = PBXFileReference; fileEncoding = 4; lastKnownFileType = sourcecode.c.h; name = ParseUtil.h; path = ../../../../shared/cpp/ObjectModel/ParseUtil.h; sourceTree = "<group>"; };
		F44872E61EE2261F00FCAFAE /* pch.h */ = {isa = PBXFileReference; fileEncoding = 4; lastKnownFileType = sourcecode.c.h; name = pch.h; path = ../../../../shared/cpp/ObjectModel/pch.h; sourceTree = "<group>"; };
		F44872E71EE2261F00FCAFAE /* ShowCardAction.cpp */ = {isa = PBXFileReference; fileEncoding = 4; lastKnownFileType = sourcecode.cpp.cpp; name = ShowCardAction.cpp; path = ../../../../shared/cpp/ObjectModel/ShowCardAction.cpp; sourceTree = "<group>"; };
		F44872E81EE2261F00FCAFAE /* ShowCardAction.h */ = {isa = PBXFileReference; fileEncoding = 4; lastKnownFileType = sourcecode.c.h; name = ShowCardAction.h; path = ../../../../shared/cpp/ObjectModel/ShowCardAction.h; sourceTree = "<group>"; };
		F44872E91EE2261F00FCAFAE /* SubmitAction.cpp */ = {isa = PBXFileReference; fileEncoding = 4; lastKnownFileType = sourcecode.cpp.cpp; name = SubmitAction.cpp; path = ../../../../shared/cpp/ObjectModel/SubmitAction.cpp; sourceTree = "<group>"; };
		F44872EA1EE2261F00FCAFAE /* SubmitAction.h */ = {isa = PBXFileReference; fileEncoding = 4; lastKnownFileType = sourcecode.c.h; name = SubmitAction.h; path = ../../../../shared/cpp/ObjectModel/SubmitAction.h; sourceTree = "<group>"; };
		F44872EB1EE2261F00FCAFAE /* TextBlock.cpp */ = {isa = PBXFileReference; fileEncoding = 4; lastKnownFileType = sourcecode.cpp.cpp; name = TextBlock.cpp; path = ../../../../shared/cpp/ObjectModel/TextBlock.cpp; sourceTree = "<group>"; };
		F44872EC1EE2261F00FCAFAE /* TextBlock.h */ = {isa = PBXFileReference; fileEncoding = 4; lastKnownFileType = sourcecode.c.h; name = TextBlock.h; path = ../../../../shared/cpp/ObjectModel/TextBlock.h; sourceTree = "<group>"; };
		F44872ED1EE2261F00FCAFAE /* TextInput.cpp */ = {isa = PBXFileReference; fileEncoding = 4; lastKnownFileType = sourcecode.cpp.cpp; name = TextInput.cpp; path = ../../../../shared/cpp/ObjectModel/TextInput.cpp; sourceTree = "<group>"; };
		F44872EE1EE2261F00FCAFAE /* TextInput.h */ = {isa = PBXFileReference; fileEncoding = 4; lastKnownFileType = sourcecode.c.h; name = TextInput.h; path = ../../../../shared/cpp/ObjectModel/TextInput.h; sourceTree = "<group>"; };
		F44872EF1EE2261F00FCAFAE /* TimeInput.cpp */ = {isa = PBXFileReference; fileEncoding = 4; lastKnownFileType = sourcecode.cpp.cpp; name = TimeInput.cpp; path = ../../../../shared/cpp/ObjectModel/TimeInput.cpp; sourceTree = "<group>"; };
		F44872F01EE2261F00FCAFAE /* TimeInput.h */ = {isa = PBXFileReference; fileEncoding = 4; lastKnownFileType = sourcecode.c.h; name = TimeInput.h; path = ../../../../shared/cpp/ObjectModel/TimeInput.h; sourceTree = "<group>"; };
		F44872F11EE2261F00FCAFAE /* ToggleInput.cpp */ = {isa = PBXFileReference; fileEncoding = 4; lastKnownFileType = sourcecode.cpp.cpp; name = ToggleInput.cpp; path = ../../../../shared/cpp/ObjectModel/ToggleInput.cpp; sourceTree = "<group>"; };
		F44872F21EE2261F00FCAFAE /* ToggleInput.h */ = {isa = PBXFileReference; fileEncoding = 4; lastKnownFileType = sourcecode.c.h; name = ToggleInput.h; path = ../../../../shared/cpp/ObjectModel/ToggleInput.h; sourceTree = "<group>"; };
		F452CD571F68CD6F005394B2 /* HostConfig.cpp */ = {isa = PBXFileReference; fileEncoding = 4; lastKnownFileType = sourcecode.cpp.cpp; name = HostConfig.cpp; path = ../../../../shared/cpp/ObjectModel/HostConfig.cpp; sourceTree = "<group>"; };
		F45A071A1EF4BC44007C6503 /* Foundation.framework */ = {isa = PBXFileReference; lastKnownFileType = wrapper.framework; name = Foundation.framework; path = System/Library/Frameworks/Foundation.framework; sourceTree = SDKROOT; };
		F45A071C1EF4BCC3007C6503 /* CoreGraphics.framework */ = {isa = PBXFileReference; lastKnownFileType = wrapper.framework; name = CoreGraphics.framework; path = System/Library/Frameworks/CoreGraphics.framework; sourceTree = SDKROOT; };
		F45A071E1EF4BD67007C6503 /* UIKit.framework */ = {isa = PBXFileReference; lastKnownFileType = wrapper.framework; name = UIKit.framework; path = System/Library/Frameworks/UIKit.framework; sourceTree = SDKROOT; };
		F4603237207575A3006C5358 /* ACRLabelView.xib */ = {isa = PBXFileReference; lastKnownFileType = file.xib; path = ACRLabelView.xib; sourceTree = "<group>"; };
		F460324020757F38006C5358 /* ACRTextField.xib */ = {isa = PBXFileReference; lastKnownFileType = file.xib; path = ACRTextField.xib; sourceTree = "<group>"; };
		F460324420758583006C5358 /* ACRDatePicker.xib */ = {isa = PBXFileReference; lastKnownFileType = file.xib; path = ACRDatePicker.xib; sourceTree = "<group>"; };
		F460324620759519006C5358 /* ACRDateTextField.xib */ = {isa = PBXFileReference; lastKnownFileType = file.xib; path = ACRDateTextField.xib; sourceTree = "<group>"; };
		F46032482075997D006C5358 /* ACRInputTableView.xib */ = {isa = PBXFileReference; lastKnownFileType = file.xib; path = ACRInputTableView.xib; sourceTree = "<group>"; };
		F495FC082022A18F0093D4DE /* ACRChoiceSetViewDataSource.mm */ = {isa = PBXFileReference; fileEncoding = 4; lastKnownFileType = sourcecode.cpp.objcpp; path = ACRChoiceSetViewDataSource.mm; sourceTree = "<group>"; };
		F495FC092022A18F0093D4DE /* ACRChoiceSetViewDataSource.h */ = {isa = PBXFileReference; fileEncoding = 4; lastKnownFileType = sourcecode.c.h; path = ACRChoiceSetViewDataSource.h; sourceTree = "<group>"; };
		F495FC0C2022AC920093D4DE /* ACRChoiceSetViewDataSourceCompactStyle.mm */ = {isa = PBXFileReference; fileEncoding = 4; lastKnownFileType = sourcecode.cpp.objcpp; path = ACRChoiceSetViewDataSourceCompactStyle.mm; sourceTree = "<group>"; };
		F495FC0D2022AC920093D4DE /* ACRChoiceSetViewDataSourceCompactStyle.h */ = {isa = PBXFileReference; fileEncoding = 4; lastKnownFileType = sourcecode.c.h; path = ACRChoiceSetViewDataSourceCompactStyle.h; sourceTree = "<group>"; };
		F4960C022051FE8000780566 /* ACRView.h */ = {isa = PBXFileReference; fileEncoding = 4; lastKnownFileType = sourcecode.c.h; path = ACRView.h; sourceTree = "<group>"; };
		F4960C032051FE8100780566 /* ACRView.mm */ = {isa = PBXFileReference; fileEncoding = 4; lastKnownFileType = sourcecode.cpp.objcpp; path = ACRView.mm; sourceTree = "<group>"; };
		F496834E1F6CA24600DF0D3A /* ACRRenderer.h */ = {isa = PBXFileReference; fileEncoding = 4; lastKnownFileType = sourcecode.c.h; path = ACRRenderer.h; sourceTree = "<group>"; };
		F496834F1F6CA24600DF0D3A /* ACRRenderer.mm */ = {isa = PBXFileReference; fileEncoding = 4; lastKnownFileType = sourcecode.cpp.objcpp; path = ACRRenderer.mm; sourceTree = "<group>"; };
		F49683501F6CA24600DF0D3A /* ACRRenderResult.h */ = {isa = PBXFileReference; fileEncoding = 4; lastKnownFileType = sourcecode.c.h; path = ACRRenderResult.h; sourceTree = "<group>"; };
		F49683511F6CA24600DF0D3A /* ACRRenderResult.mm */ = {isa = PBXFileReference; fileEncoding = 4; lastKnownFileType = sourcecode.cpp.objcpp; path = ACRRenderResult.mm; sourceTree = "<group>"; };
		F4A5CAB91F623F4500242D62 /* AdaptiveCardsTests.m */ = {isa = PBXFileReference; fileEncoding = 4; lastKnownFileType = sourcecode.c.objc; path = AdaptiveCardsTests.m; sourceTree = "<group>"; };
		F4C1F5D31F2187900018CB78 /* ACRInputDateRenderer.h */ = {isa = PBXFileReference; fileEncoding = 4; lastKnownFileType = sourcecode.c.h; path = ACRInputDateRenderer.h; sourceTree = "<group>"; };
		F4C1F5D41F2187900018CB78 /* ACRInputDateRenderer.mm */ = {isa = PBXFileReference; fileEncoding = 4; lastKnownFileType = sourcecode.cpp.objcpp; path = ACRInputDateRenderer.mm; sourceTree = "<group>"; };
		F4C1F5D71F218ABC0018CB78 /* ACRInputTimeRenderer.h */ = {isa = PBXFileReference; fileEncoding = 4; lastKnownFileType = sourcecode.c.h; path = ACRInputTimeRenderer.h; sourceTree = "<group>"; };
		F4C1F5D81F218ABC0018CB78 /* ACRInputTimeRenderer.mm */ = {isa = PBXFileReference; fileEncoding = 4; lastKnownFileType = sourcecode.cpp.objcpp; path = ACRInputTimeRenderer.mm; sourceTree = "<group>"; };
		F4C1F5DB1F218F920018CB78 /* ACRInputNumberRenderer.h */ = {isa = PBXFileReference; fileEncoding = 4; lastKnownFileType = sourcecode.c.h; path = ACRInputNumberRenderer.h; sourceTree = "<group>"; };
		F4C1F5DC1F218F920018CB78 /* ACRInputNumberRenderer.mm */ = {isa = PBXFileReference; fileEncoding = 4; lastKnownFileType = sourcecode.cpp.objcpp; path = ACRInputNumberRenderer.mm; sourceTree = "<group>"; };
		F4C1F5E31F2A62190018CB78 /* ACRActionOpenURLRenderer.mm */ = {isa = PBXFileReference; fileEncoding = 4; lastKnownFileType = sourcecode.cpp.objcpp; path = ACRActionOpenURLRenderer.mm; sourceTree = "<group>"; };
		F4C1F5E51F2ABB0E0018CB78 /* ACRActionOpenURLRenderer.h */ = {isa = PBXFileReference; fileEncoding = 4; lastKnownFileType = sourcecode.c.h; path = ACRActionOpenURLRenderer.h; sourceTree = "<group>"; };
		F4C1F5E71F2ABB3C0018CB78 /* ACRIBaseActionElementRenderer.h */ = {isa = PBXFileReference; fileEncoding = 4; lastKnownFileType = sourcecode.c.h; path = ACRIBaseActionElementRenderer.h; sourceTree = "<group>"; };
		F4C1F5E91F2ABD6B0018CB78 /* ACRBaseActionElementRenderer.h */ = {isa = PBXFileReference; fileEncoding = 4; lastKnownFileType = sourcecode.c.h; path = ACRBaseActionElementRenderer.h; sourceTree = "<group>"; };
		F4C1F5EA1F2ABD6B0018CB78 /* ACRBaseActionElementRenderer.mm */ = {isa = PBXFileReference; fileEncoding = 4; lastKnownFileType = sourcecode.cpp.objcpp; path = ACRBaseActionElementRenderer.mm; sourceTree = "<group>"; };
		F4C1F5ED1F2BB2810018CB78 /* ACRIContentHoldingView.h */ = {isa = PBXFileReference; fileEncoding = 4; lastKnownFileType = sourcecode.c.h; path = ACRIContentHoldingView.h; sourceTree = "<group>"; };
		F4C1F5EF1F2BC6840018CB78 /* ACRButton.h */ = {isa = PBXFileReference; fileEncoding = 4; lastKnownFileType = sourcecode.c.h; path = ACRButton.h; sourceTree = "<group>"; };
		F4C1F5F01F2BC6840018CB78 /* ACRButton.mm */ = {isa = PBXFileReference; fileEncoding = 4; lastKnownFileType = sourcecode.cpp.objcpp; path = ACRButton.mm; sourceTree = "<group>"; };
		F4C1F5FD1F2C235E0018CB78 /* ACRActionShowCardRenderer.mm */ = {isa = PBXFileReference; fileEncoding = 4; lastKnownFileType = sourcecode.cpp.objcpp; path = ACRActionShowCardRenderer.mm; sourceTree = "<group>"; };
		F4C1F5FF1F2C23FD0018CB78 /* ACRActionShowCardRenderer.h */ = {isa = PBXFileReference; fileEncoding = 4; lastKnownFileType = sourcecode.c.h; path = ACRActionShowCardRenderer.h; sourceTree = "<group>"; };
		F4CA749E2016B3B8002041DF /* ACRLongPressGestureRecognizerEventHandler.mm */ = {isa = PBXFileReference; fileEncoding = 4; lastKnownFileType = sourcecode.cpp.objcpp; path = ACRLongPressGestureRecognizerEventHandler.mm; sourceTree = "<group>"; };
		F4CA749F2016B3B9002041DF /* ACRLongPressGestureRecognizerEventHandler.h */ = {isa = PBXFileReference; fileEncoding = 4; lastKnownFileType = sourcecode.c.h; path = ACRLongPressGestureRecognizerEventHandler.h; sourceTree = "<group>"; };
		F4CA74A320181B52002041DF /* QuartzCore.framework */ = {isa = PBXFileReference; lastKnownFileType = wrapper.framework; name = QuartzCore.framework; path = System/Library/Frameworks/QuartzCore.framework; sourceTree = SDKROOT; };
		F4CAE7791F7325DF00545555 /* Separator.cpp */ = {isa = PBXFileReference; fileEncoding = 4; lastKnownFileType = sourcecode.cpp.cpp; name = Separator.cpp; path = ../../../../shared/cpp/ObjectModel/Separator.cpp; sourceTree = "<group>"; };
		F4CAE77A1F7325DF00545555 /* Separator.h */ = {isa = PBXFileReference; fileEncoding = 4; lastKnownFileType = sourcecode.c.h; name = Separator.h; path = ../../../../shared/cpp/ObjectModel/Separator.h; sourceTree = "<group>"; };
		F4CAE77D1F748AF200545555 /* ACOHostConfigPrivate.h */ = {isa = PBXFileReference; fileEncoding = 4; lastKnownFileType = sourcecode.c.h; path = ACOHostConfigPrivate.h; sourceTree = "<group>"; };
		F4CAE77F1F75AB9000545555 /* ACOAdaptiveCard.h */ = {isa = PBXFileReference; fileEncoding = 4; lastKnownFileType = sourcecode.c.h; path = ACOAdaptiveCard.h; sourceTree = "<group>"; };
		F4CAE7801F75AB9000545555 /* ACOAdaptiveCard.mm */ = {isa = PBXFileReference; fileEncoding = 4; lastKnownFileType = sourcecode.cpp.objcpp; path = ACOAdaptiveCard.mm; sourceTree = "<group>"; };
		F4CAE7811F75AB9000545555 /* ACOAdaptiveCardPrivate.h */ = {isa = PBXFileReference; fileEncoding = 4; lastKnownFileType = sourcecode.c.h; path = ACOAdaptiveCardPrivate.h; sourceTree = "<group>"; };
		F4CAE7851F75B25C00545555 /* ACRRendererPrivate.h */ = {isa = PBXFileReference; fileEncoding = 4; lastKnownFileType = sourcecode.c.h; path = ACRRendererPrivate.h; sourceTree = "<group>"; };
		F4D06947205B27E9003645E4 /* ACRViewController.mm */ = {isa = PBXFileReference; fileEncoding = 4; lastKnownFileType = sourcecode.cpp.objcpp; path = ACRViewController.mm; sourceTree = "<group>"; };
		F4D06948205B27E9003645E4 /* ACRViewController.h */ = {isa = PBXFileReference; fileEncoding = 4; lastKnownFileType = sourcecode.c.h; path = ACRViewController.h; sourceTree = "<group>"; };
		F4D06949205B27EA003645E4 /* ACRViewPrivate.h */ = {isa = PBXFileReference; fileEncoding = 4; lastKnownFileType = sourcecode.c.h; path = ACRViewPrivate.h; sourceTree = "<group>"; };
		F4D33EA41F06F41B00941E44 /* ACRSeparator.mm */ = {isa = PBXFileReference; fileEncoding = 4; lastKnownFileType = sourcecode.cpp.objcpp; path = ACRSeparator.mm; sourceTree = "<group>"; };
		F4D33EA61F06F44C00941E44 /* ACRSeparator.h */ = {isa = PBXFileReference; fileEncoding = 4; lastKnownFileType = sourcecode.c.h; path = ACRSeparator.h; sourceTree = "<group>"; };
		F4D4020D1F7DAC2C00D0356B /* ACOAdaptiveCardParseResult.h */ = {isa = PBXFileReference; fileEncoding = 4; lastKnownFileType = sourcecode.c.h; path = ACOAdaptiveCardParseResult.h; sourceTree = "<group>"; };
		F4D4020E1F7DAC2C00D0356B /* ACOAdaptiveCardParseResult.mm */ = {isa = PBXFileReference; fileEncoding = 4; lastKnownFileType = sourcecode.cpp.objcpp; path = ACOAdaptiveCardParseResult.mm; sourceTree = "<group>"; };
		F4D4020F1F7DAC2C00D0356B /* ACOHostConfigParseResult.h */ = {isa = PBXFileReference; fileEncoding = 4; lastKnownFileType = sourcecode.c.h; path = ACOHostConfigParseResult.h; sourceTree = "<group>"; };
		F4D402101F7DAC2C00D0356B /* ACOHostConfigParseResult.mm */ = {isa = PBXFileReference; fileEncoding = 4; lastKnownFileType = sourcecode.cpp.objcpp; path = ACOHostConfigParseResult.mm; sourceTree = "<group>"; };
		F4F2556B1F98246000A80D39 /* ACOBaseActionElement.h */ = {isa = PBXFileReference; fileEncoding = 4; lastKnownFileType = sourcecode.c.h; path = ACOBaseActionElement.h; sourceTree = "<group>"; };
		F4F2556D1F98247600A80D39 /* ACOBaseActionElementPrivate.h */ = {isa = PBXFileReference; fileEncoding = 4; lastKnownFileType = sourcecode.c.h; path = ACOBaseActionElementPrivate.h; sourceTree = "<group>"; };
		F4F2556E1F98247600A80D39 /* ACOBaseActionElement.mm */ = {isa = PBXFileReference; fileEncoding = 4; lastKnownFileType = sourcecode.cpp.objcpp; path = ACOBaseActionElement.mm; sourceTree = "<group>"; };
		F4F44B6A203FA8EF00A2F24C /* ACRUILabel.h */ = {isa = PBXFileReference; lastKnownFileType = sourcecode.c.h; path = ACRUILabel.h; sourceTree = "<group>"; };
		F4F44B6D203FAF9300A2F24C /* ACRUILabel.mm */ = {isa = PBXFileReference; lastKnownFileType = sourcecode.cpp.objcpp; path = ACRUILabel.mm; sourceTree = "<group>"; };
		F4F44B7620478C5B00A2F24C /* DateTimePreparsedToken.h */ = {isa = PBXFileReference; fileEncoding = 4; lastKnownFileType = sourcecode.c.h; name = DateTimePreparsedToken.h; path = ../../../../shared/cpp/ObjectModel/DateTimePreparsedToken.h; sourceTree = "<group>"; };
		F4F44B7720478C5B00A2F24C /* DateTimePreparser.h */ = {isa = PBXFileReference; fileEncoding = 4; lastKnownFileType = sourcecode.c.h; name = DateTimePreparser.h; path = ../../../../shared/cpp/ObjectModel/DateTimePreparser.h; sourceTree = "<group>"; };
		F4F44B7820478C5C00A2F24C /* DateTimePreparsedToken.cpp */ = {isa = PBXFileReference; fileEncoding = 4; lastKnownFileType = sourcecode.cpp.cpp; name = DateTimePreparsedToken.cpp; path = ../../../../shared/cpp/ObjectModel/DateTimePreparsedToken.cpp; sourceTree = "<group>"; };
		F4F44B7920478C5C00A2F24C /* DateTimePreparser.cpp */ = {isa = PBXFileReference; fileEncoding = 4; lastKnownFileType = sourcecode.cpp.cpp; name = DateTimePreparser.cpp; path = ../../../../shared/cpp/ObjectModel/DateTimePreparser.cpp; sourceTree = "<group>"; };
		F4F44B7E20478C6F00A2F24C /* Util.h */ = {isa = PBXFileReference; fileEncoding = 4; lastKnownFileType = sourcecode.c.h; name = Util.h; path = ../../../../shared/cpp/ObjectModel/Util.h; sourceTree = "<group>"; };
		F4F44B7F20478C6F00A2F24C /* Util.cpp */ = {isa = PBXFileReference; fileEncoding = 4; lastKnownFileType = sourcecode.cpp.cpp; name = Util.cpp; path = ../../../../shared/cpp/ObjectModel/Util.cpp; sourceTree = "<group>"; };
		F4F44B882048F82F00A2F24C /* ACOBaseCardElement.mm */ = {isa = PBXFileReference; fileEncoding = 4; lastKnownFileType = sourcecode.cpp.objcpp; path = ACOBaseCardElement.mm; sourceTree = "<group>"; };
		F4F44B8A2048F83F00A2F24C /* ACOBaseCardElement.h */ = {isa = PBXFileReference; fileEncoding = 4; lastKnownFileType = sourcecode.c.h; path = ACOBaseCardElement.h; sourceTree = "<group>"; };
		F4F44B9E204CED2300A2F24C /* ACRCustomRenderer.mm */ = {isa = PBXFileReference; fileEncoding = 4; lastKnownFileType = sourcecode.cpp.objcpp; path = ACRCustomRenderer.mm; sourceTree = "<group>"; };
		F4F44B9F204CED2300A2F24C /* ACRCustomRenderer.h */ = {isa = PBXFileReference; fileEncoding = 4; lastKnownFileType = sourcecode.c.h; path = ACRCustomRenderer.h; sourceTree = "<group>"; };
		F4F6BA27204E107F003741B6 /* UnknownElement.h */ = {isa = PBXFileReference; fileEncoding = 4; lastKnownFileType = sourcecode.c.h; name = UnknownElement.h; path = ../../../../shared/cpp/ObjectModel/UnknownElement.h; sourceTree = "<group>"; };
		F4F6BA28204E107F003741B6 /* UnknownElement.cpp */ = {isa = PBXFileReference; fileEncoding = 4; lastKnownFileType = sourcecode.cpp.cpp; name = UnknownElement.cpp; path = ../../../../shared/cpp/ObjectModel/UnknownElement.cpp; sourceTree = "<group>"; };
		F4F6BA2B204F18D7003741B6 /* ParseResult.cpp */ = {isa = PBXFileReference; fileEncoding = 4; lastKnownFileType = sourcecode.cpp.cpp; name = ParseResult.cpp; path = ../../../../shared/cpp/ObjectModel/ParseResult.cpp; sourceTree = "<group>"; };
		F4F6BA2C204F18D8003741B6 /* AdaptiveCardParseWarning.h */ = {isa = PBXFileReference; fileEncoding = 4; lastKnownFileType = sourcecode.c.h; name = AdaptiveCardParseWarning.h; path = ../../../../shared/cpp/ObjectModel/AdaptiveCardParseWarning.h; sourceTree = "<group>"; };
		F4F6BA2D204F18D8003741B6 /* ParseResult.h */ = {isa = PBXFileReference; fileEncoding = 4; lastKnownFileType = sourcecode.c.h; name = ParseResult.h; path = ../../../../shared/cpp/ObjectModel/ParseResult.h; sourceTree = "<group>"; };
		F4F6BA2E204F18D8003741B6 /* AdaptiveCardParseWarning.cpp */ = {isa = PBXFileReference; fileEncoding = 4; lastKnownFileType = sourcecode.cpp.cpp; name = AdaptiveCardParseWarning.cpp; path = ../../../../shared/cpp/ObjectModel/AdaptiveCardParseWarning.cpp; sourceTree = "<group>"; };
		F4F6BA33204F200E003741B6 /* ACRParseWarning.mm */ = {isa = PBXFileReference; fileEncoding = 4; lastKnownFileType = sourcecode.cpp.objcpp; path = ACRParseWarning.mm; sourceTree = "<group>"; };
		F4F6BA34204F200E003741B6 /* ACRParseWarning.h */ = {isa = PBXFileReference; fileEncoding = 4; lastKnownFileType = sourcecode.c.h; path = ACRParseWarning.h; sourceTree = "<group>"; };
		F4F6BA37204F2954003741B6 /* ACRParseWarningPrivate.h */ = {isa = PBXFileReference; fileEncoding = 4; lastKnownFileType = sourcecode.c.h; path = ACRParseWarningPrivate.h; sourceTree = "<group>"; };
		F4F6BA39204F3109003741B6 /* ACRAggregateTarget.mm */ = {isa = PBXFileReference; fileEncoding = 4; lastKnownFileType = sourcecode.cpp.objcpp; path = ACRAggregateTarget.mm; sourceTree = "<group>"; };
		F4F6BA3A204F3109003741B6 /* ACRAggregateTarget.h */ = {isa = PBXFileReference; fileEncoding = 4; lastKnownFileType = sourcecode.c.h; path = ACRAggregateTarget.h; sourceTree = "<group>"; };
		F4FE45641F196E7B0071D9E5 /* ACRColumnView.h */ = {isa = PBXFileReference; fileEncoding = 4; lastKnownFileType = sourcecode.c.h; path = ACRColumnView.h; sourceTree = "<group>"; };
		F4FE45651F196E7B0071D9E5 /* ACRColumnView.mm */ = {isa = PBXFileReference; fileEncoding = 4; lastKnownFileType = sourcecode.cpp.objcpp; path = ACRColumnView.mm; sourceTree = "<group>"; };
		F4FE45681F196F3D0071D9E5 /* ACRContentStackView.h */ = {isa = PBXFileReference; fileEncoding = 4; lastKnownFileType = sourcecode.c.h; path = ACRContentStackView.h; sourceTree = "<group>"; };
		F4FE45691F196F3D0071D9E5 /* ACRContentStackView.mm */ = {isa = PBXFileReference; fileEncoding = 4; lastKnownFileType = sourcecode.cpp.objcpp; path = ACRContentStackView.mm; sourceTree = "<group>"; };
		F4FE456C1F1985200071D9E5 /* ACRColumnSetView.h */ = {isa = PBXFileReference; fileEncoding = 4; lastKnownFileType = sourcecode.c.h; path = ACRColumnSetView.h; sourceTree = "<group>"; };
		F4FE456D1F1985200071D9E5 /* ACRColumnSetView.mm */ = {isa = PBXFileReference; fileEncoding = 4; lastKnownFileType = sourcecode.cpp.objcpp; path = ACRColumnSetView.mm; sourceTree = "<group>"; };
/* End PBXFileReference section */

/* Begin PBXFrameworksBuildPhase section */
		F423C0B11EE1FBA900905679 /* Frameworks */ = {
			isa = PBXFrameworksBuildPhase;
			buildActionMask = 2147483647;
			files = (
				6B421CC121015EDD002F401A /* CoreGraphics.framework in Frameworks */,
				6B421CC02101503E002F401A /* QuartzCore.framework in Frameworks */,
				6BB21219210015A7009EA1BA /* AVKit.framework in Frameworks */,
				6BB2121821001596009EA1BA /* AVFoundation.framework in Frameworks */,
				F45A071F1EF4BD67007C6503 /* UIKit.framework in Frameworks */,
			);
			runOnlyForDeploymentPostprocessing = 0;
		};
		F423C0BB1EE1FBAA00905679 /* Frameworks */ = {
			isa = PBXFrameworksBuildPhase;
			buildActionMask = 2147483647;
			files = (
				F423C0BF1EE1FBAA00905679 /* AdaptiveCards.framework in Frameworks */,
			);
			runOnlyForDeploymentPostprocessing = 0;
		};
/* End PBXFrameworksBuildPhase section */

/* Begin PBXGroup section */
		6B14FC682122263800A11CC5 /* Images */ = {
			isa = PBXGroup;
			children = (
				6B5D2414212E1CF70010EB07 /* checked-checkbox-24.png */,
				6B5D2415212E1CF70010EB07 /* checked.png */,
				6B5D2416212E1CF70010EB07 /* unchecked-checkbox-24.png */,
				6B5D2417212E1CF70010EB07 /* unchecked.png */,
			);
			path = Images;
			sourceTree = "<group>";
		};
		6BB2120621000024009EA1BA /* Media */ = {
			isa = PBXGroup;
			children = (
				6B9D650C21095CBE00BB5C7B /* ACRMediaTarget.h */,
				6B9D650D21095CBE00BB5C7B /* ACRMediaTarget.mm */,
				6BCE4B242108FA7C00021A62 /* ACRMediaRenderer.mm */,
				6BB212082100042B009EA1BA /* ACRMediaRenderer.h */,
				6BB211FE20FFF9C0009EA1BA /* ACRIMedia.h */,
				6B9D650721095C7A00BB5C7B /* ACOMediaEvent.h */,
				6B9D650821095C7A00BB5C7B /* ACOMediaEvent.mm */,
				6B9D650621095C7A00BB5C7B /* ACOMediaEventPrivate.h */,
			);
			name = Media;
			sourceTree = "<group>";
		};
		F4071C751FCCBAEF00AF4FEA /* json */ = {
			isa = PBXGroup;
			children = (
				F4071C761FCCBAEF00AF4FEA /* json-forwards.h */,
				F4071C771FCCBAEF00AF4FEA /* json.h */,
			);
			name = json;
			path = ../../../../shared/cpp/ObjectModel/json;
			sourceTree = "<group>";
		};
		F423C0AB1EE1FBA900905679 = {
			isa = PBXGroup;
			children = (
				F423C0B71EE1FBA900905679 /* AdaptiveCards */,
				F423C0C21EE1FBAA00905679 /* AdaptiveCardsTests */,
				F423C0B61EE1FBA900905679 /* Products */,
				F45A07191EF4BC44007C6503 /* Frameworks */,
			);
			sourceTree = "<group>";
		};
		F423C0B61EE1FBA900905679 /* Products */ = {
			isa = PBXGroup;
			children = (
				F423C0B51EE1FBA900905679 /* AdaptiveCards.framework */,
				F423C0BE1EE1FBAA00905679 /* AdaptiveCardsTests.xctest */,
			);
			name = Products;
			sourceTree = "<group>";
		};
		F423C0B71EE1FBA900905679 /* AdaptiveCards */ = {
			isa = PBXGroup;
			children = (
				6BB2120621000024009EA1BA /* Media */,
				F423C0D71EE1FF2F00905679 /* SharedLib */,
				F42979331F30079D00E89914 /* Actions */,
				F42979321F30074900E89914 /* Inputs */,
				F42979341F3007C500E89914 /* ReadOnlyObjects */,
				F42979351F3007DF00E89914 /* Layouts */,
				F460323D20757AE6006C5358 /* XIB */,
				6B14FC682122263800A11CC5 /* Images */,
				F423C0B81EE1FBAA00905679 /* ACFramework.h */,
				F4F2556B1F98246000A80D39 /* ACOBaseActionElement.h */,
				F4F2556D1F98247600A80D39 /* ACOBaseActionElementPrivate.h */,
				F4F2556E1F98247600A80D39 /* ACOBaseActionElement.mm */,
				F4F44B8A2048F83F00A2F24C /* ACOBaseCardElement.h */,
				F42C2F4B20351A8E008787B0 /* ACOBaseCardElementPrivate.h */,
				F4F44B882048F82F00A2F24C /* ACOBaseCardElement.mm */,
				F4960C022051FE8000780566 /* ACRView.h */,
				F4D06949205B27EA003645E4 /* ACRViewPrivate.h */,
				F4960C032051FE8100780566 /* ACRView.mm */,
				F4D06948205B27E9003645E4 /* ACRViewController.h */,
				F4D06947205B27E9003645E4 /* ACRViewController.mm */,
				F4CAE77F1F75AB9000545555 /* ACOAdaptiveCard.h */,
				F4CAE7811F75AB9000545555 /* ACOAdaptiveCardPrivate.h */,
				F4CAE7801F75AB9000545555 /* ACOAdaptiveCard.mm */,
				F4F6BA34204F200E003741B6 /* ACRParseWarning.h */,
				F4F6BA37204F2954003741B6 /* ACRParseWarningPrivate.h */,
				F4F6BA33204F200E003741B6 /* ACRParseWarning.mm */,
				F4D4020D1F7DAC2C00D0356B /* ACOAdaptiveCardParseResult.h */,
				F4D4020E1F7DAC2C00D0356B /* ACOAdaptiveCardParseResult.mm */,
				F4D4020F1F7DAC2C00D0356B /* ACOHostConfigParseResult.h */,
				F4D402101F7DAC2C00D0356B /* ACOHostConfigParseResult.mm */,
				6B5D240A212C89E70010EB07 /* ACORemoteResourceInformation.h */,
				6B5D2409212C89E60010EB07 /* ACORemoteResourceInformationPrivate.h */,
				6B5D240B212C89E70010EB07 /* ACORemoteResourceInformation.mm */,
				F427411A1EF8A25200399FBB /* ACRRegistration.h */,
				F427411B1EF8A25200399FBB /* ACRRegistration.mm */,
				F496834E1F6CA24600DF0D3A /* ACRRenderer.h */,
				F4CAE7851F75B25C00545555 /* ACRRendererPrivate.h */,
				F496834F1F6CA24600DF0D3A /* ACRRenderer.mm */,
				F49683501F6CA24600DF0D3A /* ACRRenderResult.h */,
				F49683511F6CA24600DF0D3A /* ACRRenderResult.mm */,
				F431103F1F357487001AAE30 /* ACOHostConfig.h */,
				F4CAE77D1F748AF200545555 /* ACOHostConfigPrivate.h */,
				F43110401F357487001AAE30 /* ACOHostConfig.mm */,
				6B1147D01F32E53A008846EC /* ACRActionDelegate.h */,
				F42979401F322C3E00E89914 /* ACRErrors.h */,
				F42979411F322C3E00E89914 /* ACRErrors.mm */,
				6B9BDFC920F6BF5D00F13155 /* ACOIResourceResolver.h */,
				6B9BDF7E20F40D1000F13155 /* ACOResourceResolvers.h */,
				6B9BDF7D20F40D0F00F13155 /* ACOResourceResolvers.mm */,
				6BC30F6B21E56A6900B9FAAE /* Util.h */,
				6BC30F6D21E56CF900B9FAAE /* Util.mm */,
				F423C0B91EE1FBAA00905679 /* Info.plist */,
			);
			path = AdaptiveCards;
			sourceTree = "<group>";
		};
		F423C0C21EE1FBAA00905679 /* AdaptiveCardsTests */ = {
			isa = PBXGroup;
			children = (
				F4A5CAB91F623F4500242D62 /* AdaptiveCardsTests.m */,
			);
			path = AdaptiveCardsTests;
			sourceTree = "<group>";
		};
		F423C0D71EE1FF2F00905679 /* SharedLib */ = {
			isa = PBXGroup;
			children = (
<<<<<<< HEAD
				6BC30F7521E5750A00B9FAAE /* EnumMagic.h */,
=======
				F4071C781FCCBAEF00AF4FEA /* ActionParserRegistration.cpp */,
				F4071C741FCCBAEF00AF4FEA /* ActionParserRegistration.h */,
				6BC30F5B21DD692800B9FAAE /* ActionSet.cpp */,
				6BC30F5C21DD692800B9FAAE /* ActionSet.h */,
>>>>>>> eeab854d
				300ECB61219A12D100371DC5 /* AdaptiveBase64Util.cpp */,
				300ECB62219A12D100371DC5 /* AdaptiveBase64Util.h */,
				7ECFB63E219A3940004727A9 /* ParseContext.cpp */,
				7ECFB63F219A3940004727A9 /* ParseContext.h */,
				7EDC0F66213878E800077A13 /* SemanticVersion.cpp */,
				7EDC0F65213878E800077A13 /* SemanticVersion.h */,
				6B268FE620CF19E100D99C1B /* RemoteResourceInformation.h */,
				6B7B1A8D20B4D2AA00260731 /* Media.cpp */,
				6B7B1A9020B4D2AB00260731 /* Media.h */,
				6B7B1A8E20B4D2AA00260731 /* MediaSource.cpp */,
				6B7B1A8F20B4D2AA00260731 /* MediaSource.h */,
				F4F6BA2E204F18D8003741B6 /* AdaptiveCardParseWarning.cpp */,
				F4F6BA2C204F18D8003741B6 /* AdaptiveCardParseWarning.h */,
<<<<<<< HEAD
				F4F6BA2B204F18D7003741B6 /* ParseResult.cpp */,
				F4F6BA2D204F18D8003741B6 /* ParseResult.h */,
				F4F6BA28204E107F003741B6 /* UnknownElement.cpp */,
				F4F6BA27204E107F003741B6 /* UnknownElement.h */,
				F4F44B7F20478C6F00A2F24C /* Util.cpp */,
				F4F44B7E20478C6F00A2F24C /* Util.h */,
				F4F44B7820478C5C00A2F24C /* DateTimePreparsedToken.cpp */,
				F4F44B7620478C5B00A2F24C /* DateTimePreparsedToken.h */,
				F4F44B7920478C5C00A2F24C /* DateTimePreparser.cpp */,
				F4F44B7720478C5B00A2F24C /* DateTimePreparser.h */,
				F42E516C1FEC383E008F9642 /* MarkDownBlockParser.cpp */,
				F42E516F1FEC383F008F9642 /* MarkDownBlockParser.h */,
				F42E51701FEC383F008F9642 /* MarkDownHtmlGenerator.cpp */,
				F42E516D1FEC383F008F9642 /* MarkDownHtmlGenerator.h */,
				F42E516E1FEC383F008F9642 /* MarkDownParsedResult.cpp */,
				F42E516B1FEC383E008F9642 /* MarkDownParsedResult.h */,
				F42E51721FEC3840008F9642 /* MarkDownParser.cpp */,
				F42E51711FEC383F008F9642 /* MarkDownParser.h */,
				6BC30F5B21DD692800B9FAAE /* ActionSet.cpp */,
				6BC30F5C21DD692800B9FAAE /* ActionSet.h */,
				F4071C781FCCBAEF00AF4FEA /* ActionParserRegistration.cpp */,
				F4071C741FCCBAEF00AF4FEA /* ActionParserRegistration.h */,
				F4071C791FCCBAEF00AF4FEA /* ElementParserRegistration.cpp */,
				F4071C731FCCBAEE00AF4FEA /* ElementParserRegistration.h */,
				F4071C751FCCBAEF00AF4FEA /* json */,
				F43660761F0706D800EBA868 /* SharedAdaptiveCard.cpp */,
				F4CAE7791F7325DF00545555 /* Separator.cpp */,
				F4CAE77A1F7325DF00545555 /* Separator.h */,
				F43660771F0706D800EBA868 /* SharedAdaptiveCard.h */,
				F44872BD1EE2261F00FCAFAE /* AdaptiveCardParseException.cpp */,
				F44872BE1EE2261F00FCAFAE /* AdaptiveCardParseException.h */,
=======
>>>>>>> eeab854d
				F44872BF1EE2261F00FCAFAE /* BaseActionElement.cpp */,
				F44872C01EE2261F00FCAFAE /* BaseActionElement.h */,
				F44872C11EE2261F00FCAFAE /* BaseCardElement.cpp */,
				F44872C21EE2261F00FCAFAE /* BaseCardElement.h */,
				6B224275220BAC8A000ACDA1 /* BaseElement.cpp */,
				6B224276220BAC8B000ACDA1 /* BaseElement.h */,
				F44872C31EE2261F00FCAFAE /* BaseInputElement.cpp */,
				F44872C41EE2261F00FCAFAE /* BaseInputElement.h */,
				F44872C51EE2261F00FCAFAE /* ChoiceInput.cpp */,
				F44872C61EE2261F00FCAFAE /* ChoiceInput.h */,
				F44872C71EE2261F00FCAFAE /* ChoiceSetInput.cpp */,
				F44872C81EE2261F00FCAFAE /* ChoiceSetInput.h */,
				F44872C91EE2261F00FCAFAE /* Column.cpp */,
				F44872CA1EE2261F00FCAFAE /* Column.h */,
				F44872CB1EE2261F00FCAFAE /* ColumnSet.cpp */,
				F44872CC1EE2261F00FCAFAE /* ColumnSet.h */,
				F44872CD1EE2261F00FCAFAE /* Container.cpp */,
				F44872CE1EE2261F00FCAFAE /* Container.h */,
				F44872CF1EE2261F00FCAFAE /* DateInput.cpp */,
				F44872D01EE2261F00FCAFAE /* DateInput.h */,
				F44872D11EE2261F00FCAFAE /* Enums.cpp */,
				F44872D21EE2261F00FCAFAE /* Enums.h */,
				F44872D31EE2261F00FCAFAE /* Fact.cpp */,
				F44872D41EE2261F00FCAFAE /* Fact.h */,
				F44872D51EE2261F00FCAFAE /* FactSet.cpp */,
				F44872D61EE2261F00FCAFAE /* FactSet.h */,
				F44872D71EE2261F00FCAFAE /* HostConfig.h */,
				F452CD571F68CD6F005394B2 /* HostConfig.cpp */,
				F44872DA1EE2261F00FCAFAE /* Image.cpp */,
				F44872DB1EE2261F00FCAFAE /* Image.h */,
				F44872DC1EE2261F00FCAFAE /* ImageSet.cpp */,
				F44872DD1EE2261F00FCAFAE /* ImageSet.h */,
				F44872DF1EE2261F00FCAFAE /* jsoncpp.cpp */,
				F44872E01EE2261F00FCAFAE /* NumberInput.cpp */,
				F44872E11EE2261F00FCAFAE /* NumberInput.h */,
				F44872E21EE2261F00FCAFAE /* OpenUrlAction.cpp */,
				F44872E31EE2261F00FCAFAE /* OpenUrlAction.h */,
				F44872E41EE2261F00FCAFAE /* ParseUtil.cpp */,
				F44872E51EE2261F00FCAFAE /* ParseUtil.h */,
				6B224277220BAC8B000ACDA1 /* pch.cpp */,
				F44872E61EE2261F00FCAFAE /* pch.h */,
				F44872E71EE2261F00FCAFAE /* ShowCardAction.cpp */,
				F44872E81EE2261F00FCAFAE /* ShowCardAction.h */,
				F44872E91EE2261F00FCAFAE /* SubmitAction.cpp */,
				F44872EA1EE2261F00FCAFAE /* SubmitAction.h */,
				F44872EB1EE2261F00FCAFAE /* TextBlock.cpp */,
				F44872EC1EE2261F00FCAFAE /* TextBlock.h */,
				F44872ED1EE2261F00FCAFAE /* TextInput.cpp */,
				F44872EE1EE2261F00FCAFAE /* TextInput.h */,
				F44872EF1EE2261F00FCAFAE /* TimeInput.cpp */,
				F44872F01EE2261F00FCAFAE /* TimeInput.h */,
				F44872F11EE2261F00FCAFAE /* ToggleInput.cpp */,
				F44872F21EE2261F00FCAFAE /* ToggleInput.h */,
				CA1218C521C4509400152EA8 /* ToggleVisibilityAction.cpp */,
				CA1218C321C4509300152EA8 /* ToggleVisibilityAction.h */,
				CA1218C421C4509400152EA8 /* ToggleVisibilityTarget.cpp */,
				CA1218C221C4509300152EA8 /* ToggleVisibilityTarget.h */,
			);
			name = SharedLib;
			sourceTree = "<group>";
		};
		F42979321F30074900E89914 /* Inputs */ = {
			isa = PBXGroup;
			children = (
				6BF430752190DDCA0068E432 /* ACRQuickReplyView.h */,
				6BF430762190DDCA0068E432 /* ACRQuickReplyView.mm */,
				6BF4307D219129600068E432 /* ACRQuickReplyMultilineView.h */,
				6BF4307E219129600068E432 /* ACRQuickReplyMultilineView.mm */,
				F42979361F31438900E89914 /* ACRIBaseInputHandler.h */,
				F429793C1F3155EF00E89914 /* ACRTextField.h */,
				F429793D1F3155EF00E89914 /* ACRTextField.mm */,
				F42979451F322C9000E89914 /* ACRNumericTextField.h */,
				F42979441F322C9000E89914 /* ACRNumericTextField.mm */,
				F43A94121F1EED6D0001920B /* ACRInputRenderer.h */,
				F43A94131F1EED6D0001920B /* ACRInputRenderer.mm */,
				F4C1F5DB1F218F920018CB78 /* ACRInputNumberRenderer.h */,
				F4C1F5DC1F218F920018CB78 /* ACRInputNumberRenderer.mm */,
				F42979481F323BA700E89914 /* ACRDateTextField.h */,
				F429794C1F32684900E89914 /* ACRDateTextField.mm */,
				6B9AB30E20DD82A2005C8E15 /* ACRTextView.h */,
				6B9AB30F20DD82A2005C8E15 /* ACRTextView.mm */,
				F4C1F5D71F218ABC0018CB78 /* ACRInputTimeRenderer.h */,
				F4C1F5D81F218ABC0018CB78 /* ACRInputTimeRenderer.mm */,
				F4C1F5D31F2187900018CB78 /* ACRInputDateRenderer.h */,
				F4C1F5D41F2187900018CB78 /* ACRInputDateRenderer.mm */,
				F431103D1F357487001AAE30 /* ACRInputTableView.h */,
				F431103E1F357487001AAE30 /* ACRInputTableView.mm */,
				F43A94161F20502D0001920B /* ACRInputToggleRenderer.h */,
				F43A94171F20502D0001920B /* ACRInputToggleRenderer.mm */,
				6B9BDF7220E1BD0E00F13155 /* ACRToggleInputDataSource.h */,
				6B9BDF7120E1BD0E00F13155 /* ACRToggleInputDataSource.mm */,
				6B6840F61F25EC2D008A933F /* ACRInputChoiceSetRenderer.h */,
				6B6840F71F25EC2D008A933F /* ACRInputChoiceSetRenderer.mm */,
				F495FC0D2022AC920093D4DE /* ACRChoiceSetViewDataSourceCompactStyle.h */,
				F495FC0C2022AC920093D4DE /* ACRChoiceSetViewDataSourceCompactStyle.mm */,
				F495FC092022A18F0093D4DE /* ACRChoiceSetViewDataSource.h */,
				F495FC082022A18F0093D4DE /* ACRChoiceSetViewDataSource.mm */,
			);
			name = Inputs;
			sourceTree = "<group>";
		};
		F42979331F30079D00E89914 /* Actions */ = {
			isa = PBXGroup;
			children = (
				6B616C4121CB20D1003E29CE /* ACRActionToggleVisibilityRenderer.h */,
				6B616C4221CB20D1003E29CE /* ACRActionToggleVisibilityRenderer.mm */,
				6B616C3D21CB1878003E29CE /* ACRToggleVisibilityTarget.h */,
				6B616C3E21CB1878003E29CE /* ACRToggleVisibilityTarget.mm */,
				6BCE4B282108FBD800021A62 /* ACRLongPressGestureRecognizerFactory.h */,
				6BCE4B262108FA9300021A62 /* ACRLongPressGestureRecognizerFactory.mm */,
				F4F6BA3A204F3109003741B6 /* ACRAggregateTarget.h */,
				F4F6BA39204F3109003741B6 /* ACRAggregateTarget.mm */,
				F4CA749F2016B3B9002041DF /* ACRLongPressGestureRecognizerEventHandler.h */,
				F4CA749E2016B3B8002041DF /* ACRLongPressGestureRecognizerEventHandler.mm */,
				F4C1F5E71F2ABB3C0018CB78 /* ACRIBaseActionElementRenderer.h */,
				F4C1F5E91F2ABD6B0018CB78 /* ACRBaseActionElementRenderer.h */,
				F4C1F5EA1F2ABD6B0018CB78 /* ACRBaseActionElementRenderer.mm */,
				6BB211FB20FF9FEA009EA1BA /* ACRActionSetRenderer.h */,
				6BB211FA20FF9FE9009EA1BA /* ACRActionSetRenderer.mm */,
				F4C1F5E51F2ABB0E0018CB78 /* ACRActionOpenURLRenderer.h */,
				F4C1F5E31F2A62190018CB78 /* ACRActionOpenURLRenderer.mm */,
				6B1147D61F32F922008846EC /* ACRShowCardTarget.h */,
				6B1147D71F32F922008846EC /* ACRShowCardTarget.mm */,
				F4C1F5FF1F2C23FD0018CB78 /* ACRActionShowCardRenderer.h */,
				F4C1F5FD1F2C235E0018CB78 /* ACRActionShowCardRenderer.mm */,
				F42979381F31458800E89914 /* ACRActionSubmitRenderer.h */,
				F42979391F31458800E89914 /* ACRActionSubmitRenderer.mm */,
				F4C1F5EF1F2BC6840018CB78 /* ACRButton.h */,
				F4C1F5F01F2BC6840018CB78 /* ACRButton.mm */,
			);
			name = Actions;
			sourceTree = "<group>";
		};
		F42979341F3007C500E89914 /* ReadOnlyObjects */ = {
			isa = PBXGroup;
			children = (
				6B7B1A9620BE2CBC00260731 /* ACRUIImageView.h */,
				6B7B1A9520BE2CBB00260731 /* ACRUIImageView.mm */,
				F4F44B9F204CED2300A2F24C /* ACRCustomRenderer.h */,
				F4F44B9E204CED2300A2F24C /* ACRCustomRenderer.mm */,
				F401A8751F0DB69B006D7AF2 /* ACRImageSetUICollectionView.h */,
				F401A8761F0DB69B006D7AF2 /* ACRImageSetUICollectionView.mm */,
				F401A8791F0DCBC8006D7AF2 /* ACRImageSetRenderer.h */,
				F401A87A1F0DCBC8006D7AF2 /* ACRImageSetRenderer.mm */,
				F42741101EF873A600399FBB /* ACRImageRenderer.h */,
				F42741111EF873A600399FBB /* ACRImageRenderer.mm */,
				F427411E1EF9DB8000399FBB /* ACRContainerRenderer.h */,
				F427411F1EF9DB8000399FBB /* ACRContainerRenderer.mm */,
				F42741221EFB274C00399FBB /* ACRColumnRenderer.h */,
				F42741231EFB274C00399FBB /* ACRColumnRenderer.mm */,
				F42741261EFB374A00399FBB /* ACRColumnSetRenderer.h */,
				F42741271EFB374A00399FBB /* ACRColumnSetRenderer.mm */,
				F42741061EF8624F00399FBB /* ACRIBaseCardElementRenderer.h */,
				F42741081EF864A900399FBB /* ACRBaseCardElementRenderer.h */,
				F42741091EF864A900399FBB /* ACRBaseCardElementRenderer.mm */,
				F42741141EF895AB00399FBB /* ACRTextBlockRenderer.h */,
				F42741151EF895AB00399FBB /* ACRTextBlockRenderer.mm */,
				F43A940E1F1D60E30001920B /* ACRFactSetRenderer.h */,
				F43A940F1F1D60E30001920B /* ACRFactSetRenderer.mm */,
				F4F44B6A203FA8EF00A2F24C /* ACRUILabel.h */,
				F4F44B6D203FAF9300A2F24C /* ACRUILabel.mm */,
			);
			name = ReadOnlyObjects;
			sourceTree = "<group>";
		};
		F42979351F3007DF00E89914 /* Layouts */ = {
			isa = PBXGroup;
			children = (
				6BCE4B202108EB4D00021A62 /* ACRAVPlayerViewHoldingUIView.h */,
				6BCE4B212108EB4E00021A62 /* ACRAVPlayerViewHoldingUIView.mm */,
				F4C1F5ED1F2BB2810018CB78 /* ACRIContentHoldingView.h */,
				F401A87D1F1045CA006D7AF2 /* ACRContentHoldingUIView.h */,
				F401A87E1F1045CA006D7AF2 /* ACRContentHoldingUIView.mm */,
				6B3787B920CB3E0E00015401 /* ACRContentHoldingUIScrollView.h */,
				6B3787B820CB3E0E00015401 /* ACRContentHoldingUIScrollView.mm */,
				F4D33EA61F06F44C00941E44 /* ACRSeparator.h */,
				F4D33EA41F06F41B00941E44 /* ACRSeparator.mm */,
				F4FE45681F196F3D0071D9E5 /* ACRContentStackView.h */,
				F4FE45691F196F3D0071D9E5 /* ACRContentStackView.mm */,
				F4FE456C1F1985200071D9E5 /* ACRColumnSetView.h */,
				F4FE456D1F1985200071D9E5 /* ACRColumnSetView.mm */,
				F4FE45641F196E7B0071D9E5 /* ACRColumnView.h */,
				F4FE45651F196E7B0071D9E5 /* ACRColumnView.mm */,
			);
			name = Layouts;
			sourceTree = "<group>";
		};
		F45A07191EF4BC44007C6503 /* Frameworks */ = {
			isa = PBXGroup;
			children = (
				6BB2121721001596009EA1BA /* AVFoundation.framework */,
				6BB2120F210013AA009EA1BA /* AVKit.framework */,
				F4CA74A320181B52002041DF /* QuartzCore.framework */,
				F45A071E1EF4BD67007C6503 /* UIKit.framework */,
				F45A071C1EF4BCC3007C6503 /* CoreGraphics.framework */,
				F45A071A1EF4BC44007C6503 /* Foundation.framework */,
			);
			name = Frameworks;
			sourceTree = "<group>";
		};
		F460323D20757AE6006C5358 /* XIB */ = {
			isa = PBXGroup;
			children = (
				6B9AB30120D32A89005C8E15 /* ACRButton.xib */,
				6B9AB2FB20D327DB005C8E15 /* ACRCellForCompactMode.xib */,
				F4603237207575A3006C5358 /* ACRLabelView.xib */,
				F460324020757F38006C5358 /* ACRTextField.xib */,
				F460324420758583006C5358 /* ACRDatePicker.xib */,
				F460324620759519006C5358 /* ACRDateTextField.xib */,
				F46032482075997D006C5358 /* ACRInputTableView.xib */,
				6B14FC60211BBBEA00A11CC5 /* ACRPickerView.xib */,
				6BF430732190DCBF0068E432 /* ACRQuickActionView.xib */,
				6BF4307B219126CD0068E432 /* ACRQuickActionMultilineView.xib */,
			);
			name = XIB;
			sourceTree = "<group>";
		};
/* End PBXGroup section */

/* Begin PBXHeadersBuildPhase section */
		F423C0B21EE1FBA900905679 /* Headers */ = {
			isa = PBXHeadersBuildPhase;
			buildActionMask = 2147483647;
			files = (
				7EDC0F67213878E800077A13 /* SemanticVersion.h in Headers */,
				6B224279220BAC8B000ACDA1 /* BaseElement.h in Headers */,
				F448732A1EE2261F00FCAFAE /* ToggleInput.h in Headers */,
				6BC30F7621E5750A00B9FAAE /* EnumMagic.h in Headers */,
				6B3787B720CA00D300015401 /* ACRUILabel.h in Headers */,
				6BC30F6C21E56A6900B9FAAE /* Util.h in Headers */,
				F44873281EE2261F00FCAFAE /* TimeInput.h in Headers */,
				F44873261EE2261F00FCAFAE /* TextInput.h in Headers */,
				F44873221EE2261F00FCAFAE /* SubmitAction.h in Headers */,
				F44873201EE2261F00FCAFAE /* ShowCardAction.h in Headers */,
				F448731B1EE2261F00FCAFAE /* OpenUrlAction.h in Headers */,
				F44873191EE2261F00FCAFAE /* NumberInput.h in Headers */,
				F44873151EE2261F00FCAFAE /* ImageSet.h in Headers */,
				CA1218C621C4509400152EA8 /* ToggleVisibilityTarget.h in Headers */,
				F44873131EE2261F00FCAFAE /* Image.h in Headers */,
				CA1218C721C4509400152EA8 /* ToggleVisibilityAction.h in Headers */,
				F448730F1EE2261F00FCAFAE /* HostConfig.h in Headers */,
				F448730E1EE2261F00FCAFAE /* FactSet.h in Headers */,
				F448730C1EE2261F00FCAFAE /* Fact.h in Headers */,
				F44873081EE2261F00FCAFAE /* DateInput.h in Headers */,
				F44873061EE2261F00FCAFAE /* Container.h in Headers */,
				F44873041EE2261F00FCAFAE /* ColumnSet.h in Headers */,
				F44873001EE2261F00FCAFAE /* ChoiceSetInput.h in Headers */,
				F44872FE1EE2261F00FCAFAE /* ChoiceInput.h in Headers */,
				F44872FC1EE2261F00FCAFAE /* BaseInputElement.h in Headers */,
				F4071C7A1FCCBAEF00AF4FEA /* ElementParserRegistration.h in Headers */,
				6BF430772190DDCA0068E432 /* ACRQuickReplyView.h in Headers */,
				F4071C7B1FCCBAEF00AF4FEA /* ActionParserRegistration.h in Headers */,
				F4F44B7B20478C5C00A2F24C /* DateTimePreparser.h in Headers */,
				F42C2F4C20351A8E008787B0 /* ACOBaseCardElementPrivate.h in Headers */,
				F4F44B7A20478C5C00A2F24C /* DateTimePreparsedToken.h in Headers */,
				F4CAE77C1F7325DF00545555 /* Separator.h in Headers */,
				F4F6BA29204E107F003741B6 /* UnknownElement.h in Headers */,
				F44873241EE2261F00FCAFAE /* TextBlock.h in Headers */,
				F4F6BA30204F18D8003741B6 /* AdaptiveCardParseWarning.h in Headers */,
				F4F6BA31204F18D8003741B6 /* ParseResult.h in Headers */,
				F448731D1EE2261F00FCAFAE /* ParseUtil.h in Headers */,
				F448731E1EE2261F00FCAFAE /* pch.h in Headers */,
				F448730A1EE2261F00FCAFAE /* Enums.h in Headers */,
				F44872F61EE2261F00FCAFAE /* AdaptiveCardParseException.h in Headers */,
				F44872FA1EE2261F00FCAFAE /* BaseCardElement.h in Headers */,
				F44872F81EE2261F00FCAFAE /* BaseActionElement.h in Headers */,
				F43660791F0706D800EBA868 /* SharedAdaptiveCard.h in Headers */,
				F4960C042051FE8200780566 /* ACRView.h in Headers */,
				F4D0694B205B27EA003645E4 /* ACRViewController.h in Headers */,
				F4FE45661F196E7B0071D9E5 /* ACRColumnView.h in Headers */,
				F4F6BA36204F200F003741B6 /* ACRParseWarning.h in Headers */,
				F4F44B9D204A16BC00A2F24C /* ACRTextBlockRenderer.h in Headers */,
				F4F44B9C204A169D00A2F24C /* ACRErrors.h in Headers */,
				F4F44B9A204A164100A2F24C /* ACRInputToggleRenderer.h in Headers */,
				F4F44B99204A162900A2F24C /* ACRInputTimeRenderer.h in Headers */,
				F4F44B9B204A165F00A2F24C /* ACRIBaseInputHandler.h in Headers */,
				F4F44B93204A155B00A2F24C /* ACRFactSetRenderer.h in Headers */,
				F4F44B96204A15C500A2F24C /* ACRInputChoiceSetRenderer.h in Headers */,
				F4F44B97204A15DF00A2F24C /* ACRInputDateRenderer.h in Headers */,
				F4F44B98204A160B00A2F24C /* ACRInputRenderer.h in Headers */,
				6B616C3F21CB1878003E29CE /* ACRToggleVisibilityTarget.h in Headers */,
				F4F44B95204A159A00A2F24C /* ACRImageSetRenderer.h in Headers */,
				F4F44B90204A14EF00A2F24C /* ACRColumnRenderer.h in Headers */,
				F4F44B92204A153D00A2F24C /* ACRContainerRenderer.h in Headers */,
				6BC30F5E21DD692800B9FAAE /* ActionSet.h in Headers */,
				F4F44B91204A152100A2F24C /* ACRColumnSetRenderer.h in Headers */,
				F43110431F357487001AAE30 /* ACRInputTableView.h in Headers */,
				F4F44B94204A157B00A2F24C /* ACRImageRenderer.h in Headers */,
				F4F44B8D204A11D000A2F24C /* (null) in Headers */,
				F4F44B8F204A148200A2F24C /* ACOBaseCardElement.h in Headers */,
				F401A87F1F1045CA006D7AF2 /* ACRContentHoldingUIView.h in Headers */,
				F4C1F5DD1F218F920018CB78 /* ACRInputNumberRenderer.h in Headers */,
				F4C1F5EE1F2BB2810018CB78 /* ACRIContentHoldingView.h in Headers */,
				F4FE456A1F196F3D0071D9E5 /* ACRContentStackView.h in Headers */,
				F4071C7D1FCCBAEF00AF4FEA /* json.h in Headers */,
				F4071C7C1FCCBAEF00AF4FEA /* json-forwards.h in Headers */,
				F4D402111F7DAC2C00D0356B /* ACOAdaptiveCardParseResult.h in Headers */,
				F42741071EF8624F00399FBB /* ACRIBaseCardElementRenderer.h in Headers */,
				F4D402131F7DAC2C00D0356B /* ACOHostConfigParseResult.h in Headers */,
				F43110451F357487001AAE30 /* ACOHostConfig.h in Headers */,
				F4F2556C1F98246000A80D39 /* ACOBaseActionElement.h in Headers */,
				F427410A1EF864A900399FBB /* ACRBaseCardElementRenderer.h in Headers */,
				F4CAE7821F75AB9000545555 /* ACOAdaptiveCard.h in Headers */,
				F4C1F6001F2C23FD0018CB78 /* ACRActionShowCardRenderer.h in Headers */,
				F4C1F5E61F2ABB0E0018CB78 /* ACRActionOpenURLRenderer.h in Headers */,
				F429793A1F31458800E89914 /* ACRActionSubmitRenderer.h in Headers */,
				F49683521F6CA24600DF0D3A /* ACRRenderer.h in Headers */,
				F44873021EE2261F00FCAFAE /* Column.h in Headers */,
				F4C1F5F11F2BC6840018CB78 /* ACRButton.h in Headers */,
				F4CAE7841F75AB9000545555 /* ACOAdaptiveCardPrivate.h in Headers */,
				F42E51771FEC3840008F9642 /* MarkDownBlockParser.h in Headers */,
				F4CAE77E1F748AF200545555 /* ACOHostConfigPrivate.h in Headers */,
				F4FE456E1F1985200071D9E5 /* ACRColumnSetView.h in Headers */,
				F4F2556F1F98247600A80D39 /* ACOBaseActionElementPrivate.h in Headers */,
				F42E51751FEC3840008F9642 /* MarkDownHtmlGenerator.h in Headers */,
				F42E51731FEC3840008F9642 /* MarkDownParsedResult.h in Headers */,
				F429794A1F323BA700E89914 /* ACRDateTextField.h in Headers */,
				F42979471F322C9000E89914 /* ACRNumericTextField.h in Headers */,
				F4CAE7861F75B25C00545555 /* ACRRendererPrivate.h in Headers */,
				F4D0694C205B27EA003645E4 /* ACRViewPrivate.h in Headers */,
				F42E51791FEC3840008F9642 /* MarkDownParser.h in Headers */,
				6B268FE720CF19E200D99C1B /* RemoteResourceInformation.h in Headers */,
				300ECB64219A12D100371DC5 /* AdaptiveBase64Util.h in Headers */,
				F4F6BA3C204F3109003741B6 /* ACRAggregateTarget.h in Headers */,
				F4CA74A12016B3B9002041DF /* ACRLongPressGestureRecognizerEventHandler.h in Headers */,
				F4D33EA71F06F44C00941E44 /* ACRSeparator.h in Headers */,
				6B7B1A9820BE2CBC00260731 /* ACRUIImageView.h in Headers */,
				F429793E1F3155EF00E89914 /* ACRTextField.h in Headers */,
				F495FC0F2022AC920093D4DE /* ACRChoiceSetViewDataSourceCompactStyle.h in Headers */,
				F427411C1EF8A25200399FBB /* ACRRegistration.h in Headers */,
				F4F6BA38204F2954003741B6 /* ACRParseWarningPrivate.h in Headers */,
				F49683541F6CA24600DF0D3A /* ACRRenderResult.h in Headers */,
				F401A8771F0DB69B006D7AF2 /* ACRImageSetUICollectionView.h in Headers */,
				F4F44BA1204CED2400A2F24C /* ACRCustomRenderer.h in Headers */,
				6B1147D81F32F922008846EC /* ACRShowCardTarget.h in Headers */,
				6B9AB31020DD82A2005C8E15 /* ACRTextView.h in Headers */,
				6B9BDF7420E1BD0E00F13155 /* ACRToggleInputDataSource.h in Headers */,
				6B3787BB20CB3E0E00015401 /* ACRContentHoldingUIScrollView.h in Headers */,
				6B9BDF8020F40D1000F13155 /* ACOResourceResolvers.h in Headers */,
				6BF4307F219129600068E432 /* ACRQuickReplyMultilineView.h in Headers */,
				6BB211FD20FF9FEA009EA1BA /* ACRActionSetRenderer.h in Headers */,
				6B9BDFCA20F6BF5D00F13155 /* ACOIResourceResolver.h in Headers */,
				F495FC0B2022A18F0093D4DE /* ACRChoiceSetViewDataSource.h in Headers */,
				6B7B1A9420B4D2AB00260731 /* Media.h in Headers */,
				F4C1F5E81F2ABB3C0018CB78 /* ACRIBaseActionElementRenderer.h in Headers */,
				6BB211FF20FFF9C0009EA1BA /* ACRIMedia.h in Headers */,
				6B7B1A9320B4D2AB00260731 /* MediaSource.h in Headers */,
				7ECFB641219A3940004727A9 /* ParseContext.h in Headers */,
				6BCE4B292108FBD800021A62 /* ACRLongPressGestureRecognizerFactory.h in Headers */,
				6B9D650A21095C7A00BB5C7B /* ACOMediaEvent.h in Headers */,
				6B5D240D212C89E70010EB07 /* ACORemoteResourceInformation.h in Headers */,
				6B5D240C212C89E70010EB07 /* ACORemoteResourceInformationPrivate.h in Headers */,
				6B9D650921095C7A00BB5C7B /* ACOMediaEventPrivate.h in Headers */,
				6B9D650E21095CBF00BB5C7B /* ACRMediaTarget.h in Headers */,
				6BCE4B222108EB4E00021A62 /* ACRAVPlayerViewHoldingUIView.h in Headers */,
				F4C1F5EB1F2ABD6B0018CB78 /* ACRBaseActionElementRenderer.h in Headers */,
				6B1147D11F32E53A008846EC /* ACRActionDelegate.h in Headers */,
				F4F44B8020478C6F00A2F24C /* Util.h in Headers */,
				F423C0C61EE1FBAA00905679 /* ACFramework.h in Headers */,
				6B616C4321CB20D2003E29CE /* ACRActionToggleVisibilityRenderer.h in Headers */,
			);
			runOnlyForDeploymentPostprocessing = 0;
		};
/* End PBXHeadersBuildPhase section */

/* Begin PBXNativeTarget section */
		F423C0B41EE1FBA900905679 /* AdaptiveCards */ = {
			isa = PBXNativeTarget;
			buildConfigurationList = F423C0C91EE1FBAA00905679 /* Build configuration list for PBXNativeTarget "AdaptiveCards" */;
			buildPhases = (
				6BF339D220A6647500DA5973 /* CopyFiles */,
				F423C0B01EE1FBA900905679 /* Sources */,
				F423C0B11EE1FBA900905679 /* Frameworks */,
				F423C0B21EE1FBA900905679 /* Headers */,
				F423C0B31EE1FBA900905679 /* Resources */,
			);
			buildRules = (
			);
			dependencies = (
			);
			name = AdaptiveCards;
			productName = AdaptiveCards;
			productReference = F423C0B51EE1FBA900905679 /* AdaptiveCards.framework */;
			productType = "com.apple.product-type.framework";
		};
		F423C0BD1EE1FBAA00905679 /* AdaptiveCardsTests */ = {
			isa = PBXNativeTarget;
			buildConfigurationList = F423C0CC1EE1FBAA00905679 /* Build configuration list for PBXNativeTarget "AdaptiveCardsTests" */;
			buildPhases = (
				F423C0BA1EE1FBAA00905679 /* Sources */,
				F423C0BB1EE1FBAA00905679 /* Frameworks */,
				F423C0BC1EE1FBAA00905679 /* Resources */,
				F47ACEDA1F6248C00010BEF0 /* ShellScript */,
			);
			buildRules = (
			);
			dependencies = (
				F423C0C11EE1FBAA00905679 /* PBXTargetDependency */,
			);
			name = AdaptiveCardsTests;
			productName = AdaptiveCardsTests;
			productReference = F423C0BE1EE1FBAA00905679 /* AdaptiveCardsTests.xctest */;
			productType = "com.apple.product-type.bundle.unit-test";
		};
/* End PBXNativeTarget section */

/* Begin PBXProject section */
		F423C0AC1EE1FBA900905679 /* Project object */ = {
			isa = PBXProject;
			attributes = {
				LastUpgradeCheck = 0940;
				ORGANIZATIONNAME = Microsoft;
				TargetAttributes = {
					F423C0B41EE1FBA900905679 = {
						CreatedOnToolsVersion = 8.3.2;
						ProvisioningStyle = Automatic;
					};
					F423C0BD1EE1FBAA00905679 = {
						CreatedOnToolsVersion = 8.3.2;
						ProvisioningStyle = Automatic;
					};
					F47ACEE01F62495B0010BEF0 = {
						CreatedOnToolsVersion = 8.3.3;
						ProvisioningStyle = Automatic;
					};
				};
			};
			buildConfigurationList = F423C0AF1EE1FBA900905679 /* Build configuration list for PBXProject "AdaptiveCards" */;
			compatibilityVersion = "Xcode 3.2";
			developmentRegion = English;
			hasScannedForEncodings = 0;
			knownRegions = (
				en,
				global,
			);
			mainGroup = F423C0AB1EE1FBA900905679;
			productRefGroup = F423C0B61EE1FBA900905679 /* Products */;
			projectDirPath = "";
			projectRoot = "";
			targets = (
				F423C0B41EE1FBA900905679 /* AdaptiveCards */,
				F423C0BD1EE1FBAA00905679 /* AdaptiveCardsTests */,
				F47ACEE01F62495B0010BEF0 /* AdaptiveCards-Universal */,
			);
		};
/* End PBXProject section */

/* Begin PBXResourcesBuildPhase section */
		F423C0B31EE1FBA900905679 /* Resources */ = {
			isa = PBXResourcesBuildPhase;
			buildActionMask = 2147483647;
			files = (
				6BF430742190DCBF0068E432 /* ACRQuickActionView.xib in Resources */,
				6B5D2418212E1CF80010EB07 /* checked-checkbox-24.png in Resources */,
				6BF4307C219126CD0068E432 /* ACRQuickActionMultilineView.xib in Resources */,
				F460324520758583006C5358 /* ACRDatePicker.xib in Resources */,
				6B14FC61211BBBEA00A11CC5 /* ACRPickerView.xib in Resources */,
				6B9AB30220D32A89005C8E15 /* ACRButton.xib in Resources */,
				F46032492075997D006C5358 /* ACRInputTableView.xib in Resources */,
				6B5D241A212E1CF80010EB07 /* unchecked-checkbox-24.png in Resources */,
				6B5D2419212E1CF80010EB07 /* checked.png in Resources */,
				F4603238207575C7006C5358 /* ACRLabelView.xib in Resources */,
				F460324720759519006C5358 /* ACRDateTextField.xib in Resources */,
				F460324120757F38006C5358 /* ACRTextField.xib in Resources */,
				6B5D241B212E1CF80010EB07 /* unchecked.png in Resources */,
				6B9AB2FD20D327DB005C8E15 /* ACRCellForCompactMode.xib in Resources */,
			);
			runOnlyForDeploymentPostprocessing = 0;
		};
		F423C0BC1EE1FBAA00905679 /* Resources */ = {
			isa = PBXResourcesBuildPhase;
			buildActionMask = 2147483647;
			files = (
			);
			runOnlyForDeploymentPostprocessing = 0;
		};
/* End PBXResourcesBuildPhase section */

/* Begin PBXShellScriptBuildPhase section */
		F47ACEDA1F6248C00010BEF0 /* ShellScript */ = {
			isa = PBXShellScriptBuildPhase;
			buildActionMask = 2147483647;
			files = (
			);
			inputPaths = (
			);
			outputPaths = (
			);
			runOnlyForDeploymentPostprocessing = 0;
			shellPath = /bin/sh;
			shellScript = "######################\n# Options\n######################\nNULL=\n\nREVEAL_ARCHIVE_IN_FINDER=false\n\nFRAMEWORK_NAME=\"${PROJECT_NAME}\"\n\nSIMULATOR_LIBRARY_PATH=\"${BUILD_DIR}/${CONFIGURATION}-iphonesimulator/${FRAMEWORK_NAME}.framework\"\n\nDEVICE_LIBRARY_PATH=\"${BUILD_DIR}/${CONFIGURATION}-iphoneos/${FRAMEWORK_NAME}.framework\"\n\nUNIVERSAL_LIBRARY_DIR=\"${BUILD_DIR}/${CONFIGURATION}-iphoneuniversal\"\n\nFRAMEWORK=\"${UNIVERSAL_LIBRARY_DIR}/${FRAMEWORK_NAME}.framework\"\n\n\n######################\n# Build Frameworks\n######################\nif [ -d ${PROJECT_NAME}.xcworkspace ]; then\nxcodebuild -workspace ${PROJECT_NAME}.xcworkspace -scheme ${PROJECT_NAME} -sdk iphonesimulator -configuration ${CONFIGURATION} clean build CONFIGURATION_BUILD_DIR=${BUILD_DIR}/${CONFIGURATION}-iphonesimulator 2>&1\nxcodebuild -workspace ${PROJECT_NAME}.xcworkspace -scheme ${PROJECT_NAME} -sdk iphoneos -configuration ${CONFIGURATION} clean build CONFIGURATION_BUILD_DIR=${BUILD_DIR}/${CONFIGURATION}-iphoneos 2>&1\nelse\nxcodebuild -project ${PROJECT_NAME}.xcodeproj -scheme ${PROJECT_NAME} -sdk iphonesimulator -configuration ${CONFIGURATION} clean build CONFIGURATION_BUILD_DIR=${BUILD_DIR}/${CONFIGURATION}-iphonesimulator 2>&1\nxcodebuild -project ${PROJECT_NAME}.xcodeproj -scheme ${PROJECT_NAME} -sdk iphoneos -configuration ${CONFIGURATION} clean build CONFIGURATION_BUILD_DIR=${BUILD_DIR}/${CONFIGURATION}-iphoneos 2>&1\nfi\n\n######################\n# Create directory for universal\n######################\n\nrm -rf \"${UNIVERSAL_LIBRARY_DIR}\"\n\nmkdir \"${UNIVERSAL_LIBRARY_DIR}\"\n\nmkdir \"${FRAMEWORK}\"\n\n\n######################\n# Copy files Framework\n######################\n\ncp -r \"${DEVICE_LIBRARY_PATH}/.\" \"${FRAMEWORK}\"\n\n\n######################\n# Make an universal binary\n######################\n\nlipo \"${SIMULATOR_LIBRARY_PATH}/${FRAMEWORK_NAME}\" \"${DEVICE_LIBRARY_PATH}/${FRAMEWORK_NAME}\" -create -output \"${FRAMEWORK}/${FRAMEWORK_NAME}\" | echo\n\n# For Swift framework, Swiftmodule needs to be copied in the universal framework\nif [ -d \"${SIMULATOR_LIBRARY_PATH}/Modules/${FRAMEWORK_NAME}.swiftmodule/\" ]; then\ncp -f ${SIMULATOR_LIBRARY_PATH}/Modules/${FRAMEWORK_NAME}.swiftmodule\\/${NULL}* \"${FRAMEWORK}/Modules/${FRAMEWORK_NAME}.swiftmodule/\" | echo\nfi\n\nif [ -d \"${DEVICE_LIBRARY_PATH}/Modules/${FRAMEWORK_NAME}.swiftmodule/\" ]; then\ncp -f ${DEVICE_LIBRARY_PATH}/Modules/${FRAMEWORK_NAME}.swiftmodule\\/${NULL}* \"${FRAMEWORK}/Modules/${FRAMEWORK_NAME}.swiftmodule/\" | echo\nfi\n\n######################\n# On Release, copy the result to release directory\n######################\nOUTPUT_DIR=\"${PROJECT_DIR}/Output\"\nTARGET_DIR=\"${OUTPUT_DIR}/${FRAMEWORK_NAME}-${CONFIGURATION}-iphoneuniversal/\"\n\nrm -rf \"$TARGET_DIR\"\nmkdir -p \"$TARGET_DIR\"\n\ncp -rf \"${FRAMEWORK}\" \"$OUTPUT_DIR\"\ncp -r \"${FRAMEWORK}\" \"$TARGET_DIR\"\n\nif [ ${REVEAL_ARCHIVE_IN_FINDER} = true ]; then\nopen \"${OUTPUT_DIR}/\"\nfi";
		};
		F47ACEE41F6249610010BEF0 /* ShellScript */ = {
			isa = PBXShellScriptBuildPhase;
			buildActionMask = 2147483647;
			files = (
			);
			inputPaths = (
			);
			outputPaths = (
			);
			runOnlyForDeploymentPostprocessing = 0;
			shellPath = /bin/sh;
			shellScript = "######################\n# Options\n######################\nNULL=\n\nREVEAL_ARCHIVE_IN_FINDER=false\n\nFRAMEWORK_NAME=\"${PROJECT_NAME}\"\n\nSIMULATOR_LIBRARY_PATH=\"${BUILD_DIR}/${CONFIGURATION}-iphonesimulator/${FRAMEWORK_NAME}.framework\"\nDEVICE_LIBRARY_PATH=\"${BUILD_DIR}/${CONFIGURATION}-iphoneos/${FRAMEWORK_NAME}.framework\"\nUNIVERSAL_LIBRARY_DIR=\"${BUILD_DIR}/${CONFIGURATION}-iphoneuniversal\"\n\nFRAMEWORK=\"${UNIVERSAL_LIBRARY_DIR}/${FRAMEWORK_NAME}.framework\"\n\n\n######################\n# Build Frameworks\n######################\nif [ -d ${PROJECT_NAME}.xcworkspace ]; then\nxcodebuild -workspace ${PROJECT_NAME}.xcworkspace -scheme ${PROJECT_NAME} -sdk iphoneos -configuration ${CONFIGURATION} clean build CONFIGURATION_BUILD_DIR=${BUILD_DIR}/${CONFIGURATION}-iphoneos 2>&1\nelse\nxcodebuild -project ${PROJECT_NAME}.xcodeproj -scheme ${PROJECT_NAME} -sdk iphonesimulator -configuration ${CONFIGURATION} clean build CONFIGURATION_BUILD_DIR=${BUILD_DIR}/${CONFIGURATION}-iphonesimulator 2>&1\nxcodebuild -project ${PROJECT_NAME}.xcodeproj -scheme ${PROJECT_NAME} -sdk iphoneos -configuration ${CONFIGURATION} clean build CONFIGURATION_BUILD_DIR=${BUILD_DIR}/${CONFIGURATION}-iphoneos 2>&1\nfi\n\n######################\n# Create directory for universal\n######################\n\nrm -rf \"${UNIVERSAL_LIBRARY_DIR}\"\n\nmkdir \"${UNIVERSAL_LIBRARY_DIR}\"\n\nmkdir \"${FRAMEWORK}\"\n\n\n######################\n# Copy files Framework\n######################\n\ncp -r \"${DEVICE_LIBRARY_PATH}/.\" \"${FRAMEWORK}\"\n\n\n######################\n# Make an universal binary\n######################\n\nlipo \"${SIMULATOR_LIBRARY_PATH}/${FRAMEWORK_NAME}\" \"${DEVICE_LIBRARY_PATH}/${FRAMEWORK_NAME}\" -create -output \"${FRAMEWORK}/${FRAMEWORK_NAME}\" | echo\n\n######################\n# On Release, copy the result to release directory\n######################\nOUTPUT_DIR=\"${PROJECT_DIR}\"\ncp -rf \"${FRAMEWORK}\" \"$OUTPUT_DIR\"\nzip -r AdaptiveCards.framework.zip AdaptiveCards.framework/\nrm -rf AdaptiveCards.framework";
		};
/* End PBXShellScriptBuildPhase section */

/* Begin PBXSourcesBuildPhase section */
		F423C0B01EE1FBA900905679 /* Sources */ = {
			isa = PBXSourcesBuildPhase;
			buildActionMask = 2147483647;
			files = (
				300ECB63219A12D100371DC5 /* AdaptiveBase64Util.cpp in Sources */,
				F4F44B8E204A145200A2F24C /* ACOBaseCardElement.mm in Sources */,
				6B9BDF7F20F40D1000F13155 /* ACOResourceResolvers.mm in Sources */,
				F42741291EFB374A00399FBB /* ACRColumnSetRenderer.mm in Sources */,
				F448731C1EE2261F00FCAFAE /* ParseUtil.cpp in Sources */,
				F44873291EE2261F00FCAFAE /* ToggleInput.cpp in Sources */,
				6B616C4421CB20D2003E29CE /* ACRActionToggleVisibilityRenderer.mm in Sources */,
				CA1218C921C4509400152EA8 /* ToggleVisibilityAction.cpp in Sources */,
				F401A8781F0DB69B006D7AF2 /* ACRImageSetUICollectionView.mm in Sources */,
				F42979461F322C9000E89914 /* ACRNumericTextField.mm in Sources */,
				F43A94111F1D60E30001920B /* ACRFactSetRenderer.mm in Sources */,
				F44873141EE2261F00FCAFAE /* ImageSet.cpp in Sources */,
				F4C1F5D61F2187900018CB78 /* ACRInputDateRenderer.mm in Sources */,
				F44872F71EE2261F00FCAFAE /* BaseActionElement.cpp in Sources */,
				F44872FB1EE2261F00FCAFAE /* BaseInputElement.cpp in Sources */,
				F42979431F322C3E00E89914 /* ACRErrors.mm in Sources */,
				F44873251EE2261F00FCAFAE /* TextInput.cpp in Sources */,
				F44873091EE2261F00FCAFAE /* Enums.cpp in Sources */,
				F44873171EE2261F00FCAFAE /* jsoncpp.cpp in Sources */,
				F42E51781FEC3840008F9642 /* MarkDownHtmlGenerator.cpp in Sources */,
				F49683551F6CA24600DF0D3A /* ACRRenderResult.mm in Sources */,
				F44873071EE2261F00FCAFAE /* DateInput.cpp in Sources */,
				F43110461F357487001AAE30 /* ACOHostConfig.mm in Sources */,
				F4F6BA2F204F18D8003741B6 /* ParseResult.cpp in Sources */,
				F4C1F5F21F2BC6840018CB78 /* ACRButton.mm in Sources */,
				6BC30F5D21DD692800B9FAAE /* ActionSet.cpp in Sources */,
				F4F6BA2A204E107F003741B6 /* UnknownElement.cpp in Sources */,
				F49683531F6CA24600DF0D3A /* ACRRenderer.mm in Sources */,
				F42741211EF9DB8000399FBB /* ACRContainerRenderer.mm in Sources */,
				6B616C4021CB1878003E29CE /* ACRToggleVisibilityTarget.mm in Sources */,
				CA1218C821C4509400152EA8 /* ToggleVisibilityTarget.cpp in Sources */,
				F429793B1F31458800E89914 /* ACRActionSubmitRenderer.mm in Sources */,
				F4D33EA51F06F41B00941E44 /* ACRSeparator.mm in Sources */,
				F427411D1EF8A25200399FBB /* ACRRegistration.mm in Sources */,
				F4C1F5FE1F2C235E0018CB78 /* ACRActionShowCardRenderer.mm in Sources */,
				F4F6BA35204F200F003741B6 /* ACRParseWarning.mm in Sources */,
				F4FE45671F196E7B0071D9E5 /* ACRColumnView.mm in Sources */,
				6B9D650B21095C7A00BB5C7B /* ACOMediaEvent.mm in Sources */,
				6B7B1A9220B4D2AB00260731 /* MediaSource.cpp in Sources */,
				F44873011EE2261F00FCAFAE /* Column.cpp in Sources */,
				F448730D1EE2261F00FCAFAE /* FactSet.cpp in Sources */,
				F44873031EE2261F00FCAFAE /* ColumnSet.cpp in Sources */,
				F4FE456F1F1985200071D9E5 /* ACRColumnSetView.mm in Sources */,
				F44872FD1EE2261F00FCAFAE /* ChoiceInput.cpp in Sources */,
				F42E51761FEC3840008F9642 /* MarkDownParsedResult.cpp in Sources */,
				F4D0694A205B27EA003645E4 /* ACRViewController.mm in Sources */,
				F44872F51EE2261F00FCAFAE /* AdaptiveCardParseException.cpp in Sources */,
				F429794D1F32684900E89914 /* ACRDateTextField.mm in Sources */,
				F4F44B8120478C6F00A2F24C /* Util.cpp in Sources */,
				6B6840F91F25EC2D008A933F /* ACRInputChoiceSetRenderer.mm in Sources */,
				F42741131EF873A600399FBB /* ACRImageRenderer.mm in Sources */,
				F448730B1EE2261F00FCAFAE /* Fact.cpp in Sources */,
				6BCE4B272108FA9300021A62 /* ACRLongPressGestureRecognizerFactory.mm in Sources */,
				F495FC0E2022AC920093D4DE /* ACRChoiceSetViewDataSourceCompactStyle.mm in Sources */,
				F4F44B7D20478C5C00A2F24C /* DateTimePreparser.cpp in Sources */,
				F4F44BA0204CED2400A2F24C /* ACRCustomRenderer.mm in Sources */,
				F452CD581F68CD6F005394B2 /* HostConfig.cpp in Sources */,
				6BCE4B232108EB4E00021A62 /* ACRAVPlayerViewHoldingUIView.mm in Sources */,
				F4071C7E1FCCBAEF00AF4FEA /* ActionParserRegistration.cpp in Sources */,
				F4FE456B1F196F3D0071D9E5 /* ACRContentStackView.mm in Sources */,
				F429793F1F3155EF00E89914 /* ACRTextField.mm in Sources */,
				F43A94191F20502D0001920B /* ACRInputToggleRenderer.mm in Sources */,
				F44873271EE2261F00FCAFAE /* TimeInput.cpp in Sources */,
				F42E51741FEC3840008F9642 /* MarkDownBlockParser.cpp in Sources */,
				F43A94151F1EED6D0001920B /* ACRInputRenderer.mm in Sources */,
				F401A87C1F0DCBC8006D7AF2 /* ACRImageSetRenderer.mm in Sources */,
				F4F44B6E203FAF9300A2F24C /* ACRUILabel.mm in Sources */,
				F4F44B7C20478C5C00A2F24C /* DateTimePreparsedToken.cpp in Sources */,
				6BF430782190DDCA0068E432 /* ACRQuickReplyView.mm in Sources */,
				F44873211EE2261F00FCAFAE /* SubmitAction.cpp in Sources */,
				F44872FF1EE2261F00FCAFAE /* ChoiceSetInput.cpp in Sources */,
				6BB211FC20FF9FEA009EA1BA /* ACRActionSetRenderer.mm in Sources */,
				F44873051EE2261F00FCAFAE /* Container.cpp in Sources */,
<<<<<<< HEAD
=======
				6BC30F7921E6E49E00B9FAAE /* ACRCustomActionRenderer.mm in Sources */,
				6B22427A220BAC8B000ACDA1 /* pch.cpp in Sources */,
>>>>>>> eeab854d
				F44873181EE2261F00FCAFAE /* NumberInput.cpp in Sources */,
				F4960C052051FE8200780566 /* ACRView.mm in Sources */,
				6B5D240E212C89E70010EB07 /* ACORemoteResourceInformation.mm in Sources */,
				F401A8801F1045CA006D7AF2 /* ACRContentHoldingUIView.mm in Sources */,
				F44873121EE2261F00FCAFAE /* Image.cpp in Sources */,
				F4CAE77B1F7325DF00545555 /* Separator.cpp in Sources */,
				F448731F1EE2261F00FCAFAE /* ShowCardAction.cpp in Sources */,
				F4C1F5DE1F218F920018CB78 /* ACRInputNumberRenderer.mm in Sources */,
				F448731A1EE2261F00FCAFAE /* OpenUrlAction.cpp in Sources */,
				F4CAE7831F75AB9000545555 /* ACOAdaptiveCard.mm in Sources */,
				6B1147D91F32F922008846EC /* ACRShowCardTarget.mm in Sources */,
				F42C2F4A20351954008787B0 /* (null) in Sources */,
				F4CA74A02016B3B9002041DF /* ACRLongPressGestureRecognizerEventHandler.mm in Sources */,
				F42741171EF895AB00399FBB /* ACRTextBlockRenderer.mm in Sources */,
				7ECFB640219A3940004727A9 /* ParseContext.cpp in Sources */,
				6BC30F6E21E56CF900B9FAAE /* Util.mm in Sources */,
				6B3787BA20CB3E0E00015401 /* ACRContentHoldingUIScrollView.mm in Sources */,
				F44873231EE2261F00FCAFAE /* TextBlock.cpp in Sources */,
				F44872F91EE2261F00FCAFAE /* BaseCardElement.cpp in Sources */,
				F427410B1EF864A900399FBB /* ACRBaseCardElementRenderer.mm in Sources */,
				F43660781F0706D800EBA868 /* SharedAdaptiveCard.cpp in Sources */,
				6B7B1A9120B4D2AB00260731 /* Media.cpp in Sources */,
				7EDC0F68213878E800077A13 /* SemanticVersion.cpp in Sources */,
				F42E517A1FEC3840008F9642 /* MarkDownParser.cpp in Sources */,
				6B7B1A9720BE2CBC00260731 /* ACRUIImageView.mm in Sources */,
				6BCE4B252108FA7D00021A62 /* ACRMediaRenderer.mm in Sources */,
				F4F6BA3B204F3109003741B6 /* ACRAggregateTarget.mm in Sources */,
				F42741251EFB274C00399FBB /* ACRColumnRenderer.mm in Sources */,
				F4F255701F98247600A80D39 /* ACOBaseActionElement.mm in Sources */,
				6BF43080219129600068E432 /* ACRQuickReplyMultilineView.mm in Sources */,
				6B9BDF7320E1BD0E00F13155 /* ACRToggleInputDataSource.mm in Sources */,
				F4C1F5DA1F218ABC0018CB78 /* ACRInputTimeRenderer.mm in Sources */,
				F4D402121F7DAC2C00D0356B /* ACOAdaptiveCardParseResult.mm in Sources */,
<<<<<<< HEAD
=======
				6B22426E2203BE98000ACDA1 /* UnknownAction.cpp in Sources */,
				6B224278220BAC8B000ACDA1 /* BaseElement.cpp in Sources */,
>>>>>>> eeab854d
				6B9D650F21095CBF00BB5C7B /* ACRMediaTarget.mm in Sources */,
				F43110441F357487001AAE30 /* ACRInputTableView.mm in Sources */,
				6B9AB31120DD82A2005C8E15 /* ACRTextView.mm in Sources */,
				F4F6BA32204F18D8003741B6 /* AdaptiveCardParseWarning.cpp in Sources */,
				F4C1F5E41F2A62190018CB78 /* ACRActionOpenURLRenderer.mm in Sources */,
				F4071C7F1FCCBAEF00AF4FEA /* ElementParserRegistration.cpp in Sources */,
				F4C1F5EC1F2ABD6B0018CB78 /* ACRBaseActionElementRenderer.mm in Sources */,
				F4D402141F7DAC2C00D0356B /* ACOHostConfigParseResult.mm in Sources */,
				F495FC0A2022A18F0093D4DE /* ACRChoiceSetViewDataSource.mm in Sources */,
			);
			runOnlyForDeploymentPostprocessing = 0;
		};
		F423C0BA1EE1FBAA00905679 /* Sources */ = {
			isa = PBXSourcesBuildPhase;
			buildActionMask = 2147483647;
			files = (
				F4A5CABA1F623F4500242D62 /* AdaptiveCardsTests.m in Sources */,
			);
			runOnlyForDeploymentPostprocessing = 0;
		};
/* End PBXSourcesBuildPhase section */

/* Begin PBXTargetDependency section */
		F423C0C11EE1FBAA00905679 /* PBXTargetDependency */ = {
			isa = PBXTargetDependency;
			target = F423C0B41EE1FBA900905679 /* AdaptiveCards */;
			targetProxy = F423C0C01EE1FBAA00905679 /* PBXContainerItemProxy */;
		};
/* End PBXTargetDependency section */

/* Begin XCBuildConfiguration section */
		F423C0C71EE1FBAA00905679 /* Debug */ = {
			isa = XCBuildConfiguration;
			buildSettings = {
				ALWAYS_SEARCH_USER_PATHS = NO;
				CLANG_ANALYZER_LOCALIZABILITY_NONLOCALIZED = YES;
				CLANG_ANALYZER_NONNULL = YES;
				CLANG_ANALYZER_NUMBER_OBJECT_CONVERSION = YES_AGGRESSIVE;
				CLANG_CXX_LANGUAGE_STANDARD = "gnu++14";
				CLANG_CXX_LIBRARY = "libc++";
				CLANG_ENABLE_MODULES = YES;
				CLANG_ENABLE_OBJC_ARC = YES;
				CLANG_WARN_BLOCK_CAPTURE_AUTORELEASING = YES;
				CLANG_WARN_BOOL_CONVERSION = YES;
				CLANG_WARN_COMMA = YES;
				CLANG_WARN_CONSTANT_CONVERSION = YES;
				CLANG_WARN_DEPRECATED_OBJC_IMPLEMENTATIONS = YES;
				CLANG_WARN_DIRECT_OBJC_ISA_USAGE = YES_ERROR;
				CLANG_WARN_DOCUMENTATION_COMMENTS = YES;
				CLANG_WARN_EMPTY_BODY = YES;
				CLANG_WARN_ENUM_CONVERSION = YES;
				CLANG_WARN_INFINITE_RECURSION = YES;
				CLANG_WARN_INT_CONVERSION = YES;
				CLANG_WARN_NON_LITERAL_NULL_CONVERSION = YES;
				CLANG_WARN_OBJC_IMPLICIT_RETAIN_SELF = YES;
				CLANG_WARN_OBJC_LITERAL_CONVERSION = YES;
				CLANG_WARN_OBJC_ROOT_CLASS = YES_ERROR;
				CLANG_WARN_RANGE_LOOP_ANALYSIS = YES;
				CLANG_WARN_STRICT_PROTOTYPES = YES;
				CLANG_WARN_SUSPICIOUS_MOVE = YES;
				CLANG_WARN_UNREACHABLE_CODE = YES;
				CLANG_WARN__DUPLICATE_METHOD_MATCH = YES;
				"CODE_SIGN_IDENTITY[sdk=iphoneos*]" = "iPhone Developer: Joseph Woo (S9N98EFDW7)";
				COPY_PHASE_STRIP = NO;
				CURRENT_PROJECT_VERSION = 1;
				DEBUG_INFORMATION_FORMAT = dwarf;
				ENABLE_STRICT_OBJC_MSGSEND = YES;
				ENABLE_TESTABILITY = YES;
				GCC_C_LANGUAGE_STANDARD = gnu99;
				GCC_DYNAMIC_NO_PIC = NO;
				GCC_NO_COMMON_BLOCKS = YES;
				GCC_OPTIMIZATION_LEVEL = 0;
				GCC_PREPROCESSOR_DEFINITIONS = (
					"DEBUG=1",
					"$(inherited)",
				);
				GCC_WARN_64_TO_32_BIT_CONVERSION = YES;
				GCC_WARN_ABOUT_RETURN_TYPE = YES_ERROR;
				GCC_WARN_UNDECLARED_SELECTOR = YES;
				GCC_WARN_UNINITIALIZED_AUTOS = YES_AGGRESSIVE;
				GCC_WARN_UNUSED_FUNCTION = YES;
				GCC_WARN_UNUSED_VARIABLE = YES;
				HEADER_SEARCH_PATHS = "";
				IPHONEOS_DEPLOYMENT_TARGET = 10.0;
				MTL_ENABLE_DEBUG_INFO = YES;
				ONLY_ACTIVE_ARCH = YES;
				SDKROOT = iphoneos;
				TARGETED_DEVICE_FAMILY = "1,2";
				VERSIONING_SYSTEM = "apple-generic";
				VERSION_INFO_PREFIX = "";
			};
			name = Debug;
		};
		F423C0C81EE1FBAA00905679 /* Release */ = {
			isa = XCBuildConfiguration;
			buildSettings = {
				ALWAYS_SEARCH_USER_PATHS = NO;
				CLANG_ANALYZER_LOCALIZABILITY_NONLOCALIZED = YES;
				CLANG_ANALYZER_NONNULL = YES;
				CLANG_ANALYZER_NUMBER_OBJECT_CONVERSION = YES_AGGRESSIVE;
				CLANG_CXX_LANGUAGE_STANDARD = "gnu++14";
				CLANG_CXX_LIBRARY = "libc++";
				CLANG_ENABLE_MODULES = YES;
				CLANG_ENABLE_OBJC_ARC = YES;
				CLANG_WARN_BLOCK_CAPTURE_AUTORELEASING = YES;
				CLANG_WARN_BOOL_CONVERSION = YES;
				CLANG_WARN_COMMA = YES;
				CLANG_WARN_CONSTANT_CONVERSION = YES;
				CLANG_WARN_DEPRECATED_OBJC_IMPLEMENTATIONS = YES;
				CLANG_WARN_DIRECT_OBJC_ISA_USAGE = YES_ERROR;
				CLANG_WARN_DOCUMENTATION_COMMENTS = YES;
				CLANG_WARN_EMPTY_BODY = YES;
				CLANG_WARN_ENUM_CONVERSION = YES;
				CLANG_WARN_INFINITE_RECURSION = YES;
				CLANG_WARN_INT_CONVERSION = YES;
				CLANG_WARN_NON_LITERAL_NULL_CONVERSION = YES;
				CLANG_WARN_OBJC_IMPLICIT_RETAIN_SELF = YES;
				CLANG_WARN_OBJC_LITERAL_CONVERSION = YES;
				CLANG_WARN_OBJC_ROOT_CLASS = YES_ERROR;
				CLANG_WARN_RANGE_LOOP_ANALYSIS = YES;
				CLANG_WARN_STRICT_PROTOTYPES = YES;
				CLANG_WARN_SUSPICIOUS_MOVE = YES;
				CLANG_WARN_UNREACHABLE_CODE = YES;
				CLANG_WARN__DUPLICATE_METHOD_MATCH = YES;
				CODE_SIGN_IDENTITY = "iPhone Developer: Joseph Woo (S9N98EFDW7)";
				"CODE_SIGN_IDENTITY[sdk=iphoneos*]" = "iPhone Developer: Joseph Woo (S9N98EFDW7)";
				COPY_PHASE_STRIP = NO;
				CURRENT_PROJECT_VERSION = 1;
				DEBUG_INFORMATION_FORMAT = "dwarf-with-dsym";
				ENABLE_NS_ASSERTIONS = NO;
				ENABLE_STRICT_OBJC_MSGSEND = YES;
				GCC_C_LANGUAGE_STANDARD = gnu99;
				GCC_NO_COMMON_BLOCKS = YES;
				GCC_WARN_64_TO_32_BIT_CONVERSION = YES;
				GCC_WARN_ABOUT_RETURN_TYPE = YES_ERROR;
				GCC_WARN_UNDECLARED_SELECTOR = YES;
				GCC_WARN_UNINITIALIZED_AUTOS = YES_AGGRESSIVE;
				GCC_WARN_UNUSED_FUNCTION = YES;
				GCC_WARN_UNUSED_VARIABLE = YES;
				HEADER_SEARCH_PATHS = "";
				IPHONEOS_DEPLOYMENT_TARGET = 10.0;
				MTL_ENABLE_DEBUG_INFO = NO;
				SDKROOT = iphoneos;
				TARGETED_DEVICE_FAMILY = "1,2";
				VALIDATE_PRODUCT = YES;
				VERSIONING_SYSTEM = "apple-generic";
				VERSION_INFO_PREFIX = "";
			};
			name = Release;
		};
		F423C0CA1EE1FBAA00905679 /* Debug */ = {
			isa = XCBuildConfiguration;
			buildSettings = {
				BITCODE_GENERATION_MODE = bitcode;
				CODE_SIGN_IDENTITY = "iPhone Developer";
				"CODE_SIGN_IDENTITY[sdk=iphoneos*]" = "";
				DEFINES_MODULE = YES;
				DYLIB_COMPATIBILITY_VERSION = 1;
				DYLIB_CURRENT_VERSION = 1;
				DYLIB_INSTALL_NAME_BASE = "@rpath";
				FRAMEWORK_SEARCH_PATHS = (
					"$(inherited)",
					"$(PROJECT_DIR)/AdaptiveCards",
				);
				HEADER_SEARCH_PATHS = "";
				INFOPLIST_FILE = AdaptiveCards/Info.plist;
				INSTALL_PATH = "$(LOCAL_LIBRARY_DIR)/Frameworks";
				LD_RUNPATH_SEARCH_PATHS = "$(inherited) @executable_path/Frameworks @loader_path/Frameworks";
				LIBRARY_SEARCH_PATHS = (
					"$(inherited)",
					"$(PROJECT_DIR)/AdaptiveCards",
				);
				MACH_O_TYPE = mh_dylib;
				OTHER_LDFLAGS = "";
				OTHER_LIBTOOLFLAGS = "";
				PRODUCT_BUNDLE_IDENTIFIER = MSFT.AdaptiveCards;
				PRODUCT_NAME = "$(TARGET_NAME)";
				SCAN_ALL_SOURCE_FILES_FOR_INCLUDES = NO;
				SKIP_INSTALL = YES;
				USER_HEADER_SEARCH_PATHS = "";
			};
			name = Debug;
		};
		F423C0CB1EE1FBAA00905679 /* Release */ = {
			isa = XCBuildConfiguration;
			buildSettings = {
				BITCODE_GENERATION_MODE = bitcode;
				CODE_SIGN_IDENTITY = "iPhone Developer";
				"CODE_SIGN_IDENTITY[sdk=iphoneos*]" = "";
				DEFINES_MODULE = YES;
				DYLIB_COMPATIBILITY_VERSION = 1;
				DYLIB_CURRENT_VERSION = 1;
				DYLIB_INSTALL_NAME_BASE = "@rpath";
				FRAMEWORK_SEARCH_PATHS = (
					"$(inherited)",
					"$(PROJECT_DIR)/AdaptiveCards",
				);
				HEADER_SEARCH_PATHS = "";
				INFOPLIST_FILE = AdaptiveCards/Info.plist;
				INSTALL_PATH = "$(LOCAL_LIBRARY_DIR)/Frameworks";
				LD_RUNPATH_SEARCH_PATHS = "$(inherited) @executable_path/Frameworks @loader_path/Frameworks";
				LIBRARY_SEARCH_PATHS = (
					"$(inherited)",
					"$(PROJECT_DIR)/AdaptiveCards",
				);
				MACH_O_TYPE = mh_dylib;
				OTHER_LDFLAGS = "";
				OTHER_LIBTOOLFLAGS = "";
				PRODUCT_BUNDLE_IDENTIFIER = MSFT.AdaptiveCards;
				PRODUCT_NAME = "$(TARGET_NAME)";
				SCAN_ALL_SOURCE_FILES_FOR_INCLUDES = NO;
				SKIP_INSTALL = YES;
				USER_HEADER_SEARCH_PATHS = "";
			};
			name = Release;
		};
		F423C0CD1EE1FBAA00905679 /* Debug */ = {
			isa = XCBuildConfiguration;
			buildSettings = {
				INFOPLIST_FILE = AdaptiveCardsTests/Info.plist;
				LD_RUNPATH_SEARCH_PATHS = "$(inherited) @executable_path/Frameworks @loader_path/Frameworks";
				PRODUCT_BUNDLE_IDENTIFIER = MSFT.AdaptiveCardsTests;
				PRODUCT_NAME = "$(TARGET_NAME)";
			};
			name = Debug;
		};
		F423C0CE1EE1FBAA00905679 /* Release */ = {
			isa = XCBuildConfiguration;
			buildSettings = {
				INFOPLIST_FILE = AdaptiveCardsTests/Info.plist;
				LD_RUNPATH_SEARCH_PATHS = "$(inherited) @executable_path/Frameworks @loader_path/Frameworks";
				PRODUCT_BUNDLE_IDENTIFIER = MSFT.AdaptiveCardsTests;
				PRODUCT_NAME = "$(TARGET_NAME)";
			};
			name = Release;
		};
		F47ACEE21F62495B0010BEF0 /* Debug */ = {
			isa = XCBuildConfiguration;
			buildSettings = {
				ONLY_ACTIVE_ARCH = YES;
				PRODUCT_NAME = "$(TARGET_NAME)";
			};
			name = Debug;
		};
		F47ACEE31F62495B0010BEF0 /* Release */ = {
			isa = XCBuildConfiguration;
			buildSettings = {
				ONLY_ACTIVE_ARCH = NO;
				PRODUCT_NAME = "$(TARGET_NAME)";
			};
			name = Release;
		};
/* End XCBuildConfiguration section */

/* Begin XCConfigurationList section */
		F423C0AF1EE1FBA900905679 /* Build configuration list for PBXProject "AdaptiveCards" */ = {
			isa = XCConfigurationList;
			buildConfigurations = (
				F423C0C71EE1FBAA00905679 /* Debug */,
				F423C0C81EE1FBAA00905679 /* Release */,
			);
			defaultConfigurationIsVisible = 0;
			defaultConfigurationName = Release;
		};
		F423C0C91EE1FBAA00905679 /* Build configuration list for PBXNativeTarget "AdaptiveCards" */ = {
			isa = XCConfigurationList;
			buildConfigurations = (
				F423C0CA1EE1FBAA00905679 /* Debug */,
				F423C0CB1EE1FBAA00905679 /* Release */,
			);
			defaultConfigurationIsVisible = 0;
			defaultConfigurationName = Release;
		};
		F423C0CC1EE1FBAA00905679 /* Build configuration list for PBXNativeTarget "AdaptiveCardsTests" */ = {
			isa = XCConfigurationList;
			buildConfigurations = (
				F423C0CD1EE1FBAA00905679 /* Debug */,
				F423C0CE1EE1FBAA00905679 /* Release */,
			);
			defaultConfigurationIsVisible = 0;
			defaultConfigurationName = Release;
		};
		F47ACEE11F62495B0010BEF0 /* Build configuration list for PBXAggregateTarget "AdaptiveCards-Universal" */ = {
			isa = XCConfigurationList;
			buildConfigurations = (
				F47ACEE21F62495B0010BEF0 /* Debug */,
				F47ACEE31F62495B0010BEF0 /* Release */,
			);
			defaultConfigurationIsVisible = 0;
			defaultConfigurationName = Release;
		};
/* End XCConfigurationList section */
	};
	rootObject = F423C0AC1EE1FBA900905679 /* Project object */;
}<|MERGE_RESOLUTION|>--- conflicted
+++ resolved
@@ -27,8 +27,6 @@
 		6B1147D81F32F922008846EC /* ACRShowCardTarget.h in Headers */ = {isa = PBXBuildFile; fileRef = 6B1147D61F32F922008846EC /* ACRShowCardTarget.h */; settings = {ATTRIBUTES = (Public, ); }; };
 		6B1147D91F32F922008846EC /* ACRShowCardTarget.mm in Sources */ = {isa = PBXBuildFile; fileRef = 6B1147D71F32F922008846EC /* ACRShowCardTarget.mm */; };
 		6B14FC61211BBBEA00A11CC5 /* ACRPickerView.xib in Resources */ = {isa = PBXBuildFile; fileRef = 6B14FC60211BBBEA00A11CC5 /* ACRPickerView.xib */; };
-<<<<<<< HEAD
-=======
 		6B22425D21E80647000ACDA1 /* ACOParseContextPrivate.h in Headers */ = {isa = PBXBuildFile; fileRef = 6B22425A21E80647000ACDA1 /* ACOParseContextPrivate.h */; settings = {ATTRIBUTES = (Public, ); }; };
 		6B22425E21E80647000ACDA1 /* ACOParseContext.h in Headers */ = {isa = PBXBuildFile; fileRef = 6B22425B21E80647000ACDA1 /* ACOParseContext.h */; settings = {ATTRIBUTES = (Public, ); }; };
 		6B22425F21E80647000ACDA1 /* ACOParseContext.mm in Sources */ = {isa = PBXBuildFile; fileRef = 6B22425C21E80647000ACDA1 /* ACOParseContext.mm */; };
@@ -37,7 +35,6 @@
 		6B224278220BAC8B000ACDA1 /* BaseElement.cpp in Sources */ = {isa = PBXBuildFile; fileRef = 6B224275220BAC8A000ACDA1 /* BaseElement.cpp */; };
 		6B224279220BAC8B000ACDA1 /* BaseElement.h in Headers */ = {isa = PBXBuildFile; fileRef = 6B224276220BAC8B000ACDA1 /* BaseElement.h */; settings = {ATTRIBUTES = (Public, ); }; };
 		6B22427A220BAC8B000ACDA1 /* pch.cpp in Sources */ = {isa = PBXBuildFile; fileRef = 6B224277220BAC8B000ACDA1 /* pch.cpp */; };
->>>>>>> eeab854d
 		6B268FE720CF19E200D99C1B /* RemoteResourceInformation.h in Headers */ = {isa = PBXBuildFile; fileRef = 6B268FE620CF19E100D99C1B /* RemoteResourceInformation.h */; settings = {ATTRIBUTES = (Public, ); }; };
 		6B3787B720CA00D300015401 /* ACRUILabel.h in Headers */ = {isa = PBXBuildFile; fileRef = F4F44B6A203FA8EF00A2F24C /* ACRUILabel.h */; settings = {ATTRIBUTES = (Public, ); }; };
 		6B3787BA20CB3E0E00015401 /* ACRContentHoldingUIScrollView.mm in Sources */ = {isa = PBXBuildFile; fileRef = 6B3787B820CB3E0E00015401 /* ACRContentHoldingUIScrollView.mm */; };
@@ -336,8 +333,6 @@
 		6B1147D61F32F922008846EC /* ACRShowCardTarget.h */ = {isa = PBXFileReference; fileEncoding = 4; lastKnownFileType = sourcecode.c.h; path = ACRShowCardTarget.h; sourceTree = "<group>"; };
 		6B1147D71F32F922008846EC /* ACRShowCardTarget.mm */ = {isa = PBXFileReference; fileEncoding = 4; lastKnownFileType = sourcecode.cpp.objcpp; path = ACRShowCardTarget.mm; sourceTree = "<group>"; };
 		6B14FC60211BBBEA00A11CC5 /* ACRPickerView.xib */ = {isa = PBXFileReference; lastKnownFileType = file.xib; path = ACRPickerView.xib; sourceTree = "<group>"; };
-<<<<<<< HEAD
-=======
 		6B22425A21E80647000ACDA1 /* ACOParseContextPrivate.h */ = {isa = PBXFileReference; fileEncoding = 4; lastKnownFileType = sourcecode.c.h; path = ACOParseContextPrivate.h; sourceTree = "<group>"; };
 		6B22425B21E80647000ACDA1 /* ACOParseContext.h */ = {isa = PBXFileReference; fileEncoding = 4; lastKnownFileType = sourcecode.c.h; path = ACOParseContext.h; sourceTree = "<group>"; };
 		6B22425C21E80647000ACDA1 /* ACOParseContext.mm */ = {isa = PBXFileReference; fileEncoding = 4; lastKnownFileType = sourcecode.cpp.objcpp; path = ACOParseContext.mm; sourceTree = "<group>"; };
@@ -346,7 +341,6 @@
 		6B224275220BAC8A000ACDA1 /* BaseElement.cpp */ = {isa = PBXFileReference; fileEncoding = 4; lastKnownFileType = sourcecode.cpp.cpp; name = BaseElement.cpp; path = ../../../../shared/cpp/ObjectModel/BaseElement.cpp; sourceTree = "<group>"; };
 		6B224276220BAC8B000ACDA1 /* BaseElement.h */ = {isa = PBXFileReference; fileEncoding = 4; lastKnownFileType = sourcecode.c.h; name = BaseElement.h; path = ../../../../shared/cpp/ObjectModel/BaseElement.h; sourceTree = "<group>"; };
 		6B224277220BAC8B000ACDA1 /* pch.cpp */ = {isa = PBXFileReference; fileEncoding = 4; lastKnownFileType = sourcecode.cpp.cpp; name = pch.cpp; path = ../../../../shared/cpp/ObjectModel/pch.cpp; sourceTree = "<group>"; };
->>>>>>> eeab854d
 		6B268FE620CF19E100D99C1B /* RemoteResourceInformation.h */ = {isa = PBXFileReference; fileEncoding = 4; lastKnownFileType = sourcecode.c.h; name = RemoteResourceInformation.h; path = ../../../../shared/cpp/ObjectModel/RemoteResourceInformation.h; sourceTree = "<group>"; };
 		6B3787B820CB3E0E00015401 /* ACRContentHoldingUIScrollView.mm */ = {isa = PBXFileReference; fileEncoding = 4; lastKnownFileType = sourcecode.cpp.objcpp; path = ACRContentHoldingUIScrollView.mm; sourceTree = "<group>"; };
 		6B3787B920CB3E0E00015401 /* ACRContentHoldingUIScrollView.h */ = {isa = PBXFileReference; fileEncoding = 4; lastKnownFileType = sourcecode.c.h; path = ACRContentHoldingUIScrollView.h; sourceTree = "<group>"; };
@@ -765,14 +759,10 @@
 		F423C0D71EE1FF2F00905679 /* SharedLib */ = {
 			isa = PBXGroup;
 			children = (
-<<<<<<< HEAD
-				6BC30F7521E5750A00B9FAAE /* EnumMagic.h */,
-=======
 				F4071C781FCCBAEF00AF4FEA /* ActionParserRegistration.cpp */,
 				F4071C741FCCBAEF00AF4FEA /* ActionParserRegistration.h */,
 				6BC30F5B21DD692800B9FAAE /* ActionSet.cpp */,
 				6BC30F5C21DD692800B9FAAE /* ActionSet.h */,
->>>>>>> eeab854d
 				300ECB61219A12D100371DC5 /* AdaptiveBase64Util.cpp */,
 				300ECB62219A12D100371DC5 /* AdaptiveBase64Util.h */,
 				7ECFB63E219A3940004727A9 /* ParseContext.cpp */,
@@ -786,40 +776,6 @@
 				6B7B1A8F20B4D2AA00260731 /* MediaSource.h */,
 				F4F6BA2E204F18D8003741B6 /* AdaptiveCardParseWarning.cpp */,
 				F4F6BA2C204F18D8003741B6 /* AdaptiveCardParseWarning.h */,
-<<<<<<< HEAD
-				F4F6BA2B204F18D7003741B6 /* ParseResult.cpp */,
-				F4F6BA2D204F18D8003741B6 /* ParseResult.h */,
-				F4F6BA28204E107F003741B6 /* UnknownElement.cpp */,
-				F4F6BA27204E107F003741B6 /* UnknownElement.h */,
-				F4F44B7F20478C6F00A2F24C /* Util.cpp */,
-				F4F44B7E20478C6F00A2F24C /* Util.h */,
-				F4F44B7820478C5C00A2F24C /* DateTimePreparsedToken.cpp */,
-				F4F44B7620478C5B00A2F24C /* DateTimePreparsedToken.h */,
-				F4F44B7920478C5C00A2F24C /* DateTimePreparser.cpp */,
-				F4F44B7720478C5B00A2F24C /* DateTimePreparser.h */,
-				F42E516C1FEC383E008F9642 /* MarkDownBlockParser.cpp */,
-				F42E516F1FEC383F008F9642 /* MarkDownBlockParser.h */,
-				F42E51701FEC383F008F9642 /* MarkDownHtmlGenerator.cpp */,
-				F42E516D1FEC383F008F9642 /* MarkDownHtmlGenerator.h */,
-				F42E516E1FEC383F008F9642 /* MarkDownParsedResult.cpp */,
-				F42E516B1FEC383E008F9642 /* MarkDownParsedResult.h */,
-				F42E51721FEC3840008F9642 /* MarkDownParser.cpp */,
-				F42E51711FEC383F008F9642 /* MarkDownParser.h */,
-				6BC30F5B21DD692800B9FAAE /* ActionSet.cpp */,
-				6BC30F5C21DD692800B9FAAE /* ActionSet.h */,
-				F4071C781FCCBAEF00AF4FEA /* ActionParserRegistration.cpp */,
-				F4071C741FCCBAEF00AF4FEA /* ActionParserRegistration.h */,
-				F4071C791FCCBAEF00AF4FEA /* ElementParserRegistration.cpp */,
-				F4071C731FCCBAEE00AF4FEA /* ElementParserRegistration.h */,
-				F4071C751FCCBAEF00AF4FEA /* json */,
-				F43660761F0706D800EBA868 /* SharedAdaptiveCard.cpp */,
-				F4CAE7791F7325DF00545555 /* Separator.cpp */,
-				F4CAE77A1F7325DF00545555 /* Separator.h */,
-				F43660771F0706D800EBA868 /* SharedAdaptiveCard.h */,
-				F44872BD1EE2261F00FCAFAE /* AdaptiveCardParseException.cpp */,
-				F44872BE1EE2261F00FCAFAE /* AdaptiveCardParseException.h */,
-=======
->>>>>>> eeab854d
 				F44872BF1EE2261F00FCAFAE /* BaseActionElement.cpp */,
 				F44872C01EE2261F00FCAFAE /* BaseActionElement.h */,
 				F44872C11EE2261F00FCAFAE /* BaseCardElement.cpp */,
@@ -1405,11 +1361,8 @@
 				F44872FF1EE2261F00FCAFAE /* ChoiceSetInput.cpp in Sources */,
 				6BB211FC20FF9FEA009EA1BA /* ACRActionSetRenderer.mm in Sources */,
 				F44873051EE2261F00FCAFAE /* Container.cpp in Sources */,
-<<<<<<< HEAD
-=======
 				6BC30F7921E6E49E00B9FAAE /* ACRCustomActionRenderer.mm in Sources */,
 				6B22427A220BAC8B000ACDA1 /* pch.cpp in Sources */,
->>>>>>> eeab854d
 				F44873181EE2261F00FCAFAE /* NumberInput.cpp in Sources */,
 				F4960C052051FE8200780566 /* ACRView.mm in Sources */,
 				6B5D240E212C89E70010EB07 /* ACORemoteResourceInformation.mm in Sources */,
@@ -1443,11 +1396,8 @@
 				6B9BDF7320E1BD0E00F13155 /* ACRToggleInputDataSource.mm in Sources */,
 				F4C1F5DA1F218ABC0018CB78 /* ACRInputTimeRenderer.mm in Sources */,
 				F4D402121F7DAC2C00D0356B /* ACOAdaptiveCardParseResult.mm in Sources */,
-<<<<<<< HEAD
-=======
 				6B22426E2203BE98000ACDA1 /* UnknownAction.cpp in Sources */,
 				6B224278220BAC8B000ACDA1 /* BaseElement.cpp in Sources */,
->>>>>>> eeab854d
 				6B9D650F21095CBF00BB5C7B /* ACRMediaTarget.mm in Sources */,
 				F43110441F357487001AAE30 /* ACRInputTableView.mm in Sources */,
 				6B9AB31120DD82A2005C8E15 /* ACRTextView.mm in Sources */,
