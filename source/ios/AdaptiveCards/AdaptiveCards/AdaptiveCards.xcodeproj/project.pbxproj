// !$*UTF8*$!
{
	archiveVersion = 1;
	classes = {
	};
	objectVersion = 46;
	objects = {

/* Begin PBXAggregateTarget section */
		F47ACEE01F62495B0010BEF0 /* AdaptiveCards-Universal */ = {
			isa = PBXAggregateTarget;
			buildConfigurationList = F47ACEE11F62495B0010BEF0 /* Build configuration list for PBXAggregateTarget "AdaptiveCards-Universal" */;
			buildPhases = (
				F47ACEE41F6249610010BEF0 /* ShellScript */,
			);
			dependencies = (
			);
			name = "AdaptiveCards-Universal";
			productName = "AdaptiveCards-Universal";
		};
/* End PBXAggregateTarget section */

/* Begin PBXBuildFile section */
		300ECB63219A12D100371DC5 /* AdaptiveBase64Util.cpp in Sources */ = {isa = PBXBuildFile; fileRef = 300ECB61219A12D100371DC5 /* AdaptiveBase64Util.cpp */; };
		300ECB64219A12D100371DC5 /* AdaptiveBase64Util.h in Headers */ = {isa = PBXBuildFile; fileRef = 300ECB62219A12D100371DC5 /* AdaptiveBase64Util.h */; };
		6B1147D11F32E53A008846EC /* ACRActionDelegate.h in Headers */ = {isa = PBXBuildFile; fileRef = 6B1147D01F32E53A008846EC /* ACRActionDelegate.h */; settings = {ATTRIBUTES = (Public, ); }; };
		6B1147D81F32F922008846EC /* ACRShowCardTarget.h in Headers */ = {isa = PBXBuildFile; fileRef = 6B1147D61F32F922008846EC /* ACRShowCardTarget.h */; settings = {ATTRIBUTES = (Public, ); }; };
		6B1147D91F32F922008846EC /* ACRShowCardTarget.mm in Sources */ = {isa = PBXBuildFile; fileRef = 6B1147D71F32F922008846EC /* ACRShowCardTarget.mm */; };
		6B14FC61211BBBEA00A11CC5 /* ACRPickerView.xib in Resources */ = {isa = PBXBuildFile; fileRef = 6B14FC60211BBBEA00A11CC5 /* ACRPickerView.xib */; };
		6B22425D21E80647000ACDA1 /* ACOParseContextPrivate.h in Headers */ = {isa = PBXBuildFile; fileRef = 6B22425A21E80647000ACDA1 /* ACOParseContextPrivate.h */; settings = {ATTRIBUTES = (Public, ); }; };
		6B22425E21E80647000ACDA1 /* ACOParseContext.h in Headers */ = {isa = PBXBuildFile; fileRef = 6B22425B21E80647000ACDA1 /* ACOParseContext.h */; settings = {ATTRIBUTES = (Public, ); }; };
		6B22425F21E80647000ACDA1 /* ACOParseContext.mm in Sources */ = {isa = PBXBuildFile; fileRef = 6B22425C21E80647000ACDA1 /* ACOParseContext.mm */; };
		6B22426D2203BE98000ACDA1 /* UnknownAction.h in Headers */ = {isa = PBXBuildFile; fileRef = 6B22426B2203BE97000ACDA1 /* UnknownAction.h */; };
		6B22426E2203BE98000ACDA1 /* UnknownAction.cpp in Sources */ = {isa = PBXBuildFile; fileRef = 6B22426C2203BE97000ACDA1 /* UnknownAction.cpp */; };
		6B224278220BAC8B000ACDA1 /* BaseElement.cpp in Sources */ = {isa = PBXBuildFile; fileRef = 6B224275220BAC8A000ACDA1 /* BaseElement.cpp */; };
		6B224279220BAC8B000ACDA1 /* BaseElement.h in Headers */ = {isa = PBXBuildFile; fileRef = 6B224276220BAC8B000ACDA1 /* BaseElement.h */; settings = {ATTRIBUTES = (Public, ); }; };
		6B22427A220BAC8B000ACDA1 /* pch.cpp in Sources */ = {isa = PBXBuildFile; fileRef = 6B224277220BAC8B000ACDA1 /* pch.cpp */; };
		6B2242812220DDF5000ACDA1 /* CollectionTypeElement.cpp in Sources */ = {isa = PBXBuildFile; fileRef = 6B22427F2220DDF5000ACDA1 /* CollectionTypeElement.cpp */; };
		6B2242822220DDF5000ACDA1 /* CollectionTypeElement.h in Headers */ = {isa = PBXBuildFile; fileRef = 6B2242802220DDF5000ACDA1 /* CollectionTypeElement.h */; };
		6B268FE720CF19E200D99C1B /* RemoteResourceInformation.h in Headers */ = {isa = PBXBuildFile; fileRef = 6B268FE620CF19E100D99C1B /* RemoteResourceInformation.h */; settings = {ATTRIBUTES = (Public, ); }; };
		6B3787B720CA00D300015401 /* ACRUILabel.h in Headers */ = {isa = PBXBuildFile; fileRef = F4F44B6A203FA8EF00A2F24C /* ACRUILabel.h */; settings = {ATTRIBUTES = (Public, ); }; };
		6B3787BA20CB3E0E00015401 /* ACRContentHoldingUIScrollView.mm in Sources */ = {isa = PBXBuildFile; fileRef = 6B3787B820CB3E0E00015401 /* ACRContentHoldingUIScrollView.mm */; };
		6B3787BB20CB3E0E00015401 /* ACRContentHoldingUIScrollView.h in Headers */ = {isa = PBXBuildFile; fileRef = 6B3787B920CB3E0E00015401 /* ACRContentHoldingUIScrollView.h */; settings = {ATTRIBUTES = (Public, ); }; };
		6B421CC02101503E002F401A /* QuartzCore.framework in Frameworks */ = {isa = PBXBuildFile; fileRef = F4CA74A320181B52002041DF /* QuartzCore.framework */; };
		6B421CC121015EDD002F401A /* CoreGraphics.framework in Frameworks */ = {isa = PBXBuildFile; fileRef = F45A071C1EF4BCC3007C6503 /* CoreGraphics.framework */; };
		6B5D240C212C89E70010EB07 /* ACORemoteResourceInformationPrivate.h in Headers */ = {isa = PBXBuildFile; fileRef = 6B5D2409212C89E60010EB07 /* ACORemoteResourceInformationPrivate.h */; settings = {ATTRIBUTES = (Public, ); }; };
		6B5D240D212C89E70010EB07 /* ACORemoteResourceInformation.h in Headers */ = {isa = PBXBuildFile; fileRef = 6B5D240A212C89E70010EB07 /* ACORemoteResourceInformation.h */; settings = {ATTRIBUTES = (Public, ); }; };
		6B5D240E212C89E70010EB07 /* ACORemoteResourceInformation.mm in Sources */ = {isa = PBXBuildFile; fileRef = 6B5D240B212C89E70010EB07 /* ACORemoteResourceInformation.mm */; };
		6B5D2418212E1CF80010EB07 /* checked-checkbox-24.png in Resources */ = {isa = PBXBuildFile; fileRef = 6B5D2414212E1CF70010EB07 /* checked-checkbox-24.png */; };
		6B5D2419212E1CF80010EB07 /* checked.png in Resources */ = {isa = PBXBuildFile; fileRef = 6B5D2415212E1CF70010EB07 /* checked.png */; };
		6B5D241A212E1CF80010EB07 /* unchecked-checkbox-24.png in Resources */ = {isa = PBXBuildFile; fileRef = 6B5D2416212E1CF70010EB07 /* unchecked-checkbox-24.png */; };
		6B5D241B212E1CF80010EB07 /* unchecked.png in Resources */ = {isa = PBXBuildFile; fileRef = 6B5D2417212E1CF70010EB07 /* unchecked.png */; };
		6B616C3F21CB1878003E29CE /* ACRToggleVisibilityTarget.h in Headers */ = {isa = PBXBuildFile; fileRef = 6B616C3D21CB1878003E29CE /* ACRToggleVisibilityTarget.h */; };
		6B616C4021CB1878003E29CE /* ACRToggleVisibilityTarget.mm in Sources */ = {isa = PBXBuildFile; fileRef = 6B616C3E21CB1878003E29CE /* ACRToggleVisibilityTarget.mm */; };
		6B616C4321CB20D2003E29CE /* ACRActionToggleVisibilityRenderer.h in Headers */ = {isa = PBXBuildFile; fileRef = 6B616C4121CB20D1003E29CE /* ACRActionToggleVisibilityRenderer.h */; };
		6B616C4421CB20D2003E29CE /* ACRActionToggleVisibilityRenderer.mm in Sources */ = {isa = PBXBuildFile; fileRef = 6B616C4221CB20D1003E29CE /* ACRActionToggleVisibilityRenderer.mm */; };
		6B6840F91F25EC2D008A933F /* ACRInputChoiceSetRenderer.mm in Sources */ = {isa = PBXBuildFile; fileRef = 6B6840F71F25EC2D008A933F /* ACRInputChoiceSetRenderer.mm */; };
		6B7B1A9120B4D2AB00260731 /* Media.cpp in Sources */ = {isa = PBXBuildFile; fileRef = 6B7B1A8D20B4D2AA00260731 /* Media.cpp */; };
		6B7B1A9220B4D2AB00260731 /* MediaSource.cpp in Sources */ = {isa = PBXBuildFile; fileRef = 6B7B1A8E20B4D2AA00260731 /* MediaSource.cpp */; };
		6B7B1A9320B4D2AB00260731 /* MediaSource.h in Headers */ = {isa = PBXBuildFile; fileRef = 6B7B1A8F20B4D2AA00260731 /* MediaSource.h */; settings = {ATTRIBUTES = (Public, ); }; };
		6B7B1A9420B4D2AB00260731 /* Media.h in Headers */ = {isa = PBXBuildFile; fileRef = 6B7B1A9020B4D2AB00260731 /* Media.h */; settings = {ATTRIBUTES = (Public, ); }; };
		6B7B1A9720BE2CBC00260731 /* ACRUIImageView.mm in Sources */ = {isa = PBXBuildFile; fileRef = 6B7B1A9520BE2CBB00260731 /* ACRUIImageView.mm */; };
		6B7B1A9820BE2CBC00260731 /* ACRUIImageView.h in Headers */ = {isa = PBXBuildFile; fileRef = 6B7B1A9620BE2CBC00260731 /* ACRUIImageView.h */; settings = {ATTRIBUTES = (Public, ); }; };
		6B9AB2FD20D327DB005C8E15 /* ACRCellForCompactMode.xib in Resources */ = {isa = PBXBuildFile; fileRef = 6B9AB2FB20D327DB005C8E15 /* ACRCellForCompactMode.xib */; };
		6B9AB30220D32A89005C8E15 /* ACRButton.xib in Resources */ = {isa = PBXBuildFile; fileRef = 6B9AB30120D32A89005C8E15 /* ACRButton.xib */; };
		6B9AB31020DD82A2005C8E15 /* ACRTextView.h in Headers */ = {isa = PBXBuildFile; fileRef = 6B9AB30E20DD82A2005C8E15 /* ACRTextView.h */; settings = {ATTRIBUTES = (Public, ); }; };
		6B9AB31120DD82A2005C8E15 /* ACRTextView.mm in Sources */ = {isa = PBXBuildFile; fileRef = 6B9AB30F20DD82A2005C8E15 /* ACRTextView.mm */; };
		6B9BDF7320E1BD0E00F13155 /* ACRToggleInputDataSource.mm in Sources */ = {isa = PBXBuildFile; fileRef = 6B9BDF7120E1BD0E00F13155 /* ACRToggleInputDataSource.mm */; };
		6B9BDF7420E1BD0E00F13155 /* ACRToggleInputDataSource.h in Headers */ = {isa = PBXBuildFile; fileRef = 6B9BDF7220E1BD0E00F13155 /* ACRToggleInputDataSource.h */; settings = {ATTRIBUTES = (Public, ); }; };
		6B9BDF7F20F40D1000F13155 /* ACOResourceResolvers.mm in Sources */ = {isa = PBXBuildFile; fileRef = 6B9BDF7D20F40D0F00F13155 /* ACOResourceResolvers.mm */; };
		6B9BDF8020F40D1000F13155 /* ACOResourceResolvers.h in Headers */ = {isa = PBXBuildFile; fileRef = 6B9BDF7E20F40D1000F13155 /* ACOResourceResolvers.h */; settings = {ATTRIBUTES = (Public, ); }; };
		6B9BDFCA20F6BF5D00F13155 /* ACOIResourceResolver.h in Headers */ = {isa = PBXBuildFile; fileRef = 6B9BDFC920F6BF5D00F13155 /* ACOIResourceResolver.h */; settings = {ATTRIBUTES = (Public, ); }; };
		6B9D650921095C7A00BB5C7B /* ACOMediaEventPrivate.h in Headers */ = {isa = PBXBuildFile; fileRef = 6B9D650621095C7A00BB5C7B /* ACOMediaEventPrivate.h */; settings = {ATTRIBUTES = (Public, ); }; };
		6B9D650A21095C7A00BB5C7B /* ACOMediaEvent.h in Headers */ = {isa = PBXBuildFile; fileRef = 6B9D650721095C7A00BB5C7B /* ACOMediaEvent.h */; settings = {ATTRIBUTES = (Public, ); }; };
		6B9D650B21095C7A00BB5C7B /* ACOMediaEvent.mm in Sources */ = {isa = PBXBuildFile; fileRef = 6B9D650821095C7A00BB5C7B /* ACOMediaEvent.mm */; };
		6B9D650E21095CBF00BB5C7B /* ACRMediaTarget.h in Headers */ = {isa = PBXBuildFile; fileRef = 6B9D650C21095CBE00BB5C7B /* ACRMediaTarget.h */; settings = {ATTRIBUTES = (Public, ); }; };
		6B9D650F21095CBF00BB5C7B /* ACRMediaTarget.mm in Sources */ = {isa = PBXBuildFile; fileRef = 6B9D650D21095CBE00BB5C7B /* ACRMediaTarget.mm */; };
		6BB211FC20FF9FEA009EA1BA /* ACRActionSetRenderer.mm in Sources */ = {isa = PBXBuildFile; fileRef = 6BB211FA20FF9FE9009EA1BA /* ACRActionSetRenderer.mm */; };
		6BB211FD20FF9FEA009EA1BA /* ACRActionSetRenderer.h in Headers */ = {isa = PBXBuildFile; fileRef = 6BB211FB20FF9FEA009EA1BA /* ACRActionSetRenderer.h */; settings = {ATTRIBUTES = (Public, ); }; };
		6BB211FF20FFF9C0009EA1BA /* ACRIMedia.h in Headers */ = {isa = PBXBuildFile; fileRef = 6BB211FE20FFF9C0009EA1BA /* ACRIMedia.h */; settings = {ATTRIBUTES = (Public, ); }; };
		6BB2121821001596009EA1BA /* AVFoundation.framework in Frameworks */ = {isa = PBXBuildFile; fileRef = 6BB2121721001596009EA1BA /* AVFoundation.framework */; };
		6BB21219210015A7009EA1BA /* AVKit.framework in Frameworks */ = {isa = PBXBuildFile; fileRef = 6BB2120F210013AA009EA1BA /* AVKit.framework */; };
		6BC30F6C21E56A6900B9FAAE /* Util.h in Headers */ = {isa = PBXBuildFile; fileRef = 6BC30F6B21E56A6900B9FAAE /* Util.h */; };
		6BC30F6E21E56CF900B9FAAE /* Util.mm in Sources */ = {isa = PBXBuildFile; fileRef = 6BC30F6D21E56CF900B9FAAE /* Util.mm */; };
		6BC30F7621E5750A00B9FAAE /* EnumMagic.h in Headers */ = {isa = PBXBuildFile; fileRef = 6BC30F7521E5750A00B9FAAE /* EnumMagic.h */; settings = {ATTRIBUTES = (Public, ); }; };
		6BCE4B222108EB4E00021A62 /* ACRAVPlayerViewHoldingUIView.h in Headers */ = {isa = PBXBuildFile; fileRef = 6BCE4B202108EB4D00021A62 /* ACRAVPlayerViewHoldingUIView.h */; settings = {ATTRIBUTES = (Public, ); }; };
		6BCE4B232108EB4E00021A62 /* ACRAVPlayerViewHoldingUIView.mm in Sources */ = {isa = PBXBuildFile; fileRef = 6BCE4B212108EB4E00021A62 /* ACRAVPlayerViewHoldingUIView.mm */; };
		6BCE4B252108FA7D00021A62 /* ACRMediaRenderer.mm in Sources */ = {isa = PBXBuildFile; fileRef = 6BCE4B242108FA7C00021A62 /* ACRMediaRenderer.mm */; };
		6BCE4B272108FA9300021A62 /* ACRLongPressGestureRecognizerFactory.mm in Sources */ = {isa = PBXBuildFile; fileRef = 6BCE4B262108FA9300021A62 /* ACRLongPressGestureRecognizerFactory.mm */; };
		6BCE4B292108FBD800021A62 /* ACRLongPressGestureRecognizerFactory.h in Headers */ = {isa = PBXBuildFile; fileRef = 6BCE4B282108FBD800021A62 /* ACRLongPressGestureRecognizerFactory.h */; settings = {ATTRIBUTES = (Public, ); }; };
		6BF339D320A6649500DA5973 /* json.h in CopyFiles */ = {isa = PBXBuildFile; fileRef = F4071C771FCCBAEF00AF4FEA /* json.h */; };
		6BF430742190DCBF0068E432 /* ACRQuickActionView.xib in Resources */ = {isa = PBXBuildFile; fileRef = 6BF430732190DCBF0068E432 /* ACRQuickActionView.xib */; };
		6BF430772190DDCA0068E432 /* ACRQuickReplyView.h in Headers */ = {isa = PBXBuildFile; fileRef = 6BF430752190DDCA0068E432 /* ACRQuickReplyView.h */; };
		6BF430782190DDCA0068E432 /* ACRQuickReplyView.mm in Sources */ = {isa = PBXBuildFile; fileRef = 6BF430762190DDCA0068E432 /* ACRQuickReplyView.mm */; };
		6BF4307C219126CD0068E432 /* ACRQuickActionMultilineView.xib in Resources */ = {isa = PBXBuildFile; fileRef = 6BF4307B219126CD0068E432 /* ACRQuickActionMultilineView.xib */; };
		6BF4307F219129600068E432 /* ACRQuickReplyMultilineView.h in Headers */ = {isa = PBXBuildFile; fileRef = 6BF4307D219129600068E432 /* ACRQuickReplyMultilineView.h */; };
		6BF43080219129600068E432 /* ACRQuickReplyMultilineView.mm in Sources */ = {isa = PBXBuildFile; fileRef = 6BF4307E219129600068E432 /* ACRQuickReplyMultilineView.mm */; };
		7ECFB640219A3940004727A9 /* ParseContext.cpp in Sources */ = {isa = PBXBuildFile; fileRef = 7ECFB63E219A3940004727A9 /* ParseContext.cpp */; };
		7ECFB641219A3940004727A9 /* ParseContext.h in Headers */ = {isa = PBXBuildFile; fileRef = 7ECFB63F219A3940004727A9 /* ParseContext.h */; settings = {ATTRIBUTES = (Public, ); }; };
		7EDC0F67213878E800077A13 /* SemanticVersion.h in Headers */ = {isa = PBXBuildFile; fileRef = 7EDC0F65213878E800077A13 /* SemanticVersion.h */; settings = {ATTRIBUTES = (Public, ); }; };
		7EDC0F68213878E800077A13 /* SemanticVersion.cpp in Sources */ = {isa = PBXBuildFile; fileRef = 7EDC0F66213878E800077A13 /* SemanticVersion.cpp */; };
		7EF8879D21F14CDD00BAFF02 /* BackgroundImage.h in Headers */ = {isa = PBXBuildFile; fileRef = 7EF8879B21F14CDD00BAFF02 /* BackgroundImage.h */; settings = {ATTRIBUTES = (Public, ); }; };
		7EF8879E21F14CDD00BAFF02 /* BackgroundImage.cpp in Sources */ = {isa = PBXBuildFile; fileRef = 7EF8879C21F14CDD00BAFF02 /* BackgroundImage.cpp */; };
		C8DEDF39220CDEB00001AAED /* ActionSet.cpp in Sources */ = {isa = PBXBuildFile; fileRef = C8DEDF37220CDEB00001AAED /* ActionSet.cpp */; };
		C8DEDF3A220CDEB00001AAED /* ActionSet.h in Headers */ = {isa = PBXBuildFile; fileRef = C8DEDF38220CDEB00001AAED /* ActionSet.h */; };
		CA1218C621C4509400152EA8 /* ToggleVisibilityTarget.h in Headers */ = {isa = PBXBuildFile; fileRef = CA1218C221C4509300152EA8 /* ToggleVisibilityTarget.h */; };
		CA1218C721C4509400152EA8 /* ToggleVisibilityAction.h in Headers */ = {isa = PBXBuildFile; fileRef = CA1218C321C4509300152EA8 /* ToggleVisibilityAction.h */; };
		CA1218C821C4509400152EA8 /* ToggleVisibilityTarget.cpp in Sources */ = {isa = PBXBuildFile; fileRef = CA1218C421C4509400152EA8 /* ToggleVisibilityTarget.cpp */; };
		CA1218C921C4509400152EA8 /* ToggleVisibilityAction.cpp in Sources */ = {isa = PBXBuildFile; fileRef = CA1218C521C4509400152EA8 /* ToggleVisibilityAction.cpp */; };
		F401A8771F0DB69B006D7AF2 /* ACRImageSetUICollectionView.h in Headers */ = {isa = PBXBuildFile; fileRef = F401A8751F0DB69B006D7AF2 /* ACRImageSetUICollectionView.h */; settings = {ATTRIBUTES = (Public, ); }; };
		F401A8781F0DB69B006D7AF2 /* ACRImageSetUICollectionView.mm in Sources */ = {isa = PBXBuildFile; fileRef = F401A8761F0DB69B006D7AF2 /* ACRImageSetUICollectionView.mm */; };
		F401A87C1F0DCBC8006D7AF2 /* ACRImageSetRenderer.mm in Sources */ = {isa = PBXBuildFile; fileRef = F401A87A1F0DCBC8006D7AF2 /* ACRImageSetRenderer.mm */; };
		F401A87F1F1045CA006D7AF2 /* ACRContentHoldingUIView.h in Headers */ = {isa = PBXBuildFile; fileRef = F401A87D1F1045CA006D7AF2 /* ACRContentHoldingUIView.h */; settings = {ATTRIBUTES = (Public, ); }; };
		F401A8801F1045CA006D7AF2 /* ACRContentHoldingUIView.mm in Sources */ = {isa = PBXBuildFile; fileRef = F401A87E1F1045CA006D7AF2 /* ACRContentHoldingUIView.mm */; };
		F4071C7A1FCCBAEF00AF4FEA /* ElementParserRegistration.h in Headers */ = {isa = PBXBuildFile; fileRef = F4071C731FCCBAEE00AF4FEA /* ElementParserRegistration.h */; settings = {ATTRIBUTES = (Public, ); }; };
		F4071C7B1FCCBAEF00AF4FEA /* ActionParserRegistration.h in Headers */ = {isa = PBXBuildFile; fileRef = F4071C741FCCBAEF00AF4FEA /* ActionParserRegistration.h */; settings = {ATTRIBUTES = (Public, ); }; };
		F4071C7C1FCCBAEF00AF4FEA /* json-forwards.h in Headers */ = {isa = PBXBuildFile; fileRef = F4071C761FCCBAEF00AF4FEA /* json-forwards.h */; };
		F4071C7D1FCCBAEF00AF4FEA /* json.h in Headers */ = {isa = PBXBuildFile; fileRef = F4071C771FCCBAEF00AF4FEA /* json.h */; };
		F4071C7E1FCCBAEF00AF4FEA /* ActionParserRegistration.cpp in Sources */ = {isa = PBXBuildFile; fileRef = F4071C781FCCBAEF00AF4FEA /* ActionParserRegistration.cpp */; };
		F4071C7F1FCCBAEF00AF4FEA /* ElementParserRegistration.cpp in Sources */ = {isa = PBXBuildFile; fileRef = F4071C791FCCBAEF00AF4FEA /* ElementParserRegistration.cpp */; };
		F423C0BF1EE1FBAA00905679 /* AdaptiveCards.framework in Frameworks */ = {isa = PBXBuildFile; fileRef = F423C0B51EE1FBA900905679 /* AdaptiveCards.framework */; };
		F423C0C61EE1FBAA00905679 /* ACFramework.h in Headers */ = {isa = PBXBuildFile; fileRef = F423C0B81EE1FBAA00905679 /* ACFramework.h */; settings = {ATTRIBUTES = (Public, ); }; };
		F42741071EF8624F00399FBB /* ACRIBaseCardElementRenderer.h in Headers */ = {isa = PBXBuildFile; fileRef = F42741061EF8624F00399FBB /* ACRIBaseCardElementRenderer.h */; settings = {ATTRIBUTES = (Public, ); }; };
		F427410A1EF864A900399FBB /* ACRBaseCardElementRenderer.h in Headers */ = {isa = PBXBuildFile; fileRef = F42741081EF864A900399FBB /* ACRBaseCardElementRenderer.h */; settings = {ATTRIBUTES = (Public, ); }; };
		F427410B1EF864A900399FBB /* ACRBaseCardElementRenderer.mm in Sources */ = {isa = PBXBuildFile; fileRef = F42741091EF864A900399FBB /* ACRBaseCardElementRenderer.mm */; };
		F42741131EF873A600399FBB /* ACRImageRenderer.mm in Sources */ = {isa = PBXBuildFile; fileRef = F42741111EF873A600399FBB /* ACRImageRenderer.mm */; };
		F42741171EF895AB00399FBB /* ACRTextBlockRenderer.mm in Sources */ = {isa = PBXBuildFile; fileRef = F42741151EF895AB00399FBB /* ACRTextBlockRenderer.mm */; };
		F427411C1EF8A25200399FBB /* ACRRegistration.h in Headers */ = {isa = PBXBuildFile; fileRef = F427411A1EF8A25200399FBB /* ACRRegistration.h */; settings = {ATTRIBUTES = (Public, ); }; };
		F427411D1EF8A25200399FBB /* ACRRegistration.mm in Sources */ = {isa = PBXBuildFile; fileRef = F427411B1EF8A25200399FBB /* ACRRegistration.mm */; };
		F42741211EF9DB8000399FBB /* ACRContainerRenderer.mm in Sources */ = {isa = PBXBuildFile; fileRef = F427411F1EF9DB8000399FBB /* ACRContainerRenderer.mm */; };
		F42741251EFB274C00399FBB /* ACRColumnRenderer.mm in Sources */ = {isa = PBXBuildFile; fileRef = F42741231EFB274C00399FBB /* ACRColumnRenderer.mm */; };
		F42741291EFB374A00399FBB /* ACRColumnSetRenderer.mm in Sources */ = {isa = PBXBuildFile; fileRef = F42741271EFB374A00399FBB /* ACRColumnSetRenderer.mm */; };
		F429793A1F31458800E89914 /* ACRActionSubmitRenderer.h in Headers */ = {isa = PBXBuildFile; fileRef = F42979381F31458800E89914 /* ACRActionSubmitRenderer.h */; settings = {ATTRIBUTES = (Public, ); }; };
		F429793B1F31458800E89914 /* ACRActionSubmitRenderer.mm in Sources */ = {isa = PBXBuildFile; fileRef = F42979391F31458800E89914 /* ACRActionSubmitRenderer.mm */; };
		F429793E1F3155EF00E89914 /* ACRTextField.h in Headers */ = {isa = PBXBuildFile; fileRef = F429793C1F3155EF00E89914 /* ACRTextField.h */; settings = {ATTRIBUTES = (Public, ); }; };
		F429793F1F3155EF00E89914 /* ACRTextField.mm in Sources */ = {isa = PBXBuildFile; fileRef = F429793D1F3155EF00E89914 /* ACRTextField.mm */; };
		F42979431F322C3E00E89914 /* ACRErrors.mm in Sources */ = {isa = PBXBuildFile; fileRef = F42979411F322C3E00E89914 /* ACRErrors.mm */; };
		F42979461F322C9000E89914 /* ACRNumericTextField.mm in Sources */ = {isa = PBXBuildFile; fileRef = F42979441F322C9000E89914 /* ACRNumericTextField.mm */; };
		F42979471F322C9000E89914 /* ACRNumericTextField.h in Headers */ = {isa = PBXBuildFile; fileRef = F42979451F322C9000E89914 /* ACRNumericTextField.h */; settings = {ATTRIBUTES = (Public, ); }; };
		F429794A1F323BA700E89914 /* ACRDateTextField.h in Headers */ = {isa = PBXBuildFile; fileRef = F42979481F323BA700E89914 /* ACRDateTextField.h */; settings = {ATTRIBUTES = (Public, ); }; };
		F429794D1F32684900E89914 /* ACRDateTextField.mm in Sources */ = {isa = PBXBuildFile; fileRef = F429794C1F32684900E89914 /* ACRDateTextField.mm */; };
		F42C2F4A20351954008787B0 /* (null) in Sources */ = {isa = PBXBuildFile; };
		F42C2F4C20351A8E008787B0 /* ACOBaseCardElementPrivate.h in Headers */ = {isa = PBXBuildFile; fileRef = F42C2F4B20351A8E008787B0 /* ACOBaseCardElementPrivate.h */; settings = {ATTRIBUTES = (Public, ); }; };
		F42E51731FEC3840008F9642 /* MarkDownParsedResult.h in Headers */ = {isa = PBXBuildFile; fileRef = F42E516B1FEC383E008F9642 /* MarkDownParsedResult.h */; settings = {ATTRIBUTES = (Public, ); }; };
		F42E51741FEC3840008F9642 /* MarkDownBlockParser.cpp in Sources */ = {isa = PBXBuildFile; fileRef = F42E516C1FEC383E008F9642 /* MarkDownBlockParser.cpp */; };
		F42E51751FEC3840008F9642 /* MarkDownHtmlGenerator.h in Headers */ = {isa = PBXBuildFile; fileRef = F42E516D1FEC383F008F9642 /* MarkDownHtmlGenerator.h */; settings = {ATTRIBUTES = (Public, ); }; };
		F42E51761FEC3840008F9642 /* MarkDownParsedResult.cpp in Sources */ = {isa = PBXBuildFile; fileRef = F42E516E1FEC383F008F9642 /* MarkDownParsedResult.cpp */; };
		F42E51771FEC3840008F9642 /* MarkDownBlockParser.h in Headers */ = {isa = PBXBuildFile; fileRef = F42E516F1FEC383F008F9642 /* MarkDownBlockParser.h */; settings = {ATTRIBUTES = (Public, ); }; };
		F42E51781FEC3840008F9642 /* MarkDownHtmlGenerator.cpp in Sources */ = {isa = PBXBuildFile; fileRef = F42E51701FEC383F008F9642 /* MarkDownHtmlGenerator.cpp */; };
		F42E51791FEC3840008F9642 /* MarkDownParser.h in Headers */ = {isa = PBXBuildFile; fileRef = F42E51711FEC383F008F9642 /* MarkDownParser.h */; settings = {ATTRIBUTES = (Public, ); }; };
		F42E517A1FEC3840008F9642 /* MarkDownParser.cpp in Sources */ = {isa = PBXBuildFile; fileRef = F42E51721FEC3840008F9642 /* MarkDownParser.cpp */; };
		F43110431F357487001AAE30 /* ACRInputTableView.h in Headers */ = {isa = PBXBuildFile; fileRef = F431103D1F357487001AAE30 /* ACRInputTableView.h */; settings = {ATTRIBUTES = (Public, ); }; };
		F43110441F357487001AAE30 /* ACRInputTableView.mm in Sources */ = {isa = PBXBuildFile; fileRef = F431103E1F357487001AAE30 /* ACRInputTableView.mm */; };
		F43110451F357487001AAE30 /* ACOHostConfig.h in Headers */ = {isa = PBXBuildFile; fileRef = F431103F1F357487001AAE30 /* ACOHostConfig.h */; settings = {ATTRIBUTES = (Public, ); }; };
		F43110461F357487001AAE30 /* ACOHostConfig.mm in Sources */ = {isa = PBXBuildFile; fileRef = F43110401F357487001AAE30 /* ACOHostConfig.mm */; };
		F43660781F0706D800EBA868 /* SharedAdaptiveCard.cpp in Sources */ = {isa = PBXBuildFile; fileRef = F43660761F0706D800EBA868 /* SharedAdaptiveCard.cpp */; };
		F43660791F0706D800EBA868 /* SharedAdaptiveCard.h in Headers */ = {isa = PBXBuildFile; fileRef = F43660771F0706D800EBA868 /* SharedAdaptiveCard.h */; settings = {ATTRIBUTES = (Public, ); }; };
		F43A94111F1D60E30001920B /* ACRFactSetRenderer.mm in Sources */ = {isa = PBXBuildFile; fileRef = F43A940F1F1D60E30001920B /* ACRFactSetRenderer.mm */; };
		F43A94151F1EED6D0001920B /* ACRInputRenderer.mm in Sources */ = {isa = PBXBuildFile; fileRef = F43A94131F1EED6D0001920B /* ACRInputRenderer.mm */; };
		F43A94191F20502D0001920B /* ACRInputToggleRenderer.mm in Sources */ = {isa = PBXBuildFile; fileRef = F43A94171F20502D0001920B /* ACRInputToggleRenderer.mm */; };
		F44872F51EE2261F00FCAFAE /* AdaptiveCardParseException.cpp in Sources */ = {isa = PBXBuildFile; fileRef = F44872BD1EE2261F00FCAFAE /* AdaptiveCardParseException.cpp */; };
		F44872F61EE2261F00FCAFAE /* AdaptiveCardParseException.h in Headers */ = {isa = PBXBuildFile; fileRef = F44872BE1EE2261F00FCAFAE /* AdaptiveCardParseException.h */; settings = {ATTRIBUTES = (Public, ); }; };
		F44872F71EE2261F00FCAFAE /* BaseActionElement.cpp in Sources */ = {isa = PBXBuildFile; fileRef = F44872BF1EE2261F00FCAFAE /* BaseActionElement.cpp */; };
		F44872F81EE2261F00FCAFAE /* BaseActionElement.h in Headers */ = {isa = PBXBuildFile; fileRef = F44872C01EE2261F00FCAFAE /* BaseActionElement.h */; settings = {ATTRIBUTES = (Public, ); }; };
		F44872F91EE2261F00FCAFAE /* BaseCardElement.cpp in Sources */ = {isa = PBXBuildFile; fileRef = F44872C11EE2261F00FCAFAE /* BaseCardElement.cpp */; };
		F44872FA1EE2261F00FCAFAE /* BaseCardElement.h in Headers */ = {isa = PBXBuildFile; fileRef = F44872C21EE2261F00FCAFAE /* BaseCardElement.h */; settings = {ATTRIBUTES = (Public, ); }; };
		F44872FB1EE2261F00FCAFAE /* BaseInputElement.cpp in Sources */ = {isa = PBXBuildFile; fileRef = F44872C31EE2261F00FCAFAE /* BaseInputElement.cpp */; };
		F44872FC1EE2261F00FCAFAE /* BaseInputElement.h in Headers */ = {isa = PBXBuildFile; fileRef = F44872C41EE2261F00FCAFAE /* BaseInputElement.h */; settings = {ATTRIBUTES = (Public, ); }; };
		F44872FD1EE2261F00FCAFAE /* ChoiceInput.cpp in Sources */ = {isa = PBXBuildFile; fileRef = F44872C51EE2261F00FCAFAE /* ChoiceInput.cpp */; };
		F44872FE1EE2261F00FCAFAE /* ChoiceInput.h in Headers */ = {isa = PBXBuildFile; fileRef = F44872C61EE2261F00FCAFAE /* ChoiceInput.h */; settings = {ATTRIBUTES = (Public, ); }; };
		F44872FF1EE2261F00FCAFAE /* ChoiceSetInput.cpp in Sources */ = {isa = PBXBuildFile; fileRef = F44872C71EE2261F00FCAFAE /* ChoiceSetInput.cpp */; };
		F44873001EE2261F00FCAFAE /* ChoiceSetInput.h in Headers */ = {isa = PBXBuildFile; fileRef = F44872C81EE2261F00FCAFAE /* ChoiceSetInput.h */; settings = {ATTRIBUTES = (Public, ); }; };
		F44873011EE2261F00FCAFAE /* Column.cpp in Sources */ = {isa = PBXBuildFile; fileRef = F44872C91EE2261F00FCAFAE /* Column.cpp */; };
		F44873021EE2261F00FCAFAE /* Column.h in Headers */ = {isa = PBXBuildFile; fileRef = F44872CA1EE2261F00FCAFAE /* Column.h */; settings = {ATTRIBUTES = (Public, ); }; };
		F44873031EE2261F00FCAFAE /* ColumnSet.cpp in Sources */ = {isa = PBXBuildFile; fileRef = F44872CB1EE2261F00FCAFAE /* ColumnSet.cpp */; };
		F44873041EE2261F00FCAFAE /* ColumnSet.h in Headers */ = {isa = PBXBuildFile; fileRef = F44872CC1EE2261F00FCAFAE /* ColumnSet.h */; settings = {ATTRIBUTES = (Public, ); }; };
		F44873051EE2261F00FCAFAE /* Container.cpp in Sources */ = {isa = PBXBuildFile; fileRef = F44872CD1EE2261F00FCAFAE /* Container.cpp */; };
		F44873061EE2261F00FCAFAE /* Container.h in Headers */ = {isa = PBXBuildFile; fileRef = F44872CE1EE2261F00FCAFAE /* Container.h */; settings = {ATTRIBUTES = (Public, ); }; };
		F44873071EE2261F00FCAFAE /* DateInput.cpp in Sources */ = {isa = PBXBuildFile; fileRef = F44872CF1EE2261F00FCAFAE /* DateInput.cpp */; };
		F44873081EE2261F00FCAFAE /* DateInput.h in Headers */ = {isa = PBXBuildFile; fileRef = F44872D01EE2261F00FCAFAE /* DateInput.h */; settings = {ATTRIBUTES = (Public, ); }; };
		F44873091EE2261F00FCAFAE /* Enums.cpp in Sources */ = {isa = PBXBuildFile; fileRef = F44872D11EE2261F00FCAFAE /* Enums.cpp */; };
		F448730A1EE2261F00FCAFAE /* Enums.h in Headers */ = {isa = PBXBuildFile; fileRef = F44872D21EE2261F00FCAFAE /* Enums.h */; settings = {ATTRIBUTES = (Public, ); }; };
		F448730B1EE2261F00FCAFAE /* Fact.cpp in Sources */ = {isa = PBXBuildFile; fileRef = F44872D31EE2261F00FCAFAE /* Fact.cpp */; };
		F448730C1EE2261F00FCAFAE /* Fact.h in Headers */ = {isa = PBXBuildFile; fileRef = F44872D41EE2261F00FCAFAE /* Fact.h */; settings = {ATTRIBUTES = (Public, ); }; };
		F448730D1EE2261F00FCAFAE /* FactSet.cpp in Sources */ = {isa = PBXBuildFile; fileRef = F44872D51EE2261F00FCAFAE /* FactSet.cpp */; };
		F448730E1EE2261F00FCAFAE /* FactSet.h in Headers */ = {isa = PBXBuildFile; fileRef = F44872D61EE2261F00FCAFAE /* FactSet.h */; settings = {ATTRIBUTES = (Public, ); }; };
		F448730F1EE2261F00FCAFAE /* HostConfig.h in Headers */ = {isa = PBXBuildFile; fileRef = F44872D71EE2261F00FCAFAE /* HostConfig.h */; settings = {ATTRIBUTES = (Public, ); }; };
		F44873121EE2261F00FCAFAE /* Image.cpp in Sources */ = {isa = PBXBuildFile; fileRef = F44872DA1EE2261F00FCAFAE /* Image.cpp */; };
		F44873131EE2261F00FCAFAE /* Image.h in Headers */ = {isa = PBXBuildFile; fileRef = F44872DB1EE2261F00FCAFAE /* Image.h */; settings = {ATTRIBUTES = (Public, ); }; };
		F44873141EE2261F00FCAFAE /* ImageSet.cpp in Sources */ = {isa = PBXBuildFile; fileRef = F44872DC1EE2261F00FCAFAE /* ImageSet.cpp */; };
		F44873151EE2261F00FCAFAE /* ImageSet.h in Headers */ = {isa = PBXBuildFile; fileRef = F44872DD1EE2261F00FCAFAE /* ImageSet.h */; settings = {ATTRIBUTES = (Public, ); }; };
		F44873171EE2261F00FCAFAE /* jsoncpp.cpp in Sources */ = {isa = PBXBuildFile; fileRef = F44872DF1EE2261F00FCAFAE /* jsoncpp.cpp */; };
		F44873181EE2261F00FCAFAE /* NumberInput.cpp in Sources */ = {isa = PBXBuildFile; fileRef = F44872E01EE2261F00FCAFAE /* NumberInput.cpp */; };
		F44873191EE2261F00FCAFAE /* NumberInput.h in Headers */ = {isa = PBXBuildFile; fileRef = F44872E11EE2261F00FCAFAE /* NumberInput.h */; settings = {ATTRIBUTES = (Public, ); }; };
		F448731A1EE2261F00FCAFAE /* OpenUrlAction.cpp in Sources */ = {isa = PBXBuildFile; fileRef = F44872E21EE2261F00FCAFAE /* OpenUrlAction.cpp */; };
		F448731B1EE2261F00FCAFAE /* OpenUrlAction.h in Headers */ = {isa = PBXBuildFile; fileRef = F44872E31EE2261F00FCAFAE /* OpenUrlAction.h */; settings = {ATTRIBUTES = (Public, ); }; };
		F448731C1EE2261F00FCAFAE /* ParseUtil.cpp in Sources */ = {isa = PBXBuildFile; fileRef = F44872E41EE2261F00FCAFAE /* ParseUtil.cpp */; };
		F448731D1EE2261F00FCAFAE /* ParseUtil.h in Headers */ = {isa = PBXBuildFile; fileRef = F44872E51EE2261F00FCAFAE /* ParseUtil.h */; settings = {ATTRIBUTES = (Public, ); }; };
		F448731E1EE2261F00FCAFAE /* pch.h in Headers */ = {isa = PBXBuildFile; fileRef = F44872E61EE2261F00FCAFAE /* pch.h */; settings = {ATTRIBUTES = (Public, ); }; };
		F448731F1EE2261F00FCAFAE /* ShowCardAction.cpp in Sources */ = {isa = PBXBuildFile; fileRef = F44872E71EE2261F00FCAFAE /* ShowCardAction.cpp */; };
		F44873201EE2261F00FCAFAE /* ShowCardAction.h in Headers */ = {isa = PBXBuildFile; fileRef = F44872E81EE2261F00FCAFAE /* ShowCardAction.h */; settings = {ATTRIBUTES = (Public, ); }; };
		F44873211EE2261F00FCAFAE /* SubmitAction.cpp in Sources */ = {isa = PBXBuildFile; fileRef = F44872E91EE2261F00FCAFAE /* SubmitAction.cpp */; };
		F44873221EE2261F00FCAFAE /* SubmitAction.h in Headers */ = {isa = PBXBuildFile; fileRef = F44872EA1EE2261F00FCAFAE /* SubmitAction.h */; settings = {ATTRIBUTES = (Public, ); }; };
		F44873231EE2261F00FCAFAE /* TextBlock.cpp in Sources */ = {isa = PBXBuildFile; fileRef = F44872EB1EE2261F00FCAFAE /* TextBlock.cpp */; };
		F44873241EE2261F00FCAFAE /* TextBlock.h in Headers */ = {isa = PBXBuildFile; fileRef = F44872EC1EE2261F00FCAFAE /* TextBlock.h */; settings = {ATTRIBUTES = (Public, ); }; };
		F44873251EE2261F00FCAFAE /* TextInput.cpp in Sources */ = {isa = PBXBuildFile; fileRef = F44872ED1EE2261F00FCAFAE /* TextInput.cpp */; };
		F44873261EE2261F00FCAFAE /* TextInput.h in Headers */ = {isa = PBXBuildFile; fileRef = F44872EE1EE2261F00FCAFAE /* TextInput.h */; settings = {ATTRIBUTES = (Public, ); }; };
		F44873271EE2261F00FCAFAE /* TimeInput.cpp in Sources */ = {isa = PBXBuildFile; fileRef = F44872EF1EE2261F00FCAFAE /* TimeInput.cpp */; };
		F44873281EE2261F00FCAFAE /* TimeInput.h in Headers */ = {isa = PBXBuildFile; fileRef = F44872F01EE2261F00FCAFAE /* TimeInput.h */; settings = {ATTRIBUTES = (Public, ); }; };
		F44873291EE2261F00FCAFAE /* ToggleInput.cpp in Sources */ = {isa = PBXBuildFile; fileRef = F44872F11EE2261F00FCAFAE /* ToggleInput.cpp */; };
		F448732A1EE2261F00FCAFAE /* ToggleInput.h in Headers */ = {isa = PBXBuildFile; fileRef = F44872F21EE2261F00FCAFAE /* ToggleInput.h */; settings = {ATTRIBUTES = (Public, ); }; };
		F452CD581F68CD6F005394B2 /* HostConfig.cpp in Sources */ = {isa = PBXBuildFile; fileRef = F452CD571F68CD6F005394B2 /* HostConfig.cpp */; };
		F45A071F1EF4BD67007C6503 /* UIKit.framework in Frameworks */ = {isa = PBXBuildFile; fileRef = F45A071E1EF4BD67007C6503 /* UIKit.framework */; };
		F4603238207575C7006C5358 /* ACRLabelView.xib in Resources */ = {isa = PBXBuildFile; fileRef = F4603237207575A3006C5358 /* ACRLabelView.xib */; };
		F460324120757F38006C5358 /* ACRTextField.xib in Resources */ = {isa = PBXBuildFile; fileRef = F460324020757F38006C5358 /* ACRTextField.xib */; };
		F460324520758583006C5358 /* ACRDatePicker.xib in Resources */ = {isa = PBXBuildFile; fileRef = F460324420758583006C5358 /* ACRDatePicker.xib */; };
		F460324720759519006C5358 /* ACRDateTextField.xib in Resources */ = {isa = PBXBuildFile; fileRef = F460324620759519006C5358 /* ACRDateTextField.xib */; };
		F46032492075997D006C5358 /* ACRInputTableView.xib in Resources */ = {isa = PBXBuildFile; fileRef = F46032482075997D006C5358 /* ACRInputTableView.xib */; };
		F495FC0A2022A18F0093D4DE /* ACRChoiceSetViewDataSource.mm in Sources */ = {isa = PBXBuildFile; fileRef = F495FC082022A18F0093D4DE /* ACRChoiceSetViewDataSource.mm */; };
		F495FC0B2022A18F0093D4DE /* ACRChoiceSetViewDataSource.h in Headers */ = {isa = PBXBuildFile; fileRef = F495FC092022A18F0093D4DE /* ACRChoiceSetViewDataSource.h */; settings = {ATTRIBUTES = (Public, ); }; };
		F495FC0E2022AC920093D4DE /* ACRChoiceSetViewDataSourceCompactStyle.mm in Sources */ = {isa = PBXBuildFile; fileRef = F495FC0C2022AC920093D4DE /* ACRChoiceSetViewDataSourceCompactStyle.mm */; };
		F495FC0F2022AC920093D4DE /* ACRChoiceSetViewDataSourceCompactStyle.h in Headers */ = {isa = PBXBuildFile; fileRef = F495FC0D2022AC920093D4DE /* ACRChoiceSetViewDataSourceCompactStyle.h */; settings = {ATTRIBUTES = (Public, ); }; };
		F4960C042051FE8200780566 /* ACRView.h in Headers */ = {isa = PBXBuildFile; fileRef = F4960C022051FE8000780566 /* ACRView.h */; settings = {ATTRIBUTES = (Public, ); }; };
		F4960C052051FE8200780566 /* ACRView.mm in Sources */ = {isa = PBXBuildFile; fileRef = F4960C032051FE8100780566 /* ACRView.mm */; };
		F49683521F6CA24600DF0D3A /* ACRRenderer.h in Headers */ = {isa = PBXBuildFile; fileRef = F496834E1F6CA24600DF0D3A /* ACRRenderer.h */; settings = {ATTRIBUTES = (Public, ); }; };
		F49683531F6CA24600DF0D3A /* ACRRenderer.mm in Sources */ = {isa = PBXBuildFile; fileRef = F496834F1F6CA24600DF0D3A /* ACRRenderer.mm */; };
		F49683541F6CA24600DF0D3A /* ACRRenderResult.h in Headers */ = {isa = PBXBuildFile; fileRef = F49683501F6CA24600DF0D3A /* ACRRenderResult.h */; settings = {ATTRIBUTES = (Public, ); }; };
		F49683551F6CA24600DF0D3A /* ACRRenderResult.mm in Sources */ = {isa = PBXBuildFile; fileRef = F49683511F6CA24600DF0D3A /* ACRRenderResult.mm */; };
		F4A5CABA1F623F4500242D62 /* AdaptiveCardsTests.m in Sources */ = {isa = PBXBuildFile; fileRef = F4A5CAB91F623F4500242D62 /* AdaptiveCardsTests.m */; };
		F4C1F5D61F2187900018CB78 /* ACRInputDateRenderer.mm in Sources */ = {isa = PBXBuildFile; fileRef = F4C1F5D41F2187900018CB78 /* ACRInputDateRenderer.mm */; };
		F4C1F5DA1F218ABC0018CB78 /* ACRInputTimeRenderer.mm in Sources */ = {isa = PBXBuildFile; fileRef = F4C1F5D81F218ABC0018CB78 /* ACRInputTimeRenderer.mm */; };
		F4C1F5DD1F218F920018CB78 /* ACRInputNumberRenderer.h in Headers */ = {isa = PBXBuildFile; fileRef = F4C1F5DB1F218F920018CB78 /* ACRInputNumberRenderer.h */; settings = {ATTRIBUTES = (Public, ); }; };
		F4C1F5DE1F218F920018CB78 /* ACRInputNumberRenderer.mm in Sources */ = {isa = PBXBuildFile; fileRef = F4C1F5DC1F218F920018CB78 /* ACRInputNumberRenderer.mm */; };
		F4C1F5E41F2A62190018CB78 /* ACRActionOpenURLRenderer.mm in Sources */ = {isa = PBXBuildFile; fileRef = F4C1F5E31F2A62190018CB78 /* ACRActionOpenURLRenderer.mm */; };
		F4C1F5E61F2ABB0E0018CB78 /* ACRActionOpenURLRenderer.h in Headers */ = {isa = PBXBuildFile; fileRef = F4C1F5E51F2ABB0E0018CB78 /* ACRActionOpenURLRenderer.h */; settings = {ATTRIBUTES = (Public, ); }; };
		F4C1F5E81F2ABB3C0018CB78 /* ACRIBaseActionElementRenderer.h in Headers */ = {isa = PBXBuildFile; fileRef = F4C1F5E71F2ABB3C0018CB78 /* ACRIBaseActionElementRenderer.h */; settings = {ATTRIBUTES = (Public, ); }; };
		F4C1F5EB1F2ABD6B0018CB78 /* ACRBaseActionElementRenderer.h in Headers */ = {isa = PBXBuildFile; fileRef = F4C1F5E91F2ABD6B0018CB78 /* ACRBaseActionElementRenderer.h */; settings = {ATTRIBUTES = (Public, ); }; };
		F4C1F5EC1F2ABD6B0018CB78 /* ACRBaseActionElementRenderer.mm in Sources */ = {isa = PBXBuildFile; fileRef = F4C1F5EA1F2ABD6B0018CB78 /* ACRBaseActionElementRenderer.mm */; };
		F4C1F5EE1F2BB2810018CB78 /* ACRIContentHoldingView.h in Headers */ = {isa = PBXBuildFile; fileRef = F4C1F5ED1F2BB2810018CB78 /* ACRIContentHoldingView.h */; settings = {ATTRIBUTES = (Public, ); }; };
		F4C1F5F11F2BC6840018CB78 /* ACRButton.h in Headers */ = {isa = PBXBuildFile; fileRef = F4C1F5EF1F2BC6840018CB78 /* ACRButton.h */; settings = {ATTRIBUTES = (Public, ); }; };
		F4C1F5F21F2BC6840018CB78 /* ACRButton.mm in Sources */ = {isa = PBXBuildFile; fileRef = F4C1F5F01F2BC6840018CB78 /* ACRButton.mm */; };
		F4C1F5FE1F2C235E0018CB78 /* ACRActionShowCardRenderer.mm in Sources */ = {isa = PBXBuildFile; fileRef = F4C1F5FD1F2C235E0018CB78 /* ACRActionShowCardRenderer.mm */; };
		F4C1F6001F2C23FD0018CB78 /* ACRActionShowCardRenderer.h in Headers */ = {isa = PBXBuildFile; fileRef = F4C1F5FF1F2C23FD0018CB78 /* ACRActionShowCardRenderer.h */; settings = {ATTRIBUTES = (Public, ); }; };
		F4CA74A02016B3B9002041DF /* ACRLongPressGestureRecognizerEventHandler.mm in Sources */ = {isa = PBXBuildFile; fileRef = F4CA749E2016B3B8002041DF /* ACRLongPressGestureRecognizerEventHandler.mm */; };
		F4CA74A12016B3B9002041DF /* ACRLongPressGestureRecognizerEventHandler.h in Headers */ = {isa = PBXBuildFile; fileRef = F4CA749F2016B3B9002041DF /* ACRLongPressGestureRecognizerEventHandler.h */; settings = {ATTRIBUTES = (Public, ); }; };
		F4CAE77B1F7325DF00545555 /* Separator.cpp in Sources */ = {isa = PBXBuildFile; fileRef = F4CAE7791F7325DF00545555 /* Separator.cpp */; };
		F4CAE77C1F7325DF00545555 /* Separator.h in Headers */ = {isa = PBXBuildFile; fileRef = F4CAE77A1F7325DF00545555 /* Separator.h */; settings = {ATTRIBUTES = (Public, ); }; };
		F4CAE77E1F748AF200545555 /* ACOHostConfigPrivate.h in Headers */ = {isa = PBXBuildFile; fileRef = F4CAE77D1F748AF200545555 /* ACOHostConfigPrivate.h */; settings = {ATTRIBUTES = (Public, ); }; };
		F4CAE7821F75AB9000545555 /* ACOAdaptiveCard.h in Headers */ = {isa = PBXBuildFile; fileRef = F4CAE77F1F75AB9000545555 /* ACOAdaptiveCard.h */; settings = {ATTRIBUTES = (Public, ); }; };
		F4CAE7831F75AB9000545555 /* ACOAdaptiveCard.mm in Sources */ = {isa = PBXBuildFile; fileRef = F4CAE7801F75AB9000545555 /* ACOAdaptiveCard.mm */; };
		F4CAE7841F75AB9000545555 /* ACOAdaptiveCardPrivate.h in Headers */ = {isa = PBXBuildFile; fileRef = F4CAE7811F75AB9000545555 /* ACOAdaptiveCardPrivate.h */; settings = {ATTRIBUTES = (Public, ); }; };
		F4CAE7861F75B25C00545555 /* ACRRendererPrivate.h in Headers */ = {isa = PBXBuildFile; fileRef = F4CAE7851F75B25C00545555 /* ACRRendererPrivate.h */; settings = {ATTRIBUTES = (Public, ); }; };
		F4D0694A205B27EA003645E4 /* ACRViewController.mm in Sources */ = {isa = PBXBuildFile; fileRef = F4D06947205B27E9003645E4 /* ACRViewController.mm */; };
		F4D0694B205B27EA003645E4 /* ACRViewController.h in Headers */ = {isa = PBXBuildFile; fileRef = F4D06948205B27E9003645E4 /* ACRViewController.h */; settings = {ATTRIBUTES = (Public, ); }; };
		F4D0694C205B27EA003645E4 /* ACRViewPrivate.h in Headers */ = {isa = PBXBuildFile; fileRef = F4D06949205B27EA003645E4 /* ACRViewPrivate.h */; settings = {ATTRIBUTES = (Public, ); }; };
		F4D33EA51F06F41B00941E44 /* ACRSeparator.mm in Sources */ = {isa = PBXBuildFile; fileRef = F4D33EA41F06F41B00941E44 /* ACRSeparator.mm */; };
		F4D33EA71F06F44C00941E44 /* ACRSeparator.h in Headers */ = {isa = PBXBuildFile; fileRef = F4D33EA61F06F44C00941E44 /* ACRSeparator.h */; settings = {ATTRIBUTES = (Public, ); }; };
		F4D402111F7DAC2C00D0356B /* ACOAdaptiveCardParseResult.h in Headers */ = {isa = PBXBuildFile; fileRef = F4D4020D1F7DAC2C00D0356B /* ACOAdaptiveCardParseResult.h */; settings = {ATTRIBUTES = (Public, ); }; };
		F4D402121F7DAC2C00D0356B /* ACOAdaptiveCardParseResult.mm in Sources */ = {isa = PBXBuildFile; fileRef = F4D4020E1F7DAC2C00D0356B /* ACOAdaptiveCardParseResult.mm */; };
		F4D402131F7DAC2C00D0356B /* ACOHostConfigParseResult.h in Headers */ = {isa = PBXBuildFile; fileRef = F4D4020F1F7DAC2C00D0356B /* ACOHostConfigParseResult.h */; settings = {ATTRIBUTES = (Public, ); }; };
		F4D402141F7DAC2C00D0356B /* ACOHostConfigParseResult.mm in Sources */ = {isa = PBXBuildFile; fileRef = F4D402101F7DAC2C00D0356B /* ACOHostConfigParseResult.mm */; };
		F4F2556C1F98246000A80D39 /* ACOBaseActionElement.h in Headers */ = {isa = PBXBuildFile; fileRef = F4F2556B1F98246000A80D39 /* ACOBaseActionElement.h */; settings = {ATTRIBUTES = (Public, ); }; };
		F4F2556F1F98247600A80D39 /* ACOBaseActionElementPrivate.h in Headers */ = {isa = PBXBuildFile; fileRef = F4F2556D1F98247600A80D39 /* ACOBaseActionElementPrivate.h */; settings = {ATTRIBUTES = (Public, ); }; };
		F4F255701F98247600A80D39 /* ACOBaseActionElement.mm in Sources */ = {isa = PBXBuildFile; fileRef = F4F2556E1F98247600A80D39 /* ACOBaseActionElement.mm */; };
		F4F44B6E203FAF9300A2F24C /* ACRUILabel.mm in Sources */ = {isa = PBXBuildFile; fileRef = F4F44B6D203FAF9300A2F24C /* ACRUILabel.mm */; };
		F4F44B7A20478C5C00A2F24C /* DateTimePreparsedToken.h in Headers */ = {isa = PBXBuildFile; fileRef = F4F44B7620478C5B00A2F24C /* DateTimePreparsedToken.h */; settings = {ATTRIBUTES = (Public, ); }; };
		F4F44B7B20478C5C00A2F24C /* DateTimePreparser.h in Headers */ = {isa = PBXBuildFile; fileRef = F4F44B7720478C5B00A2F24C /* DateTimePreparser.h */; settings = {ATTRIBUTES = (Public, ); }; };
		F4F44B7C20478C5C00A2F24C /* DateTimePreparsedToken.cpp in Sources */ = {isa = PBXBuildFile; fileRef = F4F44B7820478C5C00A2F24C /* DateTimePreparsedToken.cpp */; };
		F4F44B7D20478C5C00A2F24C /* DateTimePreparser.cpp in Sources */ = {isa = PBXBuildFile; fileRef = F4F44B7920478C5C00A2F24C /* DateTimePreparser.cpp */; };
		F4F44B8020478C6F00A2F24C /* Util.h in Headers */ = {isa = PBXBuildFile; fileRef = F4F44B7E20478C6F00A2F24C /* Util.h */; };
		F4F44B8120478C6F00A2F24C /* Util.cpp in Sources */ = {isa = PBXBuildFile; fileRef = F4F44B7F20478C6F00A2F24C /* Util.cpp */; };
		F4F44B8D204A11D000A2F24C /* (null) in Headers */ = {isa = PBXBuildFile; settings = {ATTRIBUTES = (Public, ); }; };
		F4F44B8E204A145200A2F24C /* ACOBaseCardElement.mm in Sources */ = {isa = PBXBuildFile; fileRef = F4F44B882048F82F00A2F24C /* ACOBaseCardElement.mm */; };
		F4F44B8F204A148200A2F24C /* ACOBaseCardElement.h in Headers */ = {isa = PBXBuildFile; fileRef = F4F44B8A2048F83F00A2F24C /* ACOBaseCardElement.h */; settings = {ATTRIBUTES = (Public, ); }; };
		F4F44B90204A14EF00A2F24C /* ACRColumnRenderer.h in Headers */ = {isa = PBXBuildFile; fileRef = F42741221EFB274C00399FBB /* ACRColumnRenderer.h */; settings = {ATTRIBUTES = (Public, ); }; };
		F4F44B91204A152100A2F24C /* ACRColumnSetRenderer.h in Headers */ = {isa = PBXBuildFile; fileRef = F42741261EFB374A00399FBB /* ACRColumnSetRenderer.h */; settings = {ATTRIBUTES = (Public, ); }; };
		F4F44B92204A153D00A2F24C /* ACRContainerRenderer.h in Headers */ = {isa = PBXBuildFile; fileRef = F427411E1EF9DB8000399FBB /* ACRContainerRenderer.h */; settings = {ATTRIBUTES = (Public, ); }; };
		F4F44B93204A155B00A2F24C /* ACRFactSetRenderer.h in Headers */ = {isa = PBXBuildFile; fileRef = F43A940E1F1D60E30001920B /* ACRFactSetRenderer.h */; settings = {ATTRIBUTES = (Public, ); }; };
		F4F44B94204A157B00A2F24C /* ACRImageRenderer.h in Headers */ = {isa = PBXBuildFile; fileRef = F42741101EF873A600399FBB /* ACRImageRenderer.h */; settings = {ATTRIBUTES = (Public, ); }; };
		F4F44B95204A159A00A2F24C /* ACRImageSetRenderer.h in Headers */ = {isa = PBXBuildFile; fileRef = F401A8791F0DCBC8006D7AF2 /* ACRImageSetRenderer.h */; settings = {ATTRIBUTES = (Public, ); }; };
		F4F44B96204A15C500A2F24C /* ACRInputChoiceSetRenderer.h in Headers */ = {isa = PBXBuildFile; fileRef = 6B6840F61F25EC2D008A933F /* ACRInputChoiceSetRenderer.h */; settings = {ATTRIBUTES = (Public, ); }; };
		F4F44B97204A15DF00A2F24C /* ACRInputDateRenderer.h in Headers */ = {isa = PBXBuildFile; fileRef = F4C1F5D31F2187900018CB78 /* ACRInputDateRenderer.h */; settings = {ATTRIBUTES = (Public, ); }; };
		F4F44B98204A160B00A2F24C /* ACRInputRenderer.h in Headers */ = {isa = PBXBuildFile; fileRef = F43A94121F1EED6D0001920B /* ACRInputRenderer.h */; settings = {ATTRIBUTES = (Public, ); }; };
		F4F44B99204A162900A2F24C /* ACRInputTimeRenderer.h in Headers */ = {isa = PBXBuildFile; fileRef = F4C1F5D71F218ABC0018CB78 /* ACRInputTimeRenderer.h */; settings = {ATTRIBUTES = (Public, ); }; };
		F4F44B9A204A164100A2F24C /* ACRInputToggleRenderer.h in Headers */ = {isa = PBXBuildFile; fileRef = F43A94161F20502D0001920B /* ACRInputToggleRenderer.h */; settings = {ATTRIBUTES = (Public, ); }; };
		F4F44B9B204A165F00A2F24C /* ACRIBaseInputHandler.h in Headers */ = {isa = PBXBuildFile; fileRef = F42979361F31438900E89914 /* ACRIBaseInputHandler.h */; settings = {ATTRIBUTES = (Public, ); }; };
		F4F44B9C204A169D00A2F24C /* ACRErrors.h in Headers */ = {isa = PBXBuildFile; fileRef = F42979401F322C3E00E89914 /* ACRErrors.h */; settings = {ATTRIBUTES = (Public, ); }; };
		F4F44B9D204A16BC00A2F24C /* ACRTextBlockRenderer.h in Headers */ = {isa = PBXBuildFile; fileRef = F42741141EF895AB00399FBB /* ACRTextBlockRenderer.h */; settings = {ATTRIBUTES = (Public, ); }; };
		F4F44BA0204CED2400A2F24C /* ACRCustomRenderer.mm in Sources */ = {isa = PBXBuildFile; fileRef = F4F44B9E204CED2300A2F24C /* ACRCustomRenderer.mm */; };
		F4F44BA1204CED2400A2F24C /* ACRCustomRenderer.h in Headers */ = {isa = PBXBuildFile; fileRef = F4F44B9F204CED2300A2F24C /* ACRCustomRenderer.h */; settings = {ATTRIBUTES = (Public, ); }; };
		F4F6BA29204E107F003741B6 /* UnknownElement.h in Headers */ = {isa = PBXBuildFile; fileRef = F4F6BA27204E107F003741B6 /* UnknownElement.h */; settings = {ATTRIBUTES = (Public, ); }; };
		F4F6BA2A204E107F003741B6 /* UnknownElement.cpp in Sources */ = {isa = PBXBuildFile; fileRef = F4F6BA28204E107F003741B6 /* UnknownElement.cpp */; };
		F4F6BA2F204F18D8003741B6 /* ParseResult.cpp in Sources */ = {isa = PBXBuildFile; fileRef = F4F6BA2B204F18D7003741B6 /* ParseResult.cpp */; };
		F4F6BA30204F18D8003741B6 /* AdaptiveCardParseWarning.h in Headers */ = {isa = PBXBuildFile; fileRef = F4F6BA2C204F18D8003741B6 /* AdaptiveCardParseWarning.h */; settings = {ATTRIBUTES = (Public, ); }; };
		F4F6BA31204F18D8003741B6 /* ParseResult.h in Headers */ = {isa = PBXBuildFile; fileRef = F4F6BA2D204F18D8003741B6 /* ParseResult.h */; settings = {ATTRIBUTES = (Public, ); }; };
		F4F6BA32204F18D8003741B6 /* AdaptiveCardParseWarning.cpp in Sources */ = {isa = PBXBuildFile; fileRef = F4F6BA2E204F18D8003741B6 /* AdaptiveCardParseWarning.cpp */; };
		F4F6BA35204F200F003741B6 /* ACRParseWarning.mm in Sources */ = {isa = PBXBuildFile; fileRef = F4F6BA33204F200E003741B6 /* ACRParseWarning.mm */; };
		F4F6BA36204F200F003741B6 /* ACRParseWarning.h in Headers */ = {isa = PBXBuildFile; fileRef = F4F6BA34204F200E003741B6 /* ACRParseWarning.h */; settings = {ATTRIBUTES = (Public, ); }; };
		F4F6BA38204F2954003741B6 /* ACRParseWarningPrivate.h in Headers */ = {isa = PBXBuildFile; fileRef = F4F6BA37204F2954003741B6 /* ACRParseWarningPrivate.h */; settings = {ATTRIBUTES = (Public, ); }; };
		F4F6BA3B204F3109003741B6 /* ACRAggregateTarget.mm in Sources */ = {isa = PBXBuildFile; fileRef = F4F6BA39204F3109003741B6 /* ACRAggregateTarget.mm */; };
		F4F6BA3C204F3109003741B6 /* ACRAggregateTarget.h in Headers */ = {isa = PBXBuildFile; fileRef = F4F6BA3A204F3109003741B6 /* ACRAggregateTarget.h */; settings = {ATTRIBUTES = (Public, ); }; };
		F4FE45661F196E7B0071D9E5 /* ACRColumnView.h in Headers */ = {isa = PBXBuildFile; fileRef = F4FE45641F196E7B0071D9E5 /* ACRColumnView.h */; settings = {ATTRIBUTES = (Public, ); }; };
		F4FE45671F196E7B0071D9E5 /* ACRColumnView.mm in Sources */ = {isa = PBXBuildFile; fileRef = F4FE45651F196E7B0071D9E5 /* ACRColumnView.mm */; };
		F4FE456A1F196F3D0071D9E5 /* ACRContentStackView.h in Headers */ = {isa = PBXBuildFile; fileRef = F4FE45681F196F3D0071D9E5 /* ACRContentStackView.h */; settings = {ATTRIBUTES = (Public, ); }; };
		F4FE456B1F196F3D0071D9E5 /* ACRContentStackView.mm in Sources */ = {isa = PBXBuildFile; fileRef = F4FE45691F196F3D0071D9E5 /* ACRContentStackView.mm */; };
		F4FE456E1F1985200071D9E5 /* ACRColumnSetView.h in Headers */ = {isa = PBXBuildFile; fileRef = F4FE456C1F1985200071D9E5 /* ACRColumnSetView.h */; settings = {ATTRIBUTES = (Public, ); }; };
		F4FE456F1F1985200071D9E5 /* ACRColumnSetView.mm in Sources */ = {isa = PBXBuildFile; fileRef = F4FE456D1F1985200071D9E5 /* ACRColumnSetView.mm */; };
/* End PBXBuildFile section */

/* Begin PBXContainerItemProxy section */
		F423C0C01EE1FBAA00905679 /* PBXContainerItemProxy */ = {
			isa = PBXContainerItemProxy;
			containerPortal = F423C0AC1EE1FBA900905679 /* Project object */;
			proxyType = 1;
			remoteGlobalIDString = F423C0B41EE1FBA900905679;
			remoteInfo = AdaptiveCards;
		};
/* End PBXContainerItemProxy section */

/* Begin PBXCopyFilesBuildPhase section */
		6BF339D220A6647500DA5973 /* CopyFiles */ = {
			isa = PBXCopyFilesBuildPhase;
			buildActionMask = 12;
			dstPath = Headers/json;
			dstSubfolderSpec = 1;
			files = (
				6BF339D320A6649500DA5973 /* json.h in CopyFiles */,
			);
			runOnlyForDeploymentPostprocessing = 0;
		};
/* End PBXCopyFilesBuildPhase section */

/* Begin PBXFileReference section */
		300ECB61219A12D100371DC5 /* AdaptiveBase64Util.cpp */ = {isa = PBXFileReference; fileEncoding = 4; lastKnownFileType = sourcecode.cpp.cpp; name = AdaptiveBase64Util.cpp; path = ../../../../shared/cpp/ObjectModel/AdaptiveBase64Util.cpp; sourceTree = "<group>"; };
		300ECB62219A12D100371DC5 /* AdaptiveBase64Util.h */ = {isa = PBXFileReference; fileEncoding = 4; lastKnownFileType = sourcecode.c.h; name = AdaptiveBase64Util.h; path = ../../../../shared/cpp/ObjectModel/AdaptiveBase64Util.h; sourceTree = "<group>"; };
		6B1147D01F32E53A008846EC /* ACRActionDelegate.h */ = {isa = PBXFileReference; fileEncoding = 4; lastKnownFileType = sourcecode.c.h; path = ACRActionDelegate.h; sourceTree = "<group>"; };
		6B1147D61F32F922008846EC /* ACRShowCardTarget.h */ = {isa = PBXFileReference; fileEncoding = 4; lastKnownFileType = sourcecode.c.h; path = ACRShowCardTarget.h; sourceTree = "<group>"; };
		6B1147D71F32F922008846EC /* ACRShowCardTarget.mm */ = {isa = PBXFileReference; fileEncoding = 4; lastKnownFileType = sourcecode.cpp.objcpp; path = ACRShowCardTarget.mm; sourceTree = "<group>"; };
		6B14FC60211BBBEA00A11CC5 /* ACRPickerView.xib */ = {isa = PBXFileReference; lastKnownFileType = file.xib; path = ACRPickerView.xib; sourceTree = "<group>"; };
		6B22425A21E80647000ACDA1 /* ACOParseContextPrivate.h */ = {isa = PBXFileReference; fileEncoding = 4; lastKnownFileType = sourcecode.c.h; path = ACOParseContextPrivate.h; sourceTree = "<group>"; };
		6B22425B21E80647000ACDA1 /* ACOParseContext.h */ = {isa = PBXFileReference; fileEncoding = 4; lastKnownFileType = sourcecode.c.h; path = ACOParseContext.h; sourceTree = "<group>"; };
		6B22425C21E80647000ACDA1 /* ACOParseContext.mm */ = {isa = PBXFileReference; fileEncoding = 4; lastKnownFileType = sourcecode.cpp.objcpp; path = ACOParseContext.mm; sourceTree = "<group>"; };
		6B22426B2203BE97000ACDA1 /* UnknownAction.h */ = {isa = PBXFileReference; fileEncoding = 4; lastKnownFileType = sourcecode.c.h; name = UnknownAction.h; path = ../../../../shared/cpp/ObjectModel/UnknownAction.h; sourceTree = "<group>"; };
		6B22426C2203BE97000ACDA1 /* UnknownAction.cpp */ = {isa = PBXFileReference; fileEncoding = 4; lastKnownFileType = sourcecode.cpp.cpp; name = UnknownAction.cpp; path = ../../../../shared/cpp/ObjectModel/UnknownAction.cpp; sourceTree = "<group>"; };
		6B224275220BAC8A000ACDA1 /* BaseElement.cpp */ = {isa = PBXFileReference; fileEncoding = 4; lastKnownFileType = sourcecode.cpp.cpp; name = BaseElement.cpp; path = ../../../../shared/cpp/ObjectModel/BaseElement.cpp; sourceTree = "<group>"; };
		6B224276220BAC8B000ACDA1 /* BaseElement.h */ = {isa = PBXFileReference; fileEncoding = 4; lastKnownFileType = sourcecode.c.h; name = BaseElement.h; path = ../../../../shared/cpp/ObjectModel/BaseElement.h; sourceTree = "<group>"; };
		6B224277220BAC8B000ACDA1 /* pch.cpp */ = {isa = PBXFileReference; fileEncoding = 4; lastKnownFileType = sourcecode.cpp.cpp; name = pch.cpp; path = ../../../../shared/cpp/ObjectModel/pch.cpp; sourceTree = "<group>"; };
		6B22427F2220DDF5000ACDA1 /* CollectionTypeElement.cpp */ = {isa = PBXFileReference; fileEncoding = 4; lastKnownFileType = sourcecode.cpp.cpp; name = CollectionTypeElement.cpp; path = ../../../../shared/cpp/ObjectModel/CollectionTypeElement.cpp; sourceTree = "<group>"; };
		6B2242802220DDF5000ACDA1 /* CollectionTypeElement.h */ = {isa = PBXFileReference; fileEncoding = 4; lastKnownFileType = sourcecode.c.h; name = CollectionTypeElement.h; path = ../../../../shared/cpp/ObjectModel/CollectionTypeElement.h; sourceTree = "<group>"; };
		6B268FE620CF19E100D99C1B /* RemoteResourceInformation.h */ = {isa = PBXFileReference; fileEncoding = 4; lastKnownFileType = sourcecode.c.h; name = RemoteResourceInformation.h; path = ../../../../shared/cpp/ObjectModel/RemoteResourceInformation.h; sourceTree = "<group>"; };
		6B3787B820CB3E0E00015401 /* ACRContentHoldingUIScrollView.mm */ = {isa = PBXFileReference; fileEncoding = 4; lastKnownFileType = sourcecode.cpp.objcpp; path = ACRContentHoldingUIScrollView.mm; sourceTree = "<group>"; };
		6B3787B920CB3E0E00015401 /* ACRContentHoldingUIScrollView.h */ = {isa = PBXFileReference; fileEncoding = 4; lastKnownFileType = sourcecode.c.h; path = ACRContentHoldingUIScrollView.h; sourceTree = "<group>"; };
		6B5D2409212C89E60010EB07 /* ACORemoteResourceInformationPrivate.h */ = {isa = PBXFileReference; fileEncoding = 4; lastKnownFileType = sourcecode.c.h; path = ACORemoteResourceInformationPrivate.h; sourceTree = "<group>"; };
		6B5D240A212C89E70010EB07 /* ACORemoteResourceInformation.h */ = {isa = PBXFileReference; fileEncoding = 4; lastKnownFileType = sourcecode.c.h; path = ACORemoteResourceInformation.h; sourceTree = "<group>"; };
		6B5D240B212C89E70010EB07 /* ACORemoteResourceInformation.mm */ = {isa = PBXFileReference; fileEncoding = 4; lastKnownFileType = sourcecode.cpp.objcpp; path = ACORemoteResourceInformation.mm; sourceTree = "<group>"; };
		6B5D2414212E1CF70010EB07 /* checked-checkbox-24.png */ = {isa = PBXFileReference; lastKnownFileType = image.png; path = "checked-checkbox-24.png"; sourceTree = "<group>"; };
		6B5D2415212E1CF70010EB07 /* checked.png */ = {isa = PBXFileReference; lastKnownFileType = image.png; path = checked.png; sourceTree = "<group>"; };
		6B5D2416212E1CF70010EB07 /* unchecked-checkbox-24.png */ = {isa = PBXFileReference; lastKnownFileType = image.png; path = "unchecked-checkbox-24.png"; sourceTree = "<group>"; };
		6B5D2417212E1CF70010EB07 /* unchecked.png */ = {isa = PBXFileReference; lastKnownFileType = image.png; path = unchecked.png; sourceTree = "<group>"; };
		6B616C3D21CB1878003E29CE /* ACRToggleVisibilityTarget.h */ = {isa = PBXFileReference; fileEncoding = 4; lastKnownFileType = sourcecode.c.h; path = ACRToggleVisibilityTarget.h; sourceTree = "<group>"; };
		6B616C3E21CB1878003E29CE /* ACRToggleVisibilityTarget.mm */ = {isa = PBXFileReference; fileEncoding = 4; lastKnownFileType = sourcecode.cpp.objcpp; path = ACRToggleVisibilityTarget.mm; sourceTree = "<group>"; };
		6B616C4121CB20D1003E29CE /* ACRActionToggleVisibilityRenderer.h */ = {isa = PBXFileReference; fileEncoding = 4; lastKnownFileType = sourcecode.c.h; path = ACRActionToggleVisibilityRenderer.h; sourceTree = "<group>"; };
		6B616C4221CB20D1003E29CE /* ACRActionToggleVisibilityRenderer.mm */ = {isa = PBXFileReference; fileEncoding = 4; lastKnownFileType = sourcecode.cpp.objcpp; path = ACRActionToggleVisibilityRenderer.mm; sourceTree = "<group>"; };
		6B6840F61F25EC2D008A933F /* ACRInputChoiceSetRenderer.h */ = {isa = PBXFileReference; fileEncoding = 4; lastKnownFileType = sourcecode.c.h; path = ACRInputChoiceSetRenderer.h; sourceTree = "<group>"; };
		6B6840F71F25EC2D008A933F /* ACRInputChoiceSetRenderer.mm */ = {isa = PBXFileReference; fileEncoding = 4; lastKnownFileType = sourcecode.cpp.objcpp; path = ACRInputChoiceSetRenderer.mm; sourceTree = "<group>"; };
		6B7B1A8D20B4D2AA00260731 /* Media.cpp */ = {isa = PBXFileReference; fileEncoding = 4; lastKnownFileType = sourcecode.cpp.cpp; name = Media.cpp; path = ../../../../shared/cpp/ObjectModel/Media.cpp; sourceTree = "<group>"; };
		6B7B1A8E20B4D2AA00260731 /* MediaSource.cpp */ = {isa = PBXFileReference; fileEncoding = 4; lastKnownFileType = sourcecode.cpp.cpp; name = MediaSource.cpp; path = ../../../../shared/cpp/ObjectModel/MediaSource.cpp; sourceTree = "<group>"; };
		6B7B1A8F20B4D2AA00260731 /* MediaSource.h */ = {isa = PBXFileReference; fileEncoding = 4; lastKnownFileType = sourcecode.c.h; name = MediaSource.h; path = ../../../../shared/cpp/ObjectModel/MediaSource.h; sourceTree = "<group>"; };
		6B7B1A9020B4D2AB00260731 /* Media.h */ = {isa = PBXFileReference; fileEncoding = 4; lastKnownFileType = sourcecode.c.h; name = Media.h; path = ../../../../shared/cpp/ObjectModel/Media.h; sourceTree = "<group>"; };
		6B7B1A9520BE2CBB00260731 /* ACRUIImageView.mm */ = {isa = PBXFileReference; fileEncoding = 4; lastKnownFileType = sourcecode.cpp.objcpp; path = ACRUIImageView.mm; sourceTree = "<group>"; };
		6B7B1A9620BE2CBC00260731 /* ACRUIImageView.h */ = {isa = PBXFileReference; fileEncoding = 4; lastKnownFileType = sourcecode.c.h; path = ACRUIImageView.h; sourceTree = "<group>"; };
		6B9AB2FB20D327DB005C8E15 /* ACRCellForCompactMode.xib */ = {isa = PBXFileReference; fileEncoding = 4; lastKnownFileType = file.xib; path = ACRCellForCompactMode.xib; sourceTree = "<group>"; };
		6B9AB30120D32A89005C8E15 /* ACRButton.xib */ = {isa = PBXFileReference; fileEncoding = 4; lastKnownFileType = file.xib; path = ACRButton.xib; sourceTree = "<group>"; };
		6B9AB30E20DD82A2005C8E15 /* ACRTextView.h */ = {isa = PBXFileReference; fileEncoding = 4; lastKnownFileType = sourcecode.c.h; path = ACRTextView.h; sourceTree = "<group>"; };
		6B9AB30F20DD82A2005C8E15 /* ACRTextView.mm */ = {isa = PBXFileReference; fileEncoding = 4; lastKnownFileType = sourcecode.cpp.objcpp; path = ACRTextView.mm; sourceTree = "<group>"; };
		6B9BDF7120E1BD0E00F13155 /* ACRToggleInputDataSource.mm */ = {isa = PBXFileReference; fileEncoding = 4; lastKnownFileType = sourcecode.cpp.objcpp; path = ACRToggleInputDataSource.mm; sourceTree = "<group>"; };
		6B9BDF7220E1BD0E00F13155 /* ACRToggleInputDataSource.h */ = {isa = PBXFileReference; fileEncoding = 4; lastKnownFileType = sourcecode.c.h; path = ACRToggleInputDataSource.h; sourceTree = "<group>"; };
		6B9BDF7D20F40D0F00F13155 /* ACOResourceResolvers.mm */ = {isa = PBXFileReference; fileEncoding = 4; lastKnownFileType = sourcecode.cpp.objcpp; path = ACOResourceResolvers.mm; sourceTree = "<group>"; };
		6B9BDF7E20F40D1000F13155 /* ACOResourceResolvers.h */ = {isa = PBXFileReference; fileEncoding = 4; lastKnownFileType = sourcecode.c.h; path = ACOResourceResolvers.h; sourceTree = "<group>"; };
		6B9BDFC920F6BF5D00F13155 /* ACOIResourceResolver.h */ = {isa = PBXFileReference; fileEncoding = 4; lastKnownFileType = sourcecode.c.h; path = ACOIResourceResolver.h; sourceTree = "<group>"; };
		6B9D650621095C7A00BB5C7B /* ACOMediaEventPrivate.h */ = {isa = PBXFileReference; fileEncoding = 4; lastKnownFileType = sourcecode.c.h; path = ACOMediaEventPrivate.h; sourceTree = "<group>"; };
		6B9D650721095C7A00BB5C7B /* ACOMediaEvent.h */ = {isa = PBXFileReference; fileEncoding = 4; lastKnownFileType = sourcecode.c.h; path = ACOMediaEvent.h; sourceTree = "<group>"; };
		6B9D650821095C7A00BB5C7B /* ACOMediaEvent.mm */ = {isa = PBXFileReference; fileEncoding = 4; lastKnownFileType = sourcecode.cpp.objcpp; path = ACOMediaEvent.mm; sourceTree = "<group>"; };
		6B9D650C21095CBE00BB5C7B /* ACRMediaTarget.h */ = {isa = PBXFileReference; fileEncoding = 4; lastKnownFileType = sourcecode.c.h; path = ACRMediaTarget.h; sourceTree = "<group>"; };
		6B9D650D21095CBE00BB5C7B /* ACRMediaTarget.mm */ = {isa = PBXFileReference; fileEncoding = 4; lastKnownFileType = sourcecode.cpp.objcpp; path = ACRMediaTarget.mm; sourceTree = "<group>"; };
		6BB211FA20FF9FE9009EA1BA /* ACRActionSetRenderer.mm */ = {isa = PBXFileReference; fileEncoding = 4; lastKnownFileType = sourcecode.cpp.objcpp; path = ACRActionSetRenderer.mm; sourceTree = "<group>"; };
		6BB211FB20FF9FEA009EA1BA /* ACRActionSetRenderer.h */ = {isa = PBXFileReference; fileEncoding = 4; lastKnownFileType = sourcecode.c.h; path = ACRActionSetRenderer.h; sourceTree = "<group>"; };
		6BB211FE20FFF9C0009EA1BA /* ACRIMedia.h */ = {isa = PBXFileReference; fileEncoding = 4; lastKnownFileType = sourcecode.c.h; path = ACRIMedia.h; sourceTree = "<group>"; };
		6BB212082100042B009EA1BA /* ACRMediaRenderer.h */ = {isa = PBXFileReference; fileEncoding = 4; lastKnownFileType = sourcecode.c.h; path = ACRMediaRenderer.h; sourceTree = "<group>"; };
		6BB2120F210013AA009EA1BA /* AVKit.framework */ = {isa = PBXFileReference; lastKnownFileType = wrapper.framework; name = AVKit.framework; path = System/Library/Frameworks/AVKit.framework; sourceTree = SDKROOT; };
		6BB2121721001596009EA1BA /* AVFoundation.framework */ = {isa = PBXFileReference; lastKnownFileType = wrapper.framework; name = AVFoundation.framework; path = System/Library/Frameworks/AVFoundation.framework; sourceTree = SDKROOT; };
		6BC30F6B21E56A6900B9FAAE /* Util.h */ = {isa = PBXFileReference; fileEncoding = 4; lastKnownFileType = sourcecode.c.h; path = Util.h; sourceTree = "<group>"; };
		6BC30F6D21E56CF900B9FAAE /* Util.mm */ = {isa = PBXFileReference; fileEncoding = 4; lastKnownFileType = sourcecode.cpp.objcpp; path = Util.mm; sourceTree = "<group>"; };
		6BC30F7521E5750A00B9FAAE /* EnumMagic.h */ = {isa = PBXFileReference; fileEncoding = 4; lastKnownFileType = sourcecode.c.h; name = EnumMagic.h; path = ../../../../shared/cpp/ObjectModel/EnumMagic.h; sourceTree = "<group>"; };
		6BCE4B202108EB4D00021A62 /* ACRAVPlayerViewHoldingUIView.h */ = {isa = PBXFileReference; fileEncoding = 4; lastKnownFileType = sourcecode.c.h; path = ACRAVPlayerViewHoldingUIView.h; sourceTree = "<group>"; };
		6BCE4B212108EB4E00021A62 /* ACRAVPlayerViewHoldingUIView.mm */ = {isa = PBXFileReference; fileEncoding = 4; lastKnownFileType = sourcecode.cpp.objcpp; path = ACRAVPlayerViewHoldingUIView.mm; sourceTree = "<group>"; };
		6BCE4B242108FA7C00021A62 /* ACRMediaRenderer.mm */ = {isa = PBXFileReference; fileEncoding = 4; lastKnownFileType = sourcecode.cpp.objcpp; path = ACRMediaRenderer.mm; sourceTree = "<group>"; };
		6BCE4B262108FA9300021A62 /* ACRLongPressGestureRecognizerFactory.mm */ = {isa = PBXFileReference; fileEncoding = 4; lastKnownFileType = sourcecode.cpp.objcpp; path = ACRLongPressGestureRecognizerFactory.mm; sourceTree = "<group>"; };
		6BCE4B282108FBD800021A62 /* ACRLongPressGestureRecognizerFactory.h */ = {isa = PBXFileReference; fileEncoding = 4; lastKnownFileType = sourcecode.c.h; path = ACRLongPressGestureRecognizerFactory.h; sourceTree = "<group>"; };
		6BF430732190DCBF0068E432 /* ACRQuickActionView.xib */ = {isa = PBXFileReference; lastKnownFileType = file.xib; path = ACRQuickActionView.xib; sourceTree = "<group>"; };
		6BF430752190DDCA0068E432 /* ACRQuickReplyView.h */ = {isa = PBXFileReference; fileEncoding = 4; lastKnownFileType = sourcecode.c.h; path = ACRQuickReplyView.h; sourceTree = "<group>"; };
		6BF430762190DDCA0068E432 /* ACRQuickReplyView.mm */ = {isa = PBXFileReference; fileEncoding = 4; lastKnownFileType = sourcecode.cpp.objcpp; path = ACRQuickReplyView.mm; sourceTree = "<group>"; };
		6BF4307B219126CD0068E432 /* ACRQuickActionMultilineView.xib */ = {isa = PBXFileReference; lastKnownFileType = file.xib; path = ACRQuickActionMultilineView.xib; sourceTree = "<group>"; };
		6BF4307D219129600068E432 /* ACRQuickReplyMultilineView.h */ = {isa = PBXFileReference; fileEncoding = 4; lastKnownFileType = sourcecode.c.h; path = ACRQuickReplyMultilineView.h; sourceTree = "<group>"; };
		6BF4307E219129600068E432 /* ACRQuickReplyMultilineView.mm */ = {isa = PBXFileReference; fileEncoding = 4; lastKnownFileType = sourcecode.cpp.objcpp; path = ACRQuickReplyMultilineView.mm; sourceTree = "<group>"; };
		7ECFB63E219A3940004727A9 /* ParseContext.cpp */ = {isa = PBXFileReference; fileEncoding = 4; lastKnownFileType = sourcecode.cpp.cpp; name = ParseContext.cpp; path = ../../../../shared/cpp/ObjectModel/ParseContext.cpp; sourceTree = "<group>"; };
		7ECFB63F219A3940004727A9 /* ParseContext.h */ = {isa = PBXFileReference; fileEncoding = 4; lastKnownFileType = sourcecode.c.h; name = ParseContext.h; path = ../../../../shared/cpp/ObjectModel/ParseContext.h; sourceTree = "<group>"; };
		7EDC0F65213878E800077A13 /* SemanticVersion.h */ = {isa = PBXFileReference; fileEncoding = 4; lastKnownFileType = sourcecode.c.h; name = SemanticVersion.h; path = ../../../../shared/cpp/ObjectModel/SemanticVersion.h; sourceTree = "<group>"; };
		7EDC0F66213878E800077A13 /* SemanticVersion.cpp */ = {isa = PBXFileReference; fileEncoding = 4; lastKnownFileType = sourcecode.cpp.cpp; name = SemanticVersion.cpp; path = ../../../../shared/cpp/ObjectModel/SemanticVersion.cpp; sourceTree = "<group>"; };
		7EF8879B21F14CDD00BAFF02 /* BackgroundImage.h */ = {isa = PBXFileReference; fileEncoding = 4; lastKnownFileType = sourcecode.c.h; name = BackgroundImage.h; path = ../../../../shared/cpp/ObjectModel/BackgroundImage.h; sourceTree = "<group>"; };
		7EF8879C21F14CDD00BAFF02 /* BackgroundImage.cpp */ = {isa = PBXFileReference; fileEncoding = 4; lastKnownFileType = sourcecode.cpp.cpp; name = BackgroundImage.cpp; path = ../../../../shared/cpp/ObjectModel/BackgroundImage.cpp; sourceTree = "<group>"; };
		C8DEDF37220CDEB00001AAED /* ActionSet.cpp */ = {isa = PBXFileReference; fileEncoding = 4; lastKnownFileType = sourcecode.cpp.cpp; name = ActionSet.cpp; path = ../../../../shared/cpp/ObjectModel/ActionSet.cpp; sourceTree = "<group>"; };
		C8DEDF38220CDEB00001AAED /* ActionSet.h */ = {isa = PBXFileReference; fileEncoding = 4; lastKnownFileType = sourcecode.c.h; name = ActionSet.h; path = ../../../../shared/cpp/ObjectModel/ActionSet.h; sourceTree = "<group>"; };
		CA1218C221C4509300152EA8 /* ToggleVisibilityTarget.h */ = {isa = PBXFileReference; fileEncoding = 4; lastKnownFileType = sourcecode.c.h; name = ToggleVisibilityTarget.h; path = ../../../../shared/cpp/ObjectModel/ToggleVisibilityTarget.h; sourceTree = "<group>"; };
		CA1218C321C4509300152EA8 /* ToggleVisibilityAction.h */ = {isa = PBXFileReference; fileEncoding = 4; lastKnownFileType = sourcecode.c.h; name = ToggleVisibilityAction.h; path = ../../../../shared/cpp/ObjectModel/ToggleVisibilityAction.h; sourceTree = "<group>"; };
		CA1218C421C4509400152EA8 /* ToggleVisibilityTarget.cpp */ = {isa = PBXFileReference; fileEncoding = 4; lastKnownFileType = sourcecode.cpp.cpp; name = ToggleVisibilityTarget.cpp; path = ../../../../shared/cpp/ObjectModel/ToggleVisibilityTarget.cpp; sourceTree = "<group>"; };
		CA1218C521C4509400152EA8 /* ToggleVisibilityAction.cpp */ = {isa = PBXFileReference; fileEncoding = 4; lastKnownFileType = sourcecode.cpp.cpp; name = ToggleVisibilityAction.cpp; path = ../../../../shared/cpp/ObjectModel/ToggleVisibilityAction.cpp; sourceTree = "<group>"; };
		F401A8751F0DB69B006D7AF2 /* ACRImageSetUICollectionView.h */ = {isa = PBXFileReference; fileEncoding = 4; lastKnownFileType = sourcecode.c.h; path = ACRImageSetUICollectionView.h; sourceTree = "<group>"; };
		F401A8761F0DB69B006D7AF2 /* ACRImageSetUICollectionView.mm */ = {isa = PBXFileReference; fileEncoding = 4; lastKnownFileType = sourcecode.cpp.objcpp; path = ACRImageSetUICollectionView.mm; sourceTree = "<group>"; };
		F401A8791F0DCBC8006D7AF2 /* ACRImageSetRenderer.h */ = {isa = PBXFileReference; fileEncoding = 4; lastKnownFileType = sourcecode.c.h; path = ACRImageSetRenderer.h; sourceTree = "<group>"; };
		F401A87A1F0DCBC8006D7AF2 /* ACRImageSetRenderer.mm */ = {isa = PBXFileReference; fileEncoding = 4; lastKnownFileType = sourcecode.cpp.objcpp; path = ACRImageSetRenderer.mm; sourceTree = "<group>"; };
		F401A87D1F1045CA006D7AF2 /* ACRContentHoldingUIView.h */ = {isa = PBXFileReference; fileEncoding = 4; lastKnownFileType = sourcecode.c.h; path = ACRContentHoldingUIView.h; sourceTree = "<group>"; };
		F401A87E1F1045CA006D7AF2 /* ACRContentHoldingUIView.mm */ = {isa = PBXFileReference; fileEncoding = 4; lastKnownFileType = sourcecode.cpp.objcpp; path = ACRContentHoldingUIView.mm; sourceTree = "<group>"; };
		F4071C731FCCBAEE00AF4FEA /* ElementParserRegistration.h */ = {isa = PBXFileReference; fileEncoding = 4; lastKnownFileType = sourcecode.c.h; name = ElementParserRegistration.h; path = ../../../../shared/cpp/ObjectModel/ElementParserRegistration.h; sourceTree = "<group>"; };
		F4071C741FCCBAEF00AF4FEA /* ActionParserRegistration.h */ = {isa = PBXFileReference; fileEncoding = 4; lastKnownFileType = sourcecode.c.h; name = ActionParserRegistration.h; path = ../../../../shared/cpp/ObjectModel/ActionParserRegistration.h; sourceTree = "<group>"; };
		F4071C761FCCBAEF00AF4FEA /* json-forwards.h */ = {isa = PBXFileReference; fileEncoding = 4; lastKnownFileType = sourcecode.c.h; path = "json-forwards.h"; sourceTree = "<group>"; };
		F4071C771FCCBAEF00AF4FEA /* json.h */ = {isa = PBXFileReference; fileEncoding = 4; lastKnownFileType = sourcecode.c.h; path = json.h; sourceTree = "<group>"; };
		F4071C781FCCBAEF00AF4FEA /* ActionParserRegistration.cpp */ = {isa = PBXFileReference; fileEncoding = 4; lastKnownFileType = sourcecode.cpp.cpp; name = ActionParserRegistration.cpp; path = ../../../../shared/cpp/ObjectModel/ActionParserRegistration.cpp; sourceTree = "<group>"; };
		F4071C791FCCBAEF00AF4FEA /* ElementParserRegistration.cpp */ = {isa = PBXFileReference; fileEncoding = 4; lastKnownFileType = sourcecode.cpp.cpp; name = ElementParserRegistration.cpp; path = ../../../../shared/cpp/ObjectModel/ElementParserRegistration.cpp; sourceTree = "<group>"; };
		F423C0B51EE1FBA900905679 /* AdaptiveCards.framework */ = {isa = PBXFileReference; explicitFileType = wrapper.framework; includeInIndex = 0; path = AdaptiveCards.framework; sourceTree = BUILT_PRODUCTS_DIR; };
		F423C0B81EE1FBAA00905679 /* ACFramework.h */ = {isa = PBXFileReference; lastKnownFileType = sourcecode.c.h; path = ACFramework.h; sourceTree = "<group>"; };
		F423C0B91EE1FBAA00905679 /* Info.plist */ = {isa = PBXFileReference; lastKnownFileType = text.plist.xml; path = Info.plist; sourceTree = "<group>"; };
		F423C0BE1EE1FBAA00905679 /* AdaptiveCardsTests.xctest */ = {isa = PBXFileReference; explicitFileType = wrapper.cfbundle; includeInIndex = 0; path = AdaptiveCardsTests.xctest; sourceTree = BUILT_PRODUCTS_DIR; };
		F42741061EF8624F00399FBB /* ACRIBaseCardElementRenderer.h */ = {isa = PBXFileReference; fileEncoding = 4; lastKnownFileType = sourcecode.c.h; path = ACRIBaseCardElementRenderer.h; sourceTree = "<group>"; };
		F42741081EF864A900399FBB /* ACRBaseCardElementRenderer.h */ = {isa = PBXFileReference; fileEncoding = 4; lastKnownFileType = sourcecode.c.h; path = ACRBaseCardElementRenderer.h; sourceTree = "<group>"; };
		F42741091EF864A900399FBB /* ACRBaseCardElementRenderer.mm */ = {isa = PBXFileReference; fileEncoding = 4; lastKnownFileType = sourcecode.cpp.objcpp; path = ACRBaseCardElementRenderer.mm; sourceTree = "<group>"; };
		F42741101EF873A600399FBB /* ACRImageRenderer.h */ = {isa = PBXFileReference; fileEncoding = 4; lastKnownFileType = sourcecode.c.h; path = ACRImageRenderer.h; sourceTree = "<group>"; };
		F42741111EF873A600399FBB /* ACRImageRenderer.mm */ = {isa = PBXFileReference; fileEncoding = 4; lastKnownFileType = sourcecode.cpp.objcpp; path = ACRImageRenderer.mm; sourceTree = "<group>"; };
		F42741141EF895AB00399FBB /* ACRTextBlockRenderer.h */ = {isa = PBXFileReference; fileEncoding = 4; lastKnownFileType = sourcecode.c.h; path = ACRTextBlockRenderer.h; sourceTree = "<group>"; };
		F42741151EF895AB00399FBB /* ACRTextBlockRenderer.mm */ = {isa = PBXFileReference; fileEncoding = 4; lastKnownFileType = sourcecode.cpp.objcpp; path = ACRTextBlockRenderer.mm; sourceTree = "<group>"; };
		F427411A1EF8A25200399FBB /* ACRRegistration.h */ = {isa = PBXFileReference; fileEncoding = 4; lastKnownFileType = sourcecode.c.h; path = ACRRegistration.h; sourceTree = "<group>"; };
		F427411B1EF8A25200399FBB /* ACRRegistration.mm */ = {isa = PBXFileReference; fileEncoding = 4; lastKnownFileType = sourcecode.cpp.objcpp; path = ACRRegistration.mm; sourceTree = "<group>"; };
		F427411E1EF9DB8000399FBB /* ACRContainerRenderer.h */ = {isa = PBXFileReference; fileEncoding = 4; lastKnownFileType = sourcecode.c.h; path = ACRContainerRenderer.h; sourceTree = "<group>"; };
		F427411F1EF9DB8000399FBB /* ACRContainerRenderer.mm */ = {isa = PBXFileReference; fileEncoding = 4; lastKnownFileType = sourcecode.cpp.objcpp; path = ACRContainerRenderer.mm; sourceTree = "<group>"; };
		F42741221EFB274C00399FBB /* ACRColumnRenderer.h */ = {isa = PBXFileReference; fileEncoding = 4; lastKnownFileType = sourcecode.c.h; path = ACRColumnRenderer.h; sourceTree = "<group>"; };
		F42741231EFB274C00399FBB /* ACRColumnRenderer.mm */ = {isa = PBXFileReference; fileEncoding = 4; lastKnownFileType = sourcecode.cpp.objcpp; path = ACRColumnRenderer.mm; sourceTree = "<group>"; };
		F42741261EFB374A00399FBB /* ACRColumnSetRenderer.h */ = {isa = PBXFileReference; fileEncoding = 4; lastKnownFileType = sourcecode.c.h; path = ACRColumnSetRenderer.h; sourceTree = "<group>"; };
		F42741271EFB374A00399FBB /* ACRColumnSetRenderer.mm */ = {isa = PBXFileReference; fileEncoding = 4; lastKnownFileType = sourcecode.cpp.objcpp; path = ACRColumnSetRenderer.mm; sourceTree = "<group>"; };
		F42979361F31438900E89914 /* ACRIBaseInputHandler.h */ = {isa = PBXFileReference; fileEncoding = 4; lastKnownFileType = sourcecode.c.h; path = ACRIBaseInputHandler.h; sourceTree = "<group>"; };
		F42979381F31458800E89914 /* ACRActionSubmitRenderer.h */ = {isa = PBXFileReference; fileEncoding = 4; lastKnownFileType = sourcecode.c.h; path = ACRActionSubmitRenderer.h; sourceTree = "<group>"; };
		F42979391F31458800E89914 /* ACRActionSubmitRenderer.mm */ = {isa = PBXFileReference; fileEncoding = 4; lastKnownFileType = sourcecode.cpp.objcpp; path = ACRActionSubmitRenderer.mm; sourceTree = "<group>"; };
		F429793C1F3155EF00E89914 /* ACRTextField.h */ = {isa = PBXFileReference; fileEncoding = 4; lastKnownFileType = sourcecode.c.h; path = ACRTextField.h; sourceTree = "<group>"; };
		F429793D1F3155EF00E89914 /* ACRTextField.mm */ = {isa = PBXFileReference; fileEncoding = 4; lastKnownFileType = sourcecode.cpp.objcpp; path = ACRTextField.mm; sourceTree = "<group>"; };
		F42979401F322C3E00E89914 /* ACRErrors.h */ = {isa = PBXFileReference; fileEncoding = 4; lastKnownFileType = sourcecode.c.h; path = ACRErrors.h; sourceTree = "<group>"; };
		F42979411F322C3E00E89914 /* ACRErrors.mm */ = {isa = PBXFileReference; fileEncoding = 4; lastKnownFileType = sourcecode.cpp.objcpp; path = ACRErrors.mm; sourceTree = "<group>"; };
		F42979441F322C9000E89914 /* ACRNumericTextField.mm */ = {isa = PBXFileReference; fileEncoding = 4; lastKnownFileType = sourcecode.cpp.objcpp; path = ACRNumericTextField.mm; sourceTree = "<group>"; };
		F42979451F322C9000E89914 /* ACRNumericTextField.h */ = {isa = PBXFileReference; fileEncoding = 4; lastKnownFileType = sourcecode.c.h; path = ACRNumericTextField.h; sourceTree = "<group>"; };
		F42979481F323BA700E89914 /* ACRDateTextField.h */ = {isa = PBXFileReference; fileEncoding = 4; lastKnownFileType = sourcecode.c.h; path = ACRDateTextField.h; sourceTree = "<group>"; };
		F429794C1F32684900E89914 /* ACRDateTextField.mm */ = {isa = PBXFileReference; fileEncoding = 4; lastKnownFileType = sourcecode.cpp.objcpp; path = ACRDateTextField.mm; sourceTree = "<group>"; };
		F42C2F4B20351A8E008787B0 /* ACOBaseCardElementPrivate.h */ = {isa = PBXFileReference; fileEncoding = 4; lastKnownFileType = sourcecode.c.h; path = ACOBaseCardElementPrivate.h; sourceTree = "<group>"; };
		F42E516B1FEC383E008F9642 /* MarkDownParsedResult.h */ = {isa = PBXFileReference; fileEncoding = 4; lastKnownFileType = sourcecode.c.h; name = MarkDownParsedResult.h; path = ../../../../shared/cpp/ObjectModel/MarkDownParsedResult.h; sourceTree = "<group>"; };
		F42E516C1FEC383E008F9642 /* MarkDownBlockParser.cpp */ = {isa = PBXFileReference; fileEncoding = 4; lastKnownFileType = sourcecode.cpp.cpp; name = MarkDownBlockParser.cpp; path = ../../../../shared/cpp/ObjectModel/MarkDownBlockParser.cpp; sourceTree = "<group>"; };
		F42E516D1FEC383F008F9642 /* MarkDownHtmlGenerator.h */ = {isa = PBXFileReference; fileEncoding = 4; lastKnownFileType = sourcecode.c.h; name = MarkDownHtmlGenerator.h; path = ../../../../shared/cpp/ObjectModel/MarkDownHtmlGenerator.h; sourceTree = "<group>"; };
		F42E516E1FEC383F008F9642 /* MarkDownParsedResult.cpp */ = {isa = PBXFileReference; fileEncoding = 4; lastKnownFileType = sourcecode.cpp.cpp; name = MarkDownParsedResult.cpp; path = ../../../../shared/cpp/ObjectModel/MarkDownParsedResult.cpp; sourceTree = "<group>"; };
		F42E516F1FEC383F008F9642 /* MarkDownBlockParser.h */ = {isa = PBXFileReference; fileEncoding = 4; lastKnownFileType = sourcecode.c.h; name = MarkDownBlockParser.h; path = ../../../../shared/cpp/ObjectModel/MarkDownBlockParser.h; sourceTree = "<group>"; };
		F42E51701FEC383F008F9642 /* MarkDownHtmlGenerator.cpp */ = {isa = PBXFileReference; fileEncoding = 4; lastKnownFileType = sourcecode.cpp.cpp; name = MarkDownHtmlGenerator.cpp; path = ../../../../shared/cpp/ObjectModel/MarkDownHtmlGenerator.cpp; sourceTree = "<group>"; };
		F42E51711FEC383F008F9642 /* MarkDownParser.h */ = {isa = PBXFileReference; fileEncoding = 4; lastKnownFileType = sourcecode.c.h; name = MarkDownParser.h; path = ../../../../shared/cpp/ObjectModel/MarkDownParser.h; sourceTree = "<group>"; };
		F42E51721FEC3840008F9642 /* MarkDownParser.cpp */ = {isa = PBXFileReference; fileEncoding = 4; lastKnownFileType = sourcecode.cpp.cpp; name = MarkDownParser.cpp; path = ../../../../shared/cpp/ObjectModel/MarkDownParser.cpp; sourceTree = "<group>"; };
		F431103D1F357487001AAE30 /* ACRInputTableView.h */ = {isa = PBXFileReference; fileEncoding = 4; lastKnownFileType = sourcecode.c.h; path = ACRInputTableView.h; sourceTree = "<group>"; };
		F431103E1F357487001AAE30 /* ACRInputTableView.mm */ = {isa = PBXFileReference; fileEncoding = 4; lastKnownFileType = sourcecode.cpp.objcpp; path = ACRInputTableView.mm; sourceTree = "<group>"; };
		F431103F1F357487001AAE30 /* ACOHostConfig.h */ = {isa = PBXFileReference; fileEncoding = 4; lastKnownFileType = sourcecode.c.h; path = ACOHostConfig.h; sourceTree = "<group>"; };
		F43110401F357487001AAE30 /* ACOHostConfig.mm */ = {isa = PBXFileReference; fileEncoding = 4; lastKnownFileType = sourcecode.cpp.objcpp; path = ACOHostConfig.mm; sourceTree = "<group>"; };
		F43660761F0706D800EBA868 /* SharedAdaptiveCard.cpp */ = {isa = PBXFileReference; fileEncoding = 4; lastKnownFileType = sourcecode.cpp.cpp; name = SharedAdaptiveCard.cpp; path = ../../../../shared/cpp/ObjectModel/SharedAdaptiveCard.cpp; sourceTree = "<group>"; };
		F43660771F0706D800EBA868 /* SharedAdaptiveCard.h */ = {isa = PBXFileReference; fileEncoding = 4; lastKnownFileType = sourcecode.c.h; name = SharedAdaptiveCard.h; path = ../../../../shared/cpp/ObjectModel/SharedAdaptiveCard.h; sourceTree = "<group>"; };
		F43A940E1F1D60E30001920B /* ACRFactSetRenderer.h */ = {isa = PBXFileReference; fileEncoding = 4; lastKnownFileType = sourcecode.c.h; path = ACRFactSetRenderer.h; sourceTree = "<group>"; };
		F43A940F1F1D60E30001920B /* ACRFactSetRenderer.mm */ = {isa = PBXFileReference; fileEncoding = 4; lastKnownFileType = sourcecode.cpp.objcpp; path = ACRFactSetRenderer.mm; sourceTree = "<group>"; };
		F43A94121F1EED6D0001920B /* ACRInputRenderer.h */ = {isa = PBXFileReference; fileEncoding = 4; lastKnownFileType = sourcecode.c.h; path = ACRInputRenderer.h; sourceTree = "<group>"; };
		F43A94131F1EED6D0001920B /* ACRInputRenderer.mm */ = {isa = PBXFileReference; fileEncoding = 4; lastKnownFileType = sourcecode.cpp.objcpp; path = ACRInputRenderer.mm; sourceTree = "<group>"; };
		F43A94161F20502D0001920B /* ACRInputToggleRenderer.h */ = {isa = PBXFileReference; fileEncoding = 4; lastKnownFileType = sourcecode.c.h; path = ACRInputToggleRenderer.h; sourceTree = "<group>"; };
		F43A94171F20502D0001920B /* ACRInputToggleRenderer.mm */ = {isa = PBXFileReference; fileEncoding = 4; lastKnownFileType = sourcecode.cpp.objcpp; path = ACRInputToggleRenderer.mm; sourceTree = "<group>"; };
		F44872BD1EE2261F00FCAFAE /* AdaptiveCardParseException.cpp */ = {isa = PBXFileReference; fileEncoding = 4; lastKnownFileType = sourcecode.cpp.cpp; name = AdaptiveCardParseException.cpp; path = ../../../../shared/cpp/ObjectModel/AdaptiveCardParseException.cpp; sourceTree = "<group>"; };
		F44872BE1EE2261F00FCAFAE /* AdaptiveCardParseException.h */ = {isa = PBXFileReference; fileEncoding = 4; lastKnownFileType = sourcecode.c.h; name = AdaptiveCardParseException.h; path = ../../../../shared/cpp/ObjectModel/AdaptiveCardParseException.h; sourceTree = "<group>"; };
		F44872BF1EE2261F00FCAFAE /* BaseActionElement.cpp */ = {isa = PBXFileReference; fileEncoding = 4; lastKnownFileType = sourcecode.cpp.cpp; name = BaseActionElement.cpp; path = ../../../../shared/cpp/ObjectModel/BaseActionElement.cpp; sourceTree = "<group>"; };
		F44872C01EE2261F00FCAFAE /* BaseActionElement.h */ = {isa = PBXFileReference; fileEncoding = 4; lastKnownFileType = sourcecode.c.h; name = BaseActionElement.h; path = ../../../../shared/cpp/ObjectModel/BaseActionElement.h; sourceTree = "<group>"; };
		F44872C11EE2261F00FCAFAE /* BaseCardElement.cpp */ = {isa = PBXFileReference; fileEncoding = 4; lastKnownFileType = sourcecode.cpp.cpp; name = BaseCardElement.cpp; path = ../../../../shared/cpp/ObjectModel/BaseCardElement.cpp; sourceTree = "<group>"; };
		F44872C21EE2261F00FCAFAE /* BaseCardElement.h */ = {isa = PBXFileReference; fileEncoding = 4; lastKnownFileType = sourcecode.c.h; name = BaseCardElement.h; path = ../../../../shared/cpp/ObjectModel/BaseCardElement.h; sourceTree = "<group>"; };
		F44872C31EE2261F00FCAFAE /* BaseInputElement.cpp */ = {isa = PBXFileReference; fileEncoding = 4; lastKnownFileType = sourcecode.cpp.cpp; name = BaseInputElement.cpp; path = ../../../../shared/cpp/ObjectModel/BaseInputElement.cpp; sourceTree = "<group>"; };
		F44872C41EE2261F00FCAFAE /* BaseInputElement.h */ = {isa = PBXFileReference; fileEncoding = 4; lastKnownFileType = sourcecode.c.h; name = BaseInputElement.h; path = ../../../../shared/cpp/ObjectModel/BaseInputElement.h; sourceTree = "<group>"; };
		F44872C51EE2261F00FCAFAE /* ChoiceInput.cpp */ = {isa = PBXFileReference; fileEncoding = 4; lastKnownFileType = sourcecode.cpp.cpp; name = ChoiceInput.cpp; path = ../../../../shared/cpp/ObjectModel/ChoiceInput.cpp; sourceTree = "<group>"; };
		F44872C61EE2261F00FCAFAE /* ChoiceInput.h */ = {isa = PBXFileReference; fileEncoding = 4; lastKnownFileType = sourcecode.c.h; name = ChoiceInput.h; path = ../../../../shared/cpp/ObjectModel/ChoiceInput.h; sourceTree = "<group>"; };
		F44872C71EE2261F00FCAFAE /* ChoiceSetInput.cpp */ = {isa = PBXFileReference; fileEncoding = 4; lastKnownFileType = sourcecode.cpp.cpp; name = ChoiceSetInput.cpp; path = ../../../../shared/cpp/ObjectModel/ChoiceSetInput.cpp; sourceTree = "<group>"; };
		F44872C81EE2261F00FCAFAE /* ChoiceSetInput.h */ = {isa = PBXFileReference; fileEncoding = 4; lastKnownFileType = sourcecode.c.h; name = ChoiceSetInput.h; path = ../../../../shared/cpp/ObjectModel/ChoiceSetInput.h; sourceTree = "<group>"; };
		F44872C91EE2261F00FCAFAE /* Column.cpp */ = {isa = PBXFileReference; fileEncoding = 4; lastKnownFileType = sourcecode.cpp.cpp; name = Column.cpp; path = ../../../../shared/cpp/ObjectModel/Column.cpp; sourceTree = "<group>"; };
		F44872CA1EE2261F00FCAFAE /* Column.h */ = {isa = PBXFileReference; fileEncoding = 4; lastKnownFileType = sourcecode.c.h; name = Column.h; path = ../../../../shared/cpp/ObjectModel/Column.h; sourceTree = "<group>"; };
		F44872CB1EE2261F00FCAFAE /* ColumnSet.cpp */ = {isa = PBXFileReference; fileEncoding = 4; lastKnownFileType = sourcecode.cpp.cpp; name = ColumnSet.cpp; path = ../../../../shared/cpp/ObjectModel/ColumnSet.cpp; sourceTree = "<group>"; };
		F44872CC1EE2261F00FCAFAE /* ColumnSet.h */ = {isa = PBXFileReference; fileEncoding = 4; lastKnownFileType = sourcecode.c.h; name = ColumnSet.h; path = ../../../../shared/cpp/ObjectModel/ColumnSet.h; sourceTree = "<group>"; };
		F44872CD1EE2261F00FCAFAE /* Container.cpp */ = {isa = PBXFileReference; fileEncoding = 4; lastKnownFileType = sourcecode.cpp.cpp; name = Container.cpp; path = ../../../../shared/cpp/ObjectModel/Container.cpp; sourceTree = "<group>"; };
		F44872CE1EE2261F00FCAFAE /* Container.h */ = {isa = PBXFileReference; fileEncoding = 4; lastKnownFileType = sourcecode.c.h; name = Container.h; path = ../../../../shared/cpp/ObjectModel/Container.h; sourceTree = "<group>"; };
		F44872CF1EE2261F00FCAFAE /* DateInput.cpp */ = {isa = PBXFileReference; fileEncoding = 4; lastKnownFileType = sourcecode.cpp.cpp; name = DateInput.cpp; path = ../../../../shared/cpp/ObjectModel/DateInput.cpp; sourceTree = "<group>"; };
		F44872D01EE2261F00FCAFAE /* DateInput.h */ = {isa = PBXFileReference; fileEncoding = 4; lastKnownFileType = sourcecode.c.h; name = DateInput.h; path = ../../../../shared/cpp/ObjectModel/DateInput.h; sourceTree = "<group>"; };
		F44872D11EE2261F00FCAFAE /* Enums.cpp */ = {isa = PBXFileReference; fileEncoding = 4; lastKnownFileType = sourcecode.cpp.cpp; name = Enums.cpp; path = ../../../../shared/cpp/ObjectModel/Enums.cpp; sourceTree = "<group>"; };
		F44872D21EE2261F00FCAFAE /* Enums.h */ = {isa = PBXFileReference; explicitFileType = sourcecode.c.h; fileEncoding = 4; name = Enums.h; path = ../../../../shared/cpp/ObjectModel/Enums.h; sourceTree = "<group>"; };
		F44872D31EE2261F00FCAFAE /* Fact.cpp */ = {isa = PBXFileReference; fileEncoding = 4; lastKnownFileType = sourcecode.cpp.cpp; name = Fact.cpp; path = ../../../../shared/cpp/ObjectModel/Fact.cpp; sourceTree = "<group>"; };
		F44872D41EE2261F00FCAFAE /* Fact.h */ = {isa = PBXFileReference; fileEncoding = 4; lastKnownFileType = sourcecode.c.h; name = Fact.h; path = ../../../../shared/cpp/ObjectModel/Fact.h; sourceTree = "<group>"; };
		F44872D51EE2261F00FCAFAE /* FactSet.cpp */ = {isa = PBXFileReference; fileEncoding = 4; lastKnownFileType = sourcecode.cpp.cpp; name = FactSet.cpp; path = ../../../../shared/cpp/ObjectModel/FactSet.cpp; sourceTree = "<group>"; };
		F44872D61EE2261F00FCAFAE /* FactSet.h */ = {isa = PBXFileReference; fileEncoding = 4; lastKnownFileType = sourcecode.c.h; name = FactSet.h; path = ../../../../shared/cpp/ObjectModel/FactSet.h; sourceTree = "<group>"; };
		F44872D71EE2261F00FCAFAE /* HostConfig.h */ = {isa = PBXFileReference; fileEncoding = 4; lastKnownFileType = sourcecode.c.h; name = HostConfig.h; path = ../../../../shared/cpp/ObjectModel/HostConfig.h; sourceTree = "<group>"; };
		F44872DA1EE2261F00FCAFAE /* Image.cpp */ = {isa = PBXFileReference; fileEncoding = 4; lastKnownFileType = sourcecode.cpp.cpp; name = Image.cpp; path = ../../../../shared/cpp/ObjectModel/Image.cpp; sourceTree = "<group>"; };
		F44872DB1EE2261F00FCAFAE /* Image.h */ = {isa = PBXFileReference; fileEncoding = 4; lastKnownFileType = sourcecode.c.h; name = Image.h; path = ../../../../shared/cpp/ObjectModel/Image.h; sourceTree = "<group>"; };
		F44872DC1EE2261F00FCAFAE /* ImageSet.cpp */ = {isa = PBXFileReference; fileEncoding = 4; lastKnownFileType = sourcecode.cpp.cpp; name = ImageSet.cpp; path = ../../../../shared/cpp/ObjectModel/ImageSet.cpp; sourceTree = "<group>"; };
		F44872DD1EE2261F00FCAFAE /* ImageSet.h */ = {isa = PBXFileReference; fileEncoding = 4; lastKnownFileType = sourcecode.c.h; name = ImageSet.h; path = ../../../../shared/cpp/ObjectModel/ImageSet.h; sourceTree = "<group>"; };
		F44872DF1EE2261F00FCAFAE /* jsoncpp.cpp */ = {isa = PBXFileReference; fileEncoding = 4; lastKnownFileType = sourcecode.cpp.cpp; name = jsoncpp.cpp; path = ../../../../shared/cpp/ObjectModel/jsoncpp.cpp; sourceTree = "<group>"; };
		F44872E01EE2261F00FCAFAE /* NumberInput.cpp */ = {isa = PBXFileReference; fileEncoding = 4; lastKnownFileType = sourcecode.cpp.cpp; name = NumberInput.cpp; path = ../../../../shared/cpp/ObjectModel/NumberInput.cpp; sourceTree = "<group>"; };
		F44872E11EE2261F00FCAFAE /* NumberInput.h */ = {isa = PBXFileReference; fileEncoding = 4; lastKnownFileType = sourcecode.c.h; name = NumberInput.h; path = ../../../../shared/cpp/ObjectModel/NumberInput.h; sourceTree = "<group>"; };
		F44872E21EE2261F00FCAFAE /* OpenUrlAction.cpp */ = {isa = PBXFileReference; fileEncoding = 4; lastKnownFileType = sourcecode.cpp.cpp; name = OpenUrlAction.cpp; path = ../../../../shared/cpp/ObjectModel/OpenUrlAction.cpp; sourceTree = "<group>"; };
		F44872E31EE2261F00FCAFAE /* OpenUrlAction.h */ = {isa = PBXFileReference; fileEncoding = 4; lastKnownFileType = sourcecode.c.h; name = OpenUrlAction.h; path = ../../../../shared/cpp/ObjectModel/OpenUrlAction.h; sourceTree = "<group>"; };
		F44872E41EE2261F00FCAFAE /* ParseUtil.cpp */ = {isa = PBXFileReference; fileEncoding = 4; lastKnownFileType = sourcecode.cpp.cpp; name = ParseUtil.cpp; path = ../../../../shared/cpp/ObjectModel/ParseUtil.cpp; sourceTree = "<group>"; };
		F44872E51EE2261F00FCAFAE /* ParseUtil.h */ = {isa = PBXFileReference; fileEncoding = 4; lastKnownFileType = sourcecode.c.h; name = ParseUtil.h; path = ../../../../shared/cpp/ObjectModel/ParseUtil.h; sourceTree = "<group>"; };
		F44872E61EE2261F00FCAFAE /* pch.h */ = {isa = PBXFileReference; fileEncoding = 4; lastKnownFileType = sourcecode.c.h; name = pch.h; path = ../../../../shared/cpp/ObjectModel/pch.h; sourceTree = "<group>"; };
		F44872E71EE2261F00FCAFAE /* ShowCardAction.cpp */ = {isa = PBXFileReference; fileEncoding = 4; lastKnownFileType = sourcecode.cpp.cpp; name = ShowCardAction.cpp; path = ../../../../shared/cpp/ObjectModel/ShowCardAction.cpp; sourceTree = "<group>"; };
		F44872E81EE2261F00FCAFAE /* ShowCardAction.h */ = {isa = PBXFileReference; fileEncoding = 4; lastKnownFileType = sourcecode.c.h; name = ShowCardAction.h; path = ../../../../shared/cpp/ObjectModel/ShowCardAction.h; sourceTree = "<group>"; };
		F44872E91EE2261F00FCAFAE /* SubmitAction.cpp */ = {isa = PBXFileReference; fileEncoding = 4; lastKnownFileType = sourcecode.cpp.cpp; name = SubmitAction.cpp; path = ../../../../shared/cpp/ObjectModel/SubmitAction.cpp; sourceTree = "<group>"; };
		F44872EA1EE2261F00FCAFAE /* SubmitAction.h */ = {isa = PBXFileReference; fileEncoding = 4; lastKnownFileType = sourcecode.c.h; name = SubmitAction.h; path = ../../../../shared/cpp/ObjectModel/SubmitAction.h; sourceTree = "<group>"; };
		F44872EB1EE2261F00FCAFAE /* TextBlock.cpp */ = {isa = PBXFileReference; fileEncoding = 4; lastKnownFileType = sourcecode.cpp.cpp; name = TextBlock.cpp; path = ../../../../shared/cpp/ObjectModel/TextBlock.cpp; sourceTree = "<group>"; };
		F44872EC1EE2261F00FCAFAE /* TextBlock.h */ = {isa = PBXFileReference; fileEncoding = 4; lastKnownFileType = sourcecode.c.h; name = TextBlock.h; path = ../../../../shared/cpp/ObjectModel/TextBlock.h; sourceTree = "<group>"; };
		F44872ED1EE2261F00FCAFAE /* TextInput.cpp */ = {isa = PBXFileReference; fileEncoding = 4; lastKnownFileType = sourcecode.cpp.cpp; name = TextInput.cpp; path = ../../../../shared/cpp/ObjectModel/TextInput.cpp; sourceTree = "<group>"; };
		F44872EE1EE2261F00FCAFAE /* TextInput.h */ = {isa = PBXFileReference; fileEncoding = 4; lastKnownFileType = sourcecode.c.h; name = TextInput.h; path = ../../../../shared/cpp/ObjectModel/TextInput.h; sourceTree = "<group>"; };
		F44872EF1EE2261F00FCAFAE /* TimeInput.cpp */ = {isa = PBXFileReference; fileEncoding = 4; lastKnownFileType = sourcecode.cpp.cpp; name = TimeInput.cpp; path = ../../../../shared/cpp/ObjectModel/TimeInput.cpp; sourceTree = "<group>"; };
		F44872F01EE2261F00FCAFAE /* TimeInput.h */ = {isa = PBXFileReference; fileEncoding = 4; lastKnownFileType = sourcecode.c.h; name = TimeInput.h; path = ../../../../shared/cpp/ObjectModel/TimeInput.h; sourceTree = "<group>"; };
		F44872F11EE2261F00FCAFAE /* ToggleInput.cpp */ = {isa = PBXFileReference; fileEncoding = 4; lastKnownFileType = sourcecode.cpp.cpp; name = ToggleInput.cpp; path = ../../../../shared/cpp/ObjectModel/ToggleInput.cpp; sourceTree = "<group>"; };
		F44872F21EE2261F00FCAFAE /* ToggleInput.h */ = {isa = PBXFileReference; fileEncoding = 4; lastKnownFileType = sourcecode.c.h; name = ToggleInput.h; path = ../../../../shared/cpp/ObjectModel/ToggleInput.h; sourceTree = "<group>"; };
		F452CD571F68CD6F005394B2 /* HostConfig.cpp */ = {isa = PBXFileReference; fileEncoding = 4; lastKnownFileType = sourcecode.cpp.cpp; name = HostConfig.cpp; path = ../../../../shared/cpp/ObjectModel/HostConfig.cpp; sourceTree = "<group>"; };
		F45A071A1EF4BC44007C6503 /* Foundation.framework */ = {isa = PBXFileReference; lastKnownFileType = wrapper.framework; name = Foundation.framework; path = System/Library/Frameworks/Foundation.framework; sourceTree = SDKROOT; };
		F45A071C1EF4BCC3007C6503 /* CoreGraphics.framework */ = {isa = PBXFileReference; lastKnownFileType = wrapper.framework; name = CoreGraphics.framework; path = System/Library/Frameworks/CoreGraphics.framework; sourceTree = SDKROOT; };
		F45A071E1EF4BD67007C6503 /* UIKit.framework */ = {isa = PBXFileReference; lastKnownFileType = wrapper.framework; name = UIKit.framework; path = System/Library/Frameworks/UIKit.framework; sourceTree = SDKROOT; };
		F4603237207575A3006C5358 /* ACRLabelView.xib */ = {isa = PBXFileReference; lastKnownFileType = file.xib; path = ACRLabelView.xib; sourceTree = "<group>"; };
		F460324020757F38006C5358 /* ACRTextField.xib */ = {isa = PBXFileReference; lastKnownFileType = file.xib; path = ACRTextField.xib; sourceTree = "<group>"; };
		F460324420758583006C5358 /* ACRDatePicker.xib */ = {isa = PBXFileReference; lastKnownFileType = file.xib; path = ACRDatePicker.xib; sourceTree = "<group>"; };
		F460324620759519006C5358 /* ACRDateTextField.xib */ = {isa = PBXFileReference; lastKnownFileType = file.xib; path = ACRDateTextField.xib; sourceTree = "<group>"; };
		F46032482075997D006C5358 /* ACRInputTableView.xib */ = {isa = PBXFileReference; lastKnownFileType = file.xib; path = ACRInputTableView.xib; sourceTree = "<group>"; };
		F495FC082022A18F0093D4DE /* ACRChoiceSetViewDataSource.mm */ = {isa = PBXFileReference; fileEncoding = 4; lastKnownFileType = sourcecode.cpp.objcpp; path = ACRChoiceSetViewDataSource.mm; sourceTree = "<group>"; };
		F495FC092022A18F0093D4DE /* ACRChoiceSetViewDataSource.h */ = {isa = PBXFileReference; fileEncoding = 4; lastKnownFileType = sourcecode.c.h; path = ACRChoiceSetViewDataSource.h; sourceTree = "<group>"; };
		F495FC0C2022AC920093D4DE /* ACRChoiceSetViewDataSourceCompactStyle.mm */ = {isa = PBXFileReference; fileEncoding = 4; lastKnownFileType = sourcecode.cpp.objcpp; path = ACRChoiceSetViewDataSourceCompactStyle.mm; sourceTree = "<group>"; };
		F495FC0D2022AC920093D4DE /* ACRChoiceSetViewDataSourceCompactStyle.h */ = {isa = PBXFileReference; fileEncoding = 4; lastKnownFileType = sourcecode.c.h; path = ACRChoiceSetViewDataSourceCompactStyle.h; sourceTree = "<group>"; };
		F4960C022051FE8000780566 /* ACRView.h */ = {isa = PBXFileReference; fileEncoding = 4; lastKnownFileType = sourcecode.c.h; path = ACRView.h; sourceTree = "<group>"; };
		F4960C032051FE8100780566 /* ACRView.mm */ = {isa = PBXFileReference; fileEncoding = 4; lastKnownFileType = sourcecode.cpp.objcpp; path = ACRView.mm; sourceTree = "<group>"; };
		F496834E1F6CA24600DF0D3A /* ACRRenderer.h */ = {isa = PBXFileReference; fileEncoding = 4; lastKnownFileType = sourcecode.c.h; path = ACRRenderer.h; sourceTree = "<group>"; };
		F496834F1F6CA24600DF0D3A /* ACRRenderer.mm */ = {isa = PBXFileReference; fileEncoding = 4; lastKnownFileType = sourcecode.cpp.objcpp; path = ACRRenderer.mm; sourceTree = "<group>"; };
		F49683501F6CA24600DF0D3A /* ACRRenderResult.h */ = {isa = PBXFileReference; fileEncoding = 4; lastKnownFileType = sourcecode.c.h; path = ACRRenderResult.h; sourceTree = "<group>"; };
		F49683511F6CA24600DF0D3A /* ACRRenderResult.mm */ = {isa = PBXFileReference; fileEncoding = 4; lastKnownFileType = sourcecode.cpp.objcpp; path = ACRRenderResult.mm; sourceTree = "<group>"; };
		F4A5CAB91F623F4500242D62 /* AdaptiveCardsTests.m */ = {isa = PBXFileReference; fileEncoding = 4; lastKnownFileType = sourcecode.c.objc; path = AdaptiveCardsTests.m; sourceTree = "<group>"; };
		F4C1F5D31F2187900018CB78 /* ACRInputDateRenderer.h */ = {isa = PBXFileReference; fileEncoding = 4; lastKnownFileType = sourcecode.c.h; path = ACRInputDateRenderer.h; sourceTree = "<group>"; };
		F4C1F5D41F2187900018CB78 /* ACRInputDateRenderer.mm */ = {isa = PBXFileReference; fileEncoding = 4; lastKnownFileType = sourcecode.cpp.objcpp; path = ACRInputDateRenderer.mm; sourceTree = "<group>"; };
		F4C1F5D71F218ABC0018CB78 /* ACRInputTimeRenderer.h */ = {isa = PBXFileReference; fileEncoding = 4; lastKnownFileType = sourcecode.c.h; path = ACRInputTimeRenderer.h; sourceTree = "<group>"; };
		F4C1F5D81F218ABC0018CB78 /* ACRInputTimeRenderer.mm */ = {isa = PBXFileReference; fileEncoding = 4; lastKnownFileType = sourcecode.cpp.objcpp; path = ACRInputTimeRenderer.mm; sourceTree = "<group>"; };
		F4C1F5DB1F218F920018CB78 /* ACRInputNumberRenderer.h */ = {isa = PBXFileReference; fileEncoding = 4; lastKnownFileType = sourcecode.c.h; path = ACRInputNumberRenderer.h; sourceTree = "<group>"; };
		F4C1F5DC1F218F920018CB78 /* ACRInputNumberRenderer.mm */ = {isa = PBXFileReference; fileEncoding = 4; lastKnownFileType = sourcecode.cpp.objcpp; path = ACRInputNumberRenderer.mm; sourceTree = "<group>"; };
		F4C1F5E31F2A62190018CB78 /* ACRActionOpenURLRenderer.mm */ = {isa = PBXFileReference; fileEncoding = 4; lastKnownFileType = sourcecode.cpp.objcpp; path = ACRActionOpenURLRenderer.mm; sourceTree = "<group>"; };
		F4C1F5E51F2ABB0E0018CB78 /* ACRActionOpenURLRenderer.h */ = {isa = PBXFileReference; fileEncoding = 4; lastKnownFileType = sourcecode.c.h; path = ACRActionOpenURLRenderer.h; sourceTree = "<group>"; };
		F4C1F5E71F2ABB3C0018CB78 /* ACRIBaseActionElementRenderer.h */ = {isa = PBXFileReference; fileEncoding = 4; lastKnownFileType = sourcecode.c.h; path = ACRIBaseActionElementRenderer.h; sourceTree = "<group>"; };
		F4C1F5E91F2ABD6B0018CB78 /* ACRBaseActionElementRenderer.h */ = {isa = PBXFileReference; fileEncoding = 4; lastKnownFileType = sourcecode.c.h; path = ACRBaseActionElementRenderer.h; sourceTree = "<group>"; };
		F4C1F5EA1F2ABD6B0018CB78 /* ACRBaseActionElementRenderer.mm */ = {isa = PBXFileReference; fileEncoding = 4; lastKnownFileType = sourcecode.cpp.objcpp; path = ACRBaseActionElementRenderer.mm; sourceTree = "<group>"; };
		F4C1F5ED1F2BB2810018CB78 /* ACRIContentHoldingView.h */ = {isa = PBXFileReference; fileEncoding = 4; lastKnownFileType = sourcecode.c.h; path = ACRIContentHoldingView.h; sourceTree = "<group>"; };
		F4C1F5EF1F2BC6840018CB78 /* ACRButton.h */ = {isa = PBXFileReference; fileEncoding = 4; lastKnownFileType = sourcecode.c.h; path = ACRButton.h; sourceTree = "<group>"; };
		F4C1F5F01F2BC6840018CB78 /* ACRButton.mm */ = {isa = PBXFileReference; fileEncoding = 4; lastKnownFileType = sourcecode.cpp.objcpp; path = ACRButton.mm; sourceTree = "<group>"; };
		F4C1F5FD1F2C235E0018CB78 /* ACRActionShowCardRenderer.mm */ = {isa = PBXFileReference; fileEncoding = 4; lastKnownFileType = sourcecode.cpp.objcpp; path = ACRActionShowCardRenderer.mm; sourceTree = "<group>"; };
		F4C1F5FF1F2C23FD0018CB78 /* ACRActionShowCardRenderer.h */ = {isa = PBXFileReference; fileEncoding = 4; lastKnownFileType = sourcecode.c.h; path = ACRActionShowCardRenderer.h; sourceTree = "<group>"; };
		F4CA749E2016B3B8002041DF /* ACRLongPressGestureRecognizerEventHandler.mm */ = {isa = PBXFileReference; fileEncoding = 4; lastKnownFileType = sourcecode.cpp.objcpp; path = ACRLongPressGestureRecognizerEventHandler.mm; sourceTree = "<group>"; };
		F4CA749F2016B3B9002041DF /* ACRLongPressGestureRecognizerEventHandler.h */ = {isa = PBXFileReference; fileEncoding = 4; lastKnownFileType = sourcecode.c.h; path = ACRLongPressGestureRecognizerEventHandler.h; sourceTree = "<group>"; };
		F4CA74A320181B52002041DF /* QuartzCore.framework */ = {isa = PBXFileReference; lastKnownFileType = wrapper.framework; name = QuartzCore.framework; path = System/Library/Frameworks/QuartzCore.framework; sourceTree = SDKROOT; };
		F4CAE7791F7325DF00545555 /* Separator.cpp */ = {isa = PBXFileReference; fileEncoding = 4; lastKnownFileType = sourcecode.cpp.cpp; name = Separator.cpp; path = ../../../../shared/cpp/ObjectModel/Separator.cpp; sourceTree = "<group>"; };
		F4CAE77A1F7325DF00545555 /* Separator.h */ = {isa = PBXFileReference; fileEncoding = 4; lastKnownFileType = sourcecode.c.h; name = Separator.h; path = ../../../../shared/cpp/ObjectModel/Separator.h; sourceTree = "<group>"; };
		F4CAE77D1F748AF200545555 /* ACOHostConfigPrivate.h */ = {isa = PBXFileReference; fileEncoding = 4; lastKnownFileType = sourcecode.c.h; path = ACOHostConfigPrivate.h; sourceTree = "<group>"; };
		F4CAE77F1F75AB9000545555 /* ACOAdaptiveCard.h */ = {isa = PBXFileReference; fileEncoding = 4; lastKnownFileType = sourcecode.c.h; path = ACOAdaptiveCard.h; sourceTree = "<group>"; };
		F4CAE7801F75AB9000545555 /* ACOAdaptiveCard.mm */ = {isa = PBXFileReference; fileEncoding = 4; lastKnownFileType = sourcecode.cpp.objcpp; path = ACOAdaptiveCard.mm; sourceTree = "<group>"; };
		F4CAE7811F75AB9000545555 /* ACOAdaptiveCardPrivate.h */ = {isa = PBXFileReference; fileEncoding = 4; lastKnownFileType = sourcecode.c.h; path = ACOAdaptiveCardPrivate.h; sourceTree = "<group>"; };
		F4CAE7851F75B25C00545555 /* ACRRendererPrivate.h */ = {isa = PBXFileReference; fileEncoding = 4; lastKnownFileType = sourcecode.c.h; path = ACRRendererPrivate.h; sourceTree = "<group>"; };
		F4D06947205B27E9003645E4 /* ACRViewController.mm */ = {isa = PBXFileReference; fileEncoding = 4; lastKnownFileType = sourcecode.cpp.objcpp; path = ACRViewController.mm; sourceTree = "<group>"; };
		F4D06948205B27E9003645E4 /* ACRViewController.h */ = {isa = PBXFileReference; fileEncoding = 4; lastKnownFileType = sourcecode.c.h; path = ACRViewController.h; sourceTree = "<group>"; };
		F4D06949205B27EA003645E4 /* ACRViewPrivate.h */ = {isa = PBXFileReference; fileEncoding = 4; lastKnownFileType = sourcecode.c.h; path = ACRViewPrivate.h; sourceTree = "<group>"; };
		F4D33EA41F06F41B00941E44 /* ACRSeparator.mm */ = {isa = PBXFileReference; fileEncoding = 4; lastKnownFileType = sourcecode.cpp.objcpp; path = ACRSeparator.mm; sourceTree = "<group>"; };
		F4D33EA61F06F44C00941E44 /* ACRSeparator.h */ = {isa = PBXFileReference; fileEncoding = 4; lastKnownFileType = sourcecode.c.h; path = ACRSeparator.h; sourceTree = "<group>"; };
		F4D4020D1F7DAC2C00D0356B /* ACOAdaptiveCardParseResult.h */ = {isa = PBXFileReference; fileEncoding = 4; lastKnownFileType = sourcecode.c.h; path = ACOAdaptiveCardParseResult.h; sourceTree = "<group>"; };
		F4D4020E1F7DAC2C00D0356B /* ACOAdaptiveCardParseResult.mm */ = {isa = PBXFileReference; fileEncoding = 4; lastKnownFileType = sourcecode.cpp.objcpp; path = ACOAdaptiveCardParseResult.mm; sourceTree = "<group>"; };
		F4D4020F1F7DAC2C00D0356B /* ACOHostConfigParseResult.h */ = {isa = PBXFileReference; fileEncoding = 4; lastKnownFileType = sourcecode.c.h; path = ACOHostConfigParseResult.h; sourceTree = "<group>"; };
		F4D402101F7DAC2C00D0356B /* ACOHostConfigParseResult.mm */ = {isa = PBXFileReference; fileEncoding = 4; lastKnownFileType = sourcecode.cpp.objcpp; path = ACOHostConfigParseResult.mm; sourceTree = "<group>"; };
		F4F2556B1F98246000A80D39 /* ACOBaseActionElement.h */ = {isa = PBXFileReference; fileEncoding = 4; lastKnownFileType = sourcecode.c.h; path = ACOBaseActionElement.h; sourceTree = "<group>"; };
		F4F2556D1F98247600A80D39 /* ACOBaseActionElementPrivate.h */ = {isa = PBXFileReference; fileEncoding = 4; lastKnownFileType = sourcecode.c.h; path = ACOBaseActionElementPrivate.h; sourceTree = "<group>"; };
		F4F2556E1F98247600A80D39 /* ACOBaseActionElement.mm */ = {isa = PBXFileReference; fileEncoding = 4; lastKnownFileType = sourcecode.cpp.objcpp; path = ACOBaseActionElement.mm; sourceTree = "<group>"; };
		F4F44B6A203FA8EF00A2F24C /* ACRUILabel.h */ = {isa = PBXFileReference; lastKnownFileType = sourcecode.c.h; path = ACRUILabel.h; sourceTree = "<group>"; };
		F4F44B6D203FAF9300A2F24C /* ACRUILabel.mm */ = {isa = PBXFileReference; lastKnownFileType = sourcecode.cpp.objcpp; path = ACRUILabel.mm; sourceTree = "<group>"; };
		F4F44B7620478C5B00A2F24C /* DateTimePreparsedToken.h */ = {isa = PBXFileReference; fileEncoding = 4; lastKnownFileType = sourcecode.c.h; name = DateTimePreparsedToken.h; path = ../../../../shared/cpp/ObjectModel/DateTimePreparsedToken.h; sourceTree = "<group>"; };
		F4F44B7720478C5B00A2F24C /* DateTimePreparser.h */ = {isa = PBXFileReference; fileEncoding = 4; lastKnownFileType = sourcecode.c.h; name = DateTimePreparser.h; path = ../../../../shared/cpp/ObjectModel/DateTimePreparser.h; sourceTree = "<group>"; };
		F4F44B7820478C5C00A2F24C /* DateTimePreparsedToken.cpp */ = {isa = PBXFileReference; fileEncoding = 4; lastKnownFileType = sourcecode.cpp.cpp; name = DateTimePreparsedToken.cpp; path = ../../../../shared/cpp/ObjectModel/DateTimePreparsedToken.cpp; sourceTree = "<group>"; };
		F4F44B7920478C5C00A2F24C /* DateTimePreparser.cpp */ = {isa = PBXFileReference; fileEncoding = 4; lastKnownFileType = sourcecode.cpp.cpp; name = DateTimePreparser.cpp; path = ../../../../shared/cpp/ObjectModel/DateTimePreparser.cpp; sourceTree = "<group>"; };
		F4F44B7E20478C6F00A2F24C /* Util.h */ = {isa = PBXFileReference; fileEncoding = 4; lastKnownFileType = sourcecode.c.h; name = Util.h; path = ../../../../shared/cpp/ObjectModel/Util.h; sourceTree = "<group>"; };
		F4F44B7F20478C6F00A2F24C /* Util.cpp */ = {isa = PBXFileReference; fileEncoding = 4; lastKnownFileType = sourcecode.cpp.cpp; name = Util.cpp; path = ../../../../shared/cpp/ObjectModel/Util.cpp; sourceTree = "<group>"; };
		F4F44B882048F82F00A2F24C /* ACOBaseCardElement.mm */ = {isa = PBXFileReference; fileEncoding = 4; lastKnownFileType = sourcecode.cpp.objcpp; path = ACOBaseCardElement.mm; sourceTree = "<group>"; };
		F4F44B8A2048F83F00A2F24C /* ACOBaseCardElement.h */ = {isa = PBXFileReference; fileEncoding = 4; lastKnownFileType = sourcecode.c.h; path = ACOBaseCardElement.h; sourceTree = "<group>"; };
		F4F44B9E204CED2300A2F24C /* ACRCustomRenderer.mm */ = {isa = PBXFileReference; fileEncoding = 4; lastKnownFileType = sourcecode.cpp.objcpp; path = ACRCustomRenderer.mm; sourceTree = "<group>"; };
		F4F44B9F204CED2300A2F24C /* ACRCustomRenderer.h */ = {isa = PBXFileReference; fileEncoding = 4; lastKnownFileType = sourcecode.c.h; path = ACRCustomRenderer.h; sourceTree = "<group>"; };
		F4F6BA27204E107F003741B6 /* UnknownElement.h */ = {isa = PBXFileReference; fileEncoding = 4; lastKnownFileType = sourcecode.c.h; name = UnknownElement.h; path = ../../../../shared/cpp/ObjectModel/UnknownElement.h; sourceTree = "<group>"; };
		F4F6BA28204E107F003741B6 /* UnknownElement.cpp */ = {isa = PBXFileReference; fileEncoding = 4; lastKnownFileType = sourcecode.cpp.cpp; name = UnknownElement.cpp; path = ../../../../shared/cpp/ObjectModel/UnknownElement.cpp; sourceTree = "<group>"; };
		F4F6BA2B204F18D7003741B6 /* ParseResult.cpp */ = {isa = PBXFileReference; fileEncoding = 4; lastKnownFileType = sourcecode.cpp.cpp; name = ParseResult.cpp; path = ../../../../shared/cpp/ObjectModel/ParseResult.cpp; sourceTree = "<group>"; };
		F4F6BA2C204F18D8003741B6 /* AdaptiveCardParseWarning.h */ = {isa = PBXFileReference; fileEncoding = 4; lastKnownFileType = sourcecode.c.h; name = AdaptiveCardParseWarning.h; path = ../../../../shared/cpp/ObjectModel/AdaptiveCardParseWarning.h; sourceTree = "<group>"; };
		F4F6BA2D204F18D8003741B6 /* ParseResult.h */ = {isa = PBXFileReference; fileEncoding = 4; lastKnownFileType = sourcecode.c.h; name = ParseResult.h; path = ../../../../shared/cpp/ObjectModel/ParseResult.h; sourceTree = "<group>"; };
		F4F6BA2E204F18D8003741B6 /* AdaptiveCardParseWarning.cpp */ = {isa = PBXFileReference; fileEncoding = 4; lastKnownFileType = sourcecode.cpp.cpp; name = AdaptiveCardParseWarning.cpp; path = ../../../../shared/cpp/ObjectModel/AdaptiveCardParseWarning.cpp; sourceTree = "<group>"; };
		F4F6BA33204F200E003741B6 /* ACRParseWarning.mm */ = {isa = PBXFileReference; fileEncoding = 4; lastKnownFileType = sourcecode.cpp.objcpp; path = ACRParseWarning.mm; sourceTree = "<group>"; };
		F4F6BA34204F200E003741B6 /* ACRParseWarning.h */ = {isa = PBXFileReference; fileEncoding = 4; lastKnownFileType = sourcecode.c.h; path = ACRParseWarning.h; sourceTree = "<group>"; };
		F4F6BA37204F2954003741B6 /* ACRParseWarningPrivate.h */ = {isa = PBXFileReference; fileEncoding = 4; lastKnownFileType = sourcecode.c.h; path = ACRParseWarningPrivate.h; sourceTree = "<group>"; };
		F4F6BA39204F3109003741B6 /* ACRAggregateTarget.mm */ = {isa = PBXFileReference; fileEncoding = 4; lastKnownFileType = sourcecode.cpp.objcpp; path = ACRAggregateTarget.mm; sourceTree = "<group>"; };
		F4F6BA3A204F3109003741B6 /* ACRAggregateTarget.h */ = {isa = PBXFileReference; fileEncoding = 4; lastKnownFileType = sourcecode.c.h; path = ACRAggregateTarget.h; sourceTree = "<group>"; };
		F4FE45641F196E7B0071D9E5 /* ACRColumnView.h */ = {isa = PBXFileReference; fileEncoding = 4; lastKnownFileType = sourcecode.c.h; path = ACRColumnView.h; sourceTree = "<group>"; };
		F4FE45651F196E7B0071D9E5 /* ACRColumnView.mm */ = {isa = PBXFileReference; fileEncoding = 4; lastKnownFileType = sourcecode.cpp.objcpp; path = ACRColumnView.mm; sourceTree = "<group>"; };
		F4FE45681F196F3D0071D9E5 /* ACRContentStackView.h */ = {isa = PBXFileReference; fileEncoding = 4; lastKnownFileType = sourcecode.c.h; path = ACRContentStackView.h; sourceTree = "<group>"; };
		F4FE45691F196F3D0071D9E5 /* ACRContentStackView.mm */ = {isa = PBXFileReference; fileEncoding = 4; lastKnownFileType = sourcecode.cpp.objcpp; path = ACRContentStackView.mm; sourceTree = "<group>"; };
		F4FE456C1F1985200071D9E5 /* ACRColumnSetView.h */ = {isa = PBXFileReference; fileEncoding = 4; lastKnownFileType = sourcecode.c.h; path = ACRColumnSetView.h; sourceTree = "<group>"; };
		F4FE456D1F1985200071D9E5 /* ACRColumnSetView.mm */ = {isa = PBXFileReference; fileEncoding = 4; lastKnownFileType = sourcecode.cpp.objcpp; path = ACRColumnSetView.mm; sourceTree = "<group>"; };
/* End PBXFileReference section */

/* Begin PBXFrameworksBuildPhase section */
		F423C0B11EE1FBA900905679 /* Frameworks */ = {
			isa = PBXFrameworksBuildPhase;
			buildActionMask = 2147483647;
			files = (
				6B421CC121015EDD002F401A /* CoreGraphics.framework in Frameworks */,
				6B421CC02101503E002F401A /* QuartzCore.framework in Frameworks */,
				6BB21219210015A7009EA1BA /* AVKit.framework in Frameworks */,
				6BB2121821001596009EA1BA /* AVFoundation.framework in Frameworks */,
				F45A071F1EF4BD67007C6503 /* UIKit.framework in Frameworks */,
			);
			runOnlyForDeploymentPostprocessing = 0;
		};
		F423C0BB1EE1FBAA00905679 /* Frameworks */ = {
			isa = PBXFrameworksBuildPhase;
			buildActionMask = 2147483647;
			files = (
				F423C0BF1EE1FBAA00905679 /* AdaptiveCards.framework in Frameworks */,
			);
			runOnlyForDeploymentPostprocessing = 0;
		};
/* End PBXFrameworksBuildPhase section */

/* Begin PBXGroup section */
		6B14FC682122263800A11CC5 /* Images */ = {
			isa = PBXGroup;
			children = (
				6B5D2414212E1CF70010EB07 /* checked-checkbox-24.png */,
				6B5D2415212E1CF70010EB07 /* checked.png */,
				6B5D2416212E1CF70010EB07 /* unchecked-checkbox-24.png */,
				6B5D2417212E1CF70010EB07 /* unchecked.png */,
			);
			path = Images;
			sourceTree = "<group>";
		};
		6BB2120621000024009EA1BA /* Media */ = {
			isa = PBXGroup;
			children = (
				6B9D650C21095CBE00BB5C7B /* ACRMediaTarget.h */,
				6B9D650D21095CBE00BB5C7B /* ACRMediaTarget.mm */,
				6BCE4B242108FA7C00021A62 /* ACRMediaRenderer.mm */,
				6BB212082100042B009EA1BA /* ACRMediaRenderer.h */,
				6BB211FE20FFF9C0009EA1BA /* ACRIMedia.h */,
				6B9D650721095C7A00BB5C7B /* ACOMediaEvent.h */,
				6B9D650821095C7A00BB5C7B /* ACOMediaEvent.mm */,
				6B9D650621095C7A00BB5C7B /* ACOMediaEventPrivate.h */,
			);
			name = Media;
			sourceTree = "<group>";
		};
		F4071C751FCCBAEF00AF4FEA /* json */ = {
			isa = PBXGroup;
			children = (
				F4071C761FCCBAEF00AF4FEA /* json-forwards.h */,
				F4071C771FCCBAEF00AF4FEA /* json.h */,
			);
			name = json;
			path = ../../../../shared/cpp/ObjectModel/json;
			sourceTree = "<group>";
		};
		F423C0AB1EE1FBA900905679 = {
			isa = PBXGroup;
			children = (
				F423C0B71EE1FBA900905679 /* AdaptiveCards */,
				F423C0C21EE1FBAA00905679 /* AdaptiveCardsTests */,
				F423C0B61EE1FBA900905679 /* Products */,
				F45A07191EF4BC44007C6503 /* Frameworks */,
			);
			sourceTree = "<group>";
		};
		F423C0B61EE1FBA900905679 /* Products */ = {
			isa = PBXGroup;
			children = (
				F423C0B51EE1FBA900905679 /* AdaptiveCards.framework */,
				F423C0BE1EE1FBAA00905679 /* AdaptiveCardsTests.xctest */,
			);
			name = Products;
			sourceTree = "<group>";
		};
		F423C0B71EE1FBA900905679 /* AdaptiveCards */ = {
			isa = PBXGroup;
			children = (
				F423C0B81EE1FBAA00905679 /* ACFramework.h */,
				F4CAE77F1F75AB9000545555 /* ACOAdaptiveCard.h */,
				F4CAE7801F75AB9000545555 /* ACOAdaptiveCard.mm */,
				F4D4020D1F7DAC2C00D0356B /* ACOAdaptiveCardParseResult.h */,
				F4D4020E1F7DAC2C00D0356B /* ACOAdaptiveCardParseResult.mm */,
				F4CAE7811F75AB9000545555 /* ACOAdaptiveCardPrivate.h */,
				F4F2556B1F98246000A80D39 /* ACOBaseActionElement.h */,
				F4F2556E1F98247600A80D39 /* ACOBaseActionElement.mm */,
				F4F2556D1F98247600A80D39 /* ACOBaseActionElementPrivate.h */,
				F4F44B8A2048F83F00A2F24C /* ACOBaseCardElement.h */,
				F4F44B882048F82F00A2F24C /* ACOBaseCardElement.mm */,
				F42C2F4B20351A8E008787B0 /* ACOBaseCardElementPrivate.h */,
				F431103F1F357487001AAE30 /* ACOHostConfig.h */,
				F43110401F357487001AAE30 /* ACOHostConfig.mm */,
				F4D4020F1F7DAC2C00D0356B /* ACOHostConfigParseResult.h */,
				F4D402101F7DAC2C00D0356B /* ACOHostConfigParseResult.mm */,
				F4CAE77D1F748AF200545555 /* ACOHostConfigPrivate.h */,
				6B9BDFC920F6BF5D00F13155 /* ACOIResourceResolver.h */,
				6B5D240A212C89E70010EB07 /* ACORemoteResourceInformation.h */,
				6B5D240B212C89E70010EB07 /* ACORemoteResourceInformation.mm */,
				6B5D2409212C89E60010EB07 /* ACORemoteResourceInformationPrivate.h */,
				6B9BDF7E20F40D1000F13155 /* ACOResourceResolvers.h */,
				6B9BDF7D20F40D0F00F13155 /* ACOResourceResolvers.mm */,
				6B1147D01F32E53A008846EC /* ACRActionDelegate.h */,
				F42979401F322C3E00E89914 /* ACRErrors.h */,
				F42979411F322C3E00E89914 /* ACRErrors.mm */,
				F4F6BA34204F200E003741B6 /* ACRParseWarning.h */,
				F4F6BA33204F200E003741B6 /* ACRParseWarning.mm */,
				F4F6BA37204F2954003741B6 /* ACRParseWarningPrivate.h */,
				F427411A1EF8A25200399FBB /* ACRRegistration.h */,
				F427411B1EF8A25200399FBB /* ACRRegistration.mm */,
				F496834E1F6CA24600DF0D3A /* ACRRenderer.h */,
				F496834F1F6CA24600DF0D3A /* ACRRenderer.mm */,
				F4CAE7851F75B25C00545555 /* ACRRendererPrivate.h */,
				F49683501F6CA24600DF0D3A /* ACRRenderResult.h */,
				F49683511F6CA24600DF0D3A /* ACRRenderResult.mm */,
				F4960C022051FE8000780566 /* ACRView.h */,
				F4960C032051FE8100780566 /* ACRView.mm */,
				F4D06948205B27E9003645E4 /* ACRViewController.h */,
				F4D06947205B27E9003645E4 /* ACRViewController.mm */,
				F4D06949205B27EA003645E4 /* ACRViewPrivate.h */,
				F42979331F30079D00E89914 /* Actions */,
				6B14FC682122263800A11CC5 /* Images */,
				F423C0B91EE1FBAA00905679 /* Info.plist */,
				F42979321F30074900E89914 /* Inputs */,
				F42979351F3007DF00E89914 /* Layouts */,
				6BB2120621000024009EA1BA /* Media */,
				F42979341F3007C500E89914 /* ReadOnlyObjects */,
				F423C0D71EE1FF2F00905679 /* SharedLib */,
				6BC30F6B21E56A6900B9FAAE /* Util.h */,
				6BC30F6D21E56CF900B9FAAE /* Util.mm */,
				F460323D20757AE6006C5358 /* XIB */,
			);
			path = AdaptiveCards;
			sourceTree = "<group>";
		};
		F423C0C21EE1FBAA00905679 /* AdaptiveCardsTests */ = {
			isa = PBXGroup;
			children = (
				F4A5CAB91F623F4500242D62 /* AdaptiveCardsTests.m */,
			);
			path = AdaptiveCardsTests;
			sourceTree = "<group>";
		};
		F423C0D71EE1FF2F00905679 /* SharedLib */ = {
			isa = PBXGroup;
			children = (
				F4071C781FCCBAEF00AF4FEA /* ActionParserRegistration.cpp */,
				F4071C741FCCBAEF00AF4FEA /* ActionParserRegistration.h */,
				C8DEDF37220CDEB00001AAED /* ActionSet.cpp */,
				C8DEDF38220CDEB00001AAED /* ActionSet.h */,
				300ECB61219A12D100371DC5 /* AdaptiveBase64Util.cpp */,
				300ECB62219A12D100371DC5 /* AdaptiveBase64Util.h */,
				7ECFB63E219A3940004727A9 /* ParseContext.cpp */,
				7ECFB63F219A3940004727A9 /* ParseContext.h */,
				7EDC0F66213878E800077A13 /* SemanticVersion.cpp */,
				7EDC0F65213878E800077A13 /* SemanticVersion.h */,
				6B268FE620CF19E100D99C1B /* RemoteResourceInformation.h */,
				6B7B1A8D20B4D2AA00260731 /* Media.cpp */,
				6B7B1A9020B4D2AB00260731 /* Media.h */,
				6B7B1A8E20B4D2AA00260731 /* MediaSource.cpp */,
				6B7B1A8F20B4D2AA00260731 /* MediaSource.h */,
				F4F6BA2E204F18D8003741B6 /* AdaptiveCardParseWarning.cpp */,
				F4F6BA2C204F18D8003741B6 /* AdaptiveCardParseWarning.h */,
				7EF8879C21F14CDD00BAFF02 /* BackgroundImage.cpp */,
				7EF8879B21F14CDD00BAFF02 /* BackgroundImage.h */,
				F44872BF1EE2261F00FCAFAE /* BaseActionElement.cpp */,
				F44872C01EE2261F00FCAFAE /* BaseActionElement.h */,
				F44872C11EE2261F00FCAFAE /* BaseCardElement.cpp */,
				F44872C21EE2261F00FCAFAE /* BaseCardElement.h */,
				6B224275220BAC8A000ACDA1 /* BaseElement.cpp */,
				6B224276220BAC8B000ACDA1 /* BaseElement.h */,
				F44872C31EE2261F00FCAFAE /* BaseInputElement.cpp */,
				F44872C41EE2261F00FCAFAE /* BaseInputElement.h */,
				F44872C51EE2261F00FCAFAE /* ChoiceInput.cpp */,
				F44872C61EE2261F00FCAFAE /* ChoiceInput.h */,
				F44872C71EE2261F00FCAFAE /* ChoiceSetInput.cpp */,
				F44872C81EE2261F00FCAFAE /* ChoiceSetInput.h */,
				6B22427F2220DDF5000ACDA1 /* CollectionTypeElement.cpp */,
				6B2242802220DDF5000ACDA1 /* CollectionTypeElement.h */,
				F44872C91EE2261F00FCAFAE /* Column.cpp */,
				F44872CA1EE2261F00FCAFAE /* Column.h */,
				F44872CB1EE2261F00FCAFAE /* ColumnSet.cpp */,
				F44872CC1EE2261F00FCAFAE /* ColumnSet.h */,
				F44872CD1EE2261F00FCAFAE /* Container.cpp */,
				F44872CE1EE2261F00FCAFAE /* Container.h */,
				F44872CF1EE2261F00FCAFAE /* DateInput.cpp */,
				F44872D01EE2261F00FCAFAE /* DateInput.h */,
				F44872D11EE2261F00FCAFAE /* Enums.cpp */,
				F44872D21EE2261F00FCAFAE /* Enums.h */,
				F44872D31EE2261F00FCAFAE /* Fact.cpp */,
				F44872D41EE2261F00FCAFAE /* Fact.h */,
				F44872D51EE2261F00FCAFAE /* FactSet.cpp */,
				F44872D61EE2261F00FCAFAE /* FactSet.h */,
				F44872D71EE2261F00FCAFAE /* HostConfig.h */,
				F452CD571F68CD6F005394B2 /* HostConfig.cpp */,
				F44872DA1EE2261F00FCAFAE /* Image.cpp */,
				F44872DB1EE2261F00FCAFAE /* Image.h */,
				F44872DC1EE2261F00FCAFAE /* ImageSet.cpp */,
				F44872DD1EE2261F00FCAFAE /* ImageSet.h */,
				F44872DF1EE2261F00FCAFAE /* jsoncpp.cpp */,
				F44872E01EE2261F00FCAFAE /* NumberInput.cpp */,
				F44872E11EE2261F00FCAFAE /* NumberInput.h */,
				F44872E21EE2261F00FCAFAE /* OpenUrlAction.cpp */,
				F44872E31EE2261F00FCAFAE /* OpenUrlAction.h */,
				F44872E41EE2261F00FCAFAE /* ParseUtil.cpp */,
				F44872E51EE2261F00FCAFAE /* ParseUtil.h */,
				6B224277220BAC8B000ACDA1 /* pch.cpp */,
				F44872E61EE2261F00FCAFAE /* pch.h */,
				F44872E71EE2261F00FCAFAE /* ShowCardAction.cpp */,
				F44872E81EE2261F00FCAFAE /* ShowCardAction.h */,
				F44872E91EE2261F00FCAFAE /* SubmitAction.cpp */,
				F44872EA1EE2261F00FCAFAE /* SubmitAction.h */,
				F44872EB1EE2261F00FCAFAE /* TextBlock.cpp */,
				F44872EC1EE2261F00FCAFAE /* TextBlock.h */,
				F44872ED1EE2261F00FCAFAE /* TextInput.cpp */,
				F44872EE1EE2261F00FCAFAE /* TextInput.h */,
				F44872EF1EE2261F00FCAFAE /* TimeInput.cpp */,
				F44872F01EE2261F00FCAFAE /* TimeInput.h */,
				F44872F11EE2261F00FCAFAE /* ToggleInput.cpp */,
				F44872F21EE2261F00FCAFAE /* ToggleInput.h */,
				CA1218C521C4509400152EA8 /* ToggleVisibilityAction.cpp */,
				CA1218C321C4509300152EA8 /* ToggleVisibilityAction.h */,
				CA1218C421C4509400152EA8 /* ToggleVisibilityTarget.cpp */,
				CA1218C221C4509300152EA8 /* ToggleVisibilityTarget.h */,
			);
			name = SharedLib;
			sourceTree = "<group>";
		};
		F42979321F30074900E89914 /* Inputs */ = {
			isa = PBXGroup;
			children = (
				6BF430752190DDCA0068E432 /* ACRQuickReplyView.h */,
				6BF430762190DDCA0068E432 /* ACRQuickReplyView.mm */,
				6BF4307D219129600068E432 /* ACRQuickReplyMultilineView.h */,
				6BF4307E219129600068E432 /* ACRQuickReplyMultilineView.mm */,
				F42979361F31438900E89914 /* ACRIBaseInputHandler.h */,
				F429793C1F3155EF00E89914 /* ACRTextField.h */,
				F429793D1F3155EF00E89914 /* ACRTextField.mm */,
				F42979451F322C9000E89914 /* ACRNumericTextField.h */,
				F42979441F322C9000E89914 /* ACRNumericTextField.mm */,
				F43A94121F1EED6D0001920B /* ACRInputRenderer.h */,
				F43A94131F1EED6D0001920B /* ACRInputRenderer.mm */,
				F4C1F5DB1F218F920018CB78 /* ACRInputNumberRenderer.h */,
				F4C1F5DC1F218F920018CB78 /* ACRInputNumberRenderer.mm */,
				F42979481F323BA700E89914 /* ACRDateTextField.h */,
				F429794C1F32684900E89914 /* ACRDateTextField.mm */,
				6B9AB30E20DD82A2005C8E15 /* ACRTextView.h */,
				6B9AB30F20DD82A2005C8E15 /* ACRTextView.mm */,
				F4C1F5D71F218ABC0018CB78 /* ACRInputTimeRenderer.h */,
				F4C1F5D81F218ABC0018CB78 /* ACRInputTimeRenderer.mm */,
				F4C1F5D31F2187900018CB78 /* ACRInputDateRenderer.h */,
				F4C1F5D41F2187900018CB78 /* ACRInputDateRenderer.mm */,
				F431103D1F357487001AAE30 /* ACRInputTableView.h */,
				F431103E1F357487001AAE30 /* ACRInputTableView.mm */,
				F43A94161F20502D0001920B /* ACRInputToggleRenderer.h */,
				F43A94171F20502D0001920B /* ACRInputToggleRenderer.mm */,
				6B9BDF7220E1BD0E00F13155 /* ACRToggleInputDataSource.h */,
				6B9BDF7120E1BD0E00F13155 /* ACRToggleInputDataSource.mm */,
				6B6840F61F25EC2D008A933F /* ACRInputChoiceSetRenderer.h */,
				6B6840F71F25EC2D008A933F /* ACRInputChoiceSetRenderer.mm */,
				F495FC0D2022AC920093D4DE /* ACRChoiceSetViewDataSourceCompactStyle.h */,
				F495FC0C2022AC920093D4DE /* ACRChoiceSetViewDataSourceCompactStyle.mm */,
				F495FC092022A18F0093D4DE /* ACRChoiceSetViewDataSource.h */,
				F495FC082022A18F0093D4DE /* ACRChoiceSetViewDataSource.mm */,
			);
			name = Inputs;
			sourceTree = "<group>";
		};
		F42979331F30079D00E89914 /* Actions */ = {
			isa = PBXGroup;
			children = (
				6B616C4121CB20D1003E29CE /* ACRActionToggleVisibilityRenderer.h */,
				6B616C4221CB20D1003E29CE /* ACRActionToggleVisibilityRenderer.mm */,
				6B616C3D21CB1878003E29CE /* ACRToggleVisibilityTarget.h */,
				6B616C3E21CB1878003E29CE /* ACRToggleVisibilityTarget.mm */,
				6BCE4B282108FBD800021A62 /* ACRLongPressGestureRecognizerFactory.h */,
				6BCE4B262108FA9300021A62 /* ACRLongPressGestureRecognizerFactory.mm */,
				F4F6BA3A204F3109003741B6 /* ACRAggregateTarget.h */,
				F4F6BA39204F3109003741B6 /* ACRAggregateTarget.mm */,
				F4CA749F2016B3B9002041DF /* ACRLongPressGestureRecognizerEventHandler.h */,
				F4CA749E2016B3B8002041DF /* ACRLongPressGestureRecognizerEventHandler.mm */,
				F4C1F5E71F2ABB3C0018CB78 /* ACRIBaseActionElementRenderer.h */,
				F4C1F5E91F2ABD6B0018CB78 /* ACRBaseActionElementRenderer.h */,
				F4C1F5EA1F2ABD6B0018CB78 /* ACRBaseActionElementRenderer.mm */,
				6BB211FB20FF9FEA009EA1BA /* ACRActionSetRenderer.h */,
				6BB211FA20FF9FE9009EA1BA /* ACRActionSetRenderer.mm */,
				F4C1F5E51F2ABB0E0018CB78 /* ACRActionOpenURLRenderer.h */,
				F4C1F5E31F2A62190018CB78 /* ACRActionOpenURLRenderer.mm */,
				6B1147D61F32F922008846EC /* ACRShowCardTarget.h */,
				6B1147D71F32F922008846EC /* ACRShowCardTarget.mm */,
				F4C1F5FF1F2C23FD0018CB78 /* ACRActionShowCardRenderer.h */,
				F4C1F5FD1F2C235E0018CB78 /* ACRActionShowCardRenderer.mm */,
				F42979381F31458800E89914 /* ACRActionSubmitRenderer.h */,
				F42979391F31458800E89914 /* ACRActionSubmitRenderer.mm */,
				F4C1F5EF1F2BC6840018CB78 /* ACRButton.h */,
				F4C1F5F01F2BC6840018CB78 /* ACRButton.mm */,
			);
			name = Actions;
			sourceTree = "<group>";
		};
		F42979341F3007C500E89914 /* ReadOnlyObjects */ = {
			isa = PBXGroup;
			children = (
				6B7B1A9620BE2CBC00260731 /* ACRUIImageView.h */,
				6B7B1A9520BE2CBB00260731 /* ACRUIImageView.mm */,
				F4F44B9F204CED2300A2F24C /* ACRCustomRenderer.h */,
				F4F44B9E204CED2300A2F24C /* ACRCustomRenderer.mm */,
				F401A8751F0DB69B006D7AF2 /* ACRImageSetUICollectionView.h */,
				F401A8761F0DB69B006D7AF2 /* ACRImageSetUICollectionView.mm */,
				F401A8791F0DCBC8006D7AF2 /* ACRImageSetRenderer.h */,
				F401A87A1F0DCBC8006D7AF2 /* ACRImageSetRenderer.mm */,
				F42741101EF873A600399FBB /* ACRImageRenderer.h */,
				F42741111EF873A600399FBB /* ACRImageRenderer.mm */,
				F427411E1EF9DB8000399FBB /* ACRContainerRenderer.h */,
				F427411F1EF9DB8000399FBB /* ACRContainerRenderer.mm */,
				F42741221EFB274C00399FBB /* ACRColumnRenderer.h */,
				F42741231EFB274C00399FBB /* ACRColumnRenderer.mm */,
				F42741261EFB374A00399FBB /* ACRColumnSetRenderer.h */,
				F42741271EFB374A00399FBB /* ACRColumnSetRenderer.mm */,
				F42741061EF8624F00399FBB /* ACRIBaseCardElementRenderer.h */,
				F42741081EF864A900399FBB /* ACRBaseCardElementRenderer.h */,
				F42741091EF864A900399FBB /* ACRBaseCardElementRenderer.mm */,
				F42741141EF895AB00399FBB /* ACRTextBlockRenderer.h */,
				F42741151EF895AB00399FBB /* ACRTextBlockRenderer.mm */,
				F43A940E1F1D60E30001920B /* ACRFactSetRenderer.h */,
				F43A940F1F1D60E30001920B /* ACRFactSetRenderer.mm */,
				F4F44B6A203FA8EF00A2F24C /* ACRUILabel.h */,
				F4F44B6D203FAF9300A2F24C /* ACRUILabel.mm */,
			);
			name = ReadOnlyObjects;
			sourceTree = "<group>";
		};
		F42979351F3007DF00E89914 /* Layouts */ = {
			isa = PBXGroup;
			children = (
				6BCE4B202108EB4D00021A62 /* ACRAVPlayerViewHoldingUIView.h */,
				6BCE4B212108EB4E00021A62 /* ACRAVPlayerViewHoldingUIView.mm */,
				F4C1F5ED1F2BB2810018CB78 /* ACRIContentHoldingView.h */,
				F401A87D1F1045CA006D7AF2 /* ACRContentHoldingUIView.h */,
				F401A87E1F1045CA006D7AF2 /* ACRContentHoldingUIView.mm */,
				6B3787B920CB3E0E00015401 /* ACRContentHoldingUIScrollView.h */,
				6B3787B820CB3E0E00015401 /* ACRContentHoldingUIScrollView.mm */,
				F4D33EA61F06F44C00941E44 /* ACRSeparator.h */,
				F4D33EA41F06F41B00941E44 /* ACRSeparator.mm */,
				F4FE45681F196F3D0071D9E5 /* ACRContentStackView.h */,
				F4FE45691F196F3D0071D9E5 /* ACRContentStackView.mm */,
				F4FE456C1F1985200071D9E5 /* ACRColumnSetView.h */,
				F4FE456D1F1985200071D9E5 /* ACRColumnSetView.mm */,
				F4FE45641F196E7B0071D9E5 /* ACRColumnView.h */,
				F4FE45651F196E7B0071D9E5 /* ACRColumnView.mm */,
			);
			name = Layouts;
			sourceTree = "<group>";
		};
		F45A07191EF4BC44007C6503 /* Frameworks */ = {
			isa = PBXGroup;
			children = (
				6BB2121721001596009EA1BA /* AVFoundation.framework */,
				6BB2120F210013AA009EA1BA /* AVKit.framework */,
				F4CA74A320181B52002041DF /* QuartzCore.framework */,
				F45A071E1EF4BD67007C6503 /* UIKit.framework */,
				F45A071C1EF4BCC3007C6503 /* CoreGraphics.framework */,
				F45A071A1EF4BC44007C6503 /* Foundation.framework */,
			);
			name = Frameworks;
			sourceTree = "<group>";
		};
		F460323D20757AE6006C5358 /* XIB */ = {
			isa = PBXGroup;
			children = (
				6B9AB30120D32A89005C8E15 /* ACRButton.xib */,
				6B9AB2FB20D327DB005C8E15 /* ACRCellForCompactMode.xib */,
				F4603237207575A3006C5358 /* ACRLabelView.xib */,
				F460324020757F38006C5358 /* ACRTextField.xib */,
				F460324420758583006C5358 /* ACRDatePicker.xib */,
				F460324620759519006C5358 /* ACRDateTextField.xib */,
				F46032482075997D006C5358 /* ACRInputTableView.xib */,
				6B14FC60211BBBEA00A11CC5 /* ACRPickerView.xib */,
				6BF430732190DCBF0068E432 /* ACRQuickActionView.xib */,
				6BF4307B219126CD0068E432 /* ACRQuickActionMultilineView.xib */,
			);
			name = XIB;
			sourceTree = "<group>";
		};
/* End PBXGroup section */

/* Begin PBXHeadersBuildPhase section */
		F423C0B21EE1FBA900905679 /* Headers */ = {
			isa = PBXHeadersBuildPhase;
			buildActionMask = 2147483647;
			files = (
				7EDC0F67213878E800077A13 /* SemanticVersion.h in Headers */,
				6B224279220BAC8B000ACDA1 /* BaseElement.h in Headers */,
				F448732A1EE2261F00FCAFAE /* ToggleInput.h in Headers */,
				6BC30F7621E5750A00B9FAAE /* EnumMagic.h in Headers */,
				6B3787B720CA00D300015401 /* ACRUILabel.h in Headers */,
				6BC30F6C21E56A6900B9FAAE /* Util.h in Headers */,
				F44873281EE2261F00FCAFAE /* TimeInput.h in Headers */,
				F44873261EE2261F00FCAFAE /* TextInput.h in Headers */,
				F44873221EE2261F00FCAFAE /* SubmitAction.h in Headers */,
				F44873201EE2261F00FCAFAE /* ShowCardAction.h in Headers */,
				7EF8879D21F14CDD00BAFF02 /* BackgroundImage.h in Headers */,
				F448731B1EE2261F00FCAFAE /* OpenUrlAction.h in Headers */,
				F44873191EE2261F00FCAFAE /* NumberInput.h in Headers */,
				F44873151EE2261F00FCAFAE /* ImageSet.h in Headers */,
				CA1218C621C4509400152EA8 /* ToggleVisibilityTarget.h in Headers */,
				F44873131EE2261F00FCAFAE /* Image.h in Headers */,
				CA1218C721C4509400152EA8 /* ToggleVisibilityAction.h in Headers */,
				C8DEDF3A220CDEB00001AAED /* ActionSet.h in Headers */,
				F448730F1EE2261F00FCAFAE /* HostConfig.h in Headers */,
				F448730E1EE2261F00FCAFAE /* FactSet.h in Headers */,
				F448730C1EE2261F00FCAFAE /* Fact.h in Headers */,
				F44873081EE2261F00FCAFAE /* DateInput.h in Headers */,
				F44873061EE2261F00FCAFAE /* Container.h in Headers */,
				F44873041EE2261F00FCAFAE /* ColumnSet.h in Headers */,
				F44873001EE2261F00FCAFAE /* ChoiceSetInput.h in Headers */,
				F44872FE1EE2261F00FCAFAE /* ChoiceInput.h in Headers */,
				F44872FC1EE2261F00FCAFAE /* BaseInputElement.h in Headers */,
				F4071C7A1FCCBAEF00AF4FEA /* ElementParserRegistration.h in Headers */,
				6BF430772190DDCA0068E432 /* ACRQuickReplyView.h in Headers */,
				F4071C7B1FCCBAEF00AF4FEA /* ActionParserRegistration.h in Headers */,
				F4F44B7B20478C5C00A2F24C /* DateTimePreparser.h in Headers */,
				F42C2F4C20351A8E008787B0 /* ACOBaseCardElementPrivate.h in Headers */,
				F4F44B7A20478C5C00A2F24C /* DateTimePreparsedToken.h in Headers */,
				F4CAE77C1F7325DF00545555 /* Separator.h in Headers */,
				F4F6BA29204E107F003741B6 /* UnknownElement.h in Headers */,
				F44873241EE2261F00FCAFAE /* TextBlock.h in Headers */,
				F4F6BA30204F18D8003741B6 /* AdaptiveCardParseWarning.h in Headers */,
				F4F6BA31204F18D8003741B6 /* ParseResult.h in Headers */,
				F448731D1EE2261F00FCAFAE /* ParseUtil.h in Headers */,
				F448731E1EE2261F00FCAFAE /* pch.h in Headers */,
				F448730A1EE2261F00FCAFAE /* Enums.h in Headers */,
				F44872F61EE2261F00FCAFAE /* AdaptiveCardParseException.h in Headers */,
				F44872FA1EE2261F00FCAFAE /* BaseCardElement.h in Headers */,
				F44872F81EE2261F00FCAFAE /* BaseActionElement.h in Headers */,
				F43660791F0706D800EBA868 /* SharedAdaptiveCard.h in Headers */,
				F4960C042051FE8200780566 /* ACRView.h in Headers */,
				F4D0694B205B27EA003645E4 /* ACRViewController.h in Headers */,
				F4FE45661F196E7B0071D9E5 /* ACRColumnView.h in Headers */,
				F4F6BA36204F200F003741B6 /* ACRParseWarning.h in Headers */,
				F4F44B9D204A16BC00A2F24C /* ACRTextBlockRenderer.h in Headers */,
				F4F44B9C204A169D00A2F24C /* ACRErrors.h in Headers */,
				F4F44B9A204A164100A2F24C /* ACRInputToggleRenderer.h in Headers */,
				F4F44B99204A162900A2F24C /* ACRInputTimeRenderer.h in Headers */,
				F4F44B9B204A165F00A2F24C /* ACRIBaseInputHandler.h in Headers */,
				F4F44B93204A155B00A2F24C /* ACRFactSetRenderer.h in Headers */,
				F4F44B96204A15C500A2F24C /* ACRInputChoiceSetRenderer.h in Headers */,
				F4F44B97204A15DF00A2F24C /* ACRInputDateRenderer.h in Headers */,
				F4F44B98204A160B00A2F24C /* ACRInputRenderer.h in Headers */,
				6B616C3F21CB1878003E29CE /* ACRToggleVisibilityTarget.h in Headers */,
				F4F44B95204A159A00A2F24C /* ACRImageSetRenderer.h in Headers */,
				F4F44B90204A14EF00A2F24C /* ACRColumnRenderer.h in Headers */,
				F4F44B92204A153D00A2F24C /* ACRContainerRenderer.h in Headers */,
				F4F44B91204A152100A2F24C /* ACRColumnSetRenderer.h in Headers */,
				F43110431F357487001AAE30 /* ACRInputTableView.h in Headers */,
				F4F44B94204A157B00A2F24C /* ACRImageRenderer.h in Headers */,
				F4F44B8D204A11D000A2F24C /* (null) in Headers */,
				F4F44B8F204A148200A2F24C /* ACOBaseCardElement.h in Headers */,
				F401A87F1F1045CA006D7AF2 /* ACRContentHoldingUIView.h in Headers */,
				F4C1F5DD1F218F920018CB78 /* ACRInputNumberRenderer.h in Headers */,
				F4C1F5EE1F2BB2810018CB78 /* ACRIContentHoldingView.h in Headers */,
				F4FE456A1F196F3D0071D9E5 /* ACRContentStackView.h in Headers */,
				F4071C7D1FCCBAEF00AF4FEA /* json.h in Headers */,
				F4071C7C1FCCBAEF00AF4FEA /* json-forwards.h in Headers */,
				F4D402111F7DAC2C00D0356B /* ACOAdaptiveCardParseResult.h in Headers */,
				F42741071EF8624F00399FBB /* ACRIBaseCardElementRenderer.h in Headers */,
				F4D402131F7DAC2C00D0356B /* ACOHostConfigParseResult.h in Headers */,
				F43110451F357487001AAE30 /* ACOHostConfig.h in Headers */,
				F4F2556C1F98246000A80D39 /* ACOBaseActionElement.h in Headers */,
				F427410A1EF864A900399FBB /* ACRBaseCardElementRenderer.h in Headers */,
				F4CAE7821F75AB9000545555 /* ACOAdaptiveCard.h in Headers */,
				F4C1F6001F2C23FD0018CB78 /* ACRActionShowCardRenderer.h in Headers */,
				F4C1F5E61F2ABB0E0018CB78 /* ACRActionOpenURLRenderer.h in Headers */,
				F429793A1F31458800E89914 /* ACRActionSubmitRenderer.h in Headers */,
				F49683521F6CA24600DF0D3A /* ACRRenderer.h in Headers */,
				F44873021EE2261F00FCAFAE /* Column.h in Headers */,
				F4C1F5F11F2BC6840018CB78 /* ACRButton.h in Headers */,
				F4CAE7841F75AB9000545555 /* ACOAdaptiveCardPrivate.h in Headers */,
				F42E51771FEC3840008F9642 /* MarkDownBlockParser.h in Headers */,
				F4CAE77E1F748AF200545555 /* ACOHostConfigPrivate.h in Headers */,
				F4FE456E1F1985200071D9E5 /* ACRColumnSetView.h in Headers */,
				F4F2556F1F98247600A80D39 /* ACOBaseActionElementPrivate.h in Headers */,
				F42E51751FEC3840008F9642 /* MarkDownHtmlGenerator.h in Headers */,
				F42E51731FEC3840008F9642 /* MarkDownParsedResult.h in Headers */,
				F429794A1F323BA700E89914 /* ACRDateTextField.h in Headers */,
				F42979471F322C9000E89914 /* ACRNumericTextField.h in Headers */,
				F4CAE7861F75B25C00545555 /* ACRRendererPrivate.h in Headers */,
				F4D0694C205B27EA003645E4 /* ACRViewPrivate.h in Headers */,
				F42E51791FEC3840008F9642 /* MarkDownParser.h in Headers */,
				6B268FE720CF19E200D99C1B /* RemoteResourceInformation.h in Headers */,
				300ECB64219A12D100371DC5 /* AdaptiveBase64Util.h in Headers */,
				F4F6BA3C204F3109003741B6 /* ACRAggregateTarget.h in Headers */,
				F4CA74A12016B3B9002041DF /* ACRLongPressGestureRecognizerEventHandler.h in Headers */,
				F4D33EA71F06F44C00941E44 /* ACRSeparator.h in Headers */,
				6B7B1A9820BE2CBC00260731 /* ACRUIImageView.h in Headers */,
				F429793E1F3155EF00E89914 /* ACRTextField.h in Headers */,
				F495FC0F2022AC920093D4DE /* ACRChoiceSetViewDataSourceCompactStyle.h in Headers */,
				F427411C1EF8A25200399FBB /* ACRRegistration.h in Headers */,
				F4F6BA38204F2954003741B6 /* ACRParseWarningPrivate.h in Headers */,
				F49683541F6CA24600DF0D3A /* ACRRenderResult.h in Headers */,
				F401A8771F0DB69B006D7AF2 /* ACRImageSetUICollectionView.h in Headers */,
				F4F44BA1204CED2400A2F24C /* ACRCustomRenderer.h in Headers */,
				6B1147D81F32F922008846EC /* ACRShowCardTarget.h in Headers */,
				6B9AB31020DD82A2005C8E15 /* ACRTextView.h in Headers */,
				6B9BDF7420E1BD0E00F13155 /* ACRToggleInputDataSource.h in Headers */,
				6B3787BB20CB3E0E00015401 /* ACRContentHoldingUIScrollView.h in Headers */,
				6B9BDF8020F40D1000F13155 /* ACOResourceResolvers.h in Headers */,
				6BF4307F219129600068E432 /* ACRQuickReplyMultilineView.h in Headers */,
				6BB211FD20FF9FEA009EA1BA /* ACRActionSetRenderer.h in Headers */,
				6B9BDFCA20F6BF5D00F13155 /* ACOIResourceResolver.h in Headers */,
				F495FC0B2022A18F0093D4DE /* ACRChoiceSetViewDataSource.h in Headers */,
				6B7B1A9420B4D2AB00260731 /* Media.h in Headers */,
<<<<<<< HEAD
=======
				6B2242822220DDF5000ACDA1 /* CollectionTypeElement.h in Headers */,
				6B22425E21E80647000ACDA1 /* ACOParseContext.h in Headers */,
				6B22425D21E80647000ACDA1 /* ACOParseContextPrivate.h in Headers */,
>>>>>>> b74f6c1a
				F4C1F5E81F2ABB3C0018CB78 /* ACRIBaseActionElementRenderer.h in Headers */,
				6BB211FF20FFF9C0009EA1BA /* ACRIMedia.h in Headers */,
				6B7B1A9320B4D2AB00260731 /* MediaSource.h in Headers */,
				7ECFB641219A3940004727A9 /* ParseContext.h in Headers */,
				6BCE4B292108FBD800021A62 /* ACRLongPressGestureRecognizerFactory.h in Headers */,
				6B9D650A21095C7A00BB5C7B /* ACOMediaEvent.h in Headers */,
				6B5D240D212C89E70010EB07 /* ACORemoteResourceInformation.h in Headers */,
				6B5D240C212C89E70010EB07 /* ACORemoteResourceInformationPrivate.h in Headers */,
				6B9D650921095C7A00BB5C7B /* ACOMediaEventPrivate.h in Headers */,
				6B9D650E21095CBF00BB5C7B /* ACRMediaTarget.h in Headers */,
				6BCE4B222108EB4E00021A62 /* ACRAVPlayerViewHoldingUIView.h in Headers */,
				F4C1F5EB1F2ABD6B0018CB78 /* ACRBaseActionElementRenderer.h in Headers */,
				6B1147D11F32E53A008846EC /* ACRActionDelegate.h in Headers */,
				F4F44B8020478C6F00A2F24C /* Util.h in Headers */,
				F423C0C61EE1FBAA00905679 /* ACFramework.h in Headers */,
				6B616C4321CB20D2003E29CE /* ACRActionToggleVisibilityRenderer.h in Headers */,
			);
			runOnlyForDeploymentPostprocessing = 0;
		};
/* End PBXHeadersBuildPhase section */

/* Begin PBXNativeTarget section */
		F423C0B41EE1FBA900905679 /* AdaptiveCards */ = {
			isa = PBXNativeTarget;
			buildConfigurationList = F423C0C91EE1FBAA00905679 /* Build configuration list for PBXNativeTarget "AdaptiveCards" */;
			buildPhases = (
				6BF339D220A6647500DA5973 /* CopyFiles */,
				F423C0B01EE1FBA900905679 /* Sources */,
				F423C0B11EE1FBA900905679 /* Frameworks */,
				F423C0B21EE1FBA900905679 /* Headers */,
				F423C0B31EE1FBA900905679 /* Resources */,
			);
			buildRules = (
			);
			dependencies = (
			);
			name = AdaptiveCards;
			productName = AdaptiveCards;
			productReference = F423C0B51EE1FBA900905679 /* AdaptiveCards.framework */;
			productType = "com.apple.product-type.framework";
		};
		F423C0BD1EE1FBAA00905679 /* AdaptiveCardsTests */ = {
			isa = PBXNativeTarget;
			buildConfigurationList = F423C0CC1EE1FBAA00905679 /* Build configuration list for PBXNativeTarget "AdaptiveCardsTests" */;
			buildPhases = (
				F423C0BA1EE1FBAA00905679 /* Sources */,
				F423C0BB1EE1FBAA00905679 /* Frameworks */,
				F423C0BC1EE1FBAA00905679 /* Resources */,
				F47ACEDA1F6248C00010BEF0 /* ShellScript */,
			);
			buildRules = (
			);
			dependencies = (
				F423C0C11EE1FBAA00905679 /* PBXTargetDependency */,
			);
			name = AdaptiveCardsTests;
			productName = AdaptiveCardsTests;
			productReference = F423C0BE1EE1FBAA00905679 /* AdaptiveCardsTests.xctest */;
			productType = "com.apple.product-type.bundle.unit-test";
		};
/* End PBXNativeTarget section */

/* Begin PBXProject section */
		F423C0AC1EE1FBA900905679 /* Project object */ = {
			isa = PBXProject;
			attributes = {
				LastUpgradeCheck = 0940;
				ORGANIZATIONNAME = Microsoft;
				TargetAttributes = {
					F423C0B41EE1FBA900905679 = {
						CreatedOnToolsVersion = 8.3.2;
						ProvisioningStyle = Automatic;
					};
					F423C0BD1EE1FBAA00905679 = {
						CreatedOnToolsVersion = 8.3.2;
						ProvisioningStyle = Automatic;
					};
					F47ACEE01F62495B0010BEF0 = {
						CreatedOnToolsVersion = 8.3.3;
						ProvisioningStyle = Automatic;
					};
				};
			};
			buildConfigurationList = F423C0AF1EE1FBA900905679 /* Build configuration list for PBXProject "AdaptiveCards" */;
			compatibilityVersion = "Xcode 3.2";
			developmentRegion = English;
			hasScannedForEncodings = 0;
			knownRegions = (
				en,
				global,
			);
			mainGroup = F423C0AB1EE1FBA900905679;
			productRefGroup = F423C0B61EE1FBA900905679 /* Products */;
			projectDirPath = "";
			projectRoot = "";
			targets = (
				F423C0B41EE1FBA900905679 /* AdaptiveCards */,
				F423C0BD1EE1FBAA00905679 /* AdaptiveCardsTests */,
				F47ACEE01F62495B0010BEF0 /* AdaptiveCards-Universal */,
			);
		};
/* End PBXProject section */

/* Begin PBXResourcesBuildPhase section */
		F423C0B31EE1FBA900905679 /* Resources */ = {
			isa = PBXResourcesBuildPhase;
			buildActionMask = 2147483647;
			files = (
				6BF430742190DCBF0068E432 /* ACRQuickActionView.xib in Resources */,
				6B5D2418212E1CF80010EB07 /* checked-checkbox-24.png in Resources */,
				6BF4307C219126CD0068E432 /* ACRQuickActionMultilineView.xib in Resources */,
				F460324520758583006C5358 /* ACRDatePicker.xib in Resources */,
				6B14FC61211BBBEA00A11CC5 /* ACRPickerView.xib in Resources */,
				6B9AB30220D32A89005C8E15 /* ACRButton.xib in Resources */,
				F46032492075997D006C5358 /* ACRInputTableView.xib in Resources */,
				6B5D241A212E1CF80010EB07 /* unchecked-checkbox-24.png in Resources */,
				6B5D2419212E1CF80010EB07 /* checked.png in Resources */,
				F4603238207575C7006C5358 /* ACRLabelView.xib in Resources */,
				F460324720759519006C5358 /* ACRDateTextField.xib in Resources */,
				F460324120757F38006C5358 /* ACRTextField.xib in Resources */,
				6B5D241B212E1CF80010EB07 /* unchecked.png in Resources */,
				6B9AB2FD20D327DB005C8E15 /* ACRCellForCompactMode.xib in Resources */,
			);
			runOnlyForDeploymentPostprocessing = 0;
		};
		F423C0BC1EE1FBAA00905679 /* Resources */ = {
			isa = PBXResourcesBuildPhase;
			buildActionMask = 2147483647;
			files = (
			);
			runOnlyForDeploymentPostprocessing = 0;
		};
/* End PBXResourcesBuildPhase section */

/* Begin PBXShellScriptBuildPhase section */
		F47ACEDA1F6248C00010BEF0 /* ShellScript */ = {
			isa = PBXShellScriptBuildPhase;
			buildActionMask = 2147483647;
			files = (
			);
			inputPaths = (
			);
			outputPaths = (
			);
			runOnlyForDeploymentPostprocessing = 0;
			shellPath = /bin/sh;
			shellScript = "######################\n# Options\n######################\nNULL=\n\nREVEAL_ARCHIVE_IN_FINDER=false\n\nFRAMEWORK_NAME=\"${PROJECT_NAME}\"\n\nSIMULATOR_LIBRARY_PATH=\"${BUILD_DIR}/${CONFIGURATION}-iphonesimulator/${FRAMEWORK_NAME}.framework\"\n\nDEVICE_LIBRARY_PATH=\"${BUILD_DIR}/${CONFIGURATION}-iphoneos/${FRAMEWORK_NAME}.framework\"\n\nUNIVERSAL_LIBRARY_DIR=\"${BUILD_DIR}/${CONFIGURATION}-iphoneuniversal\"\n\nFRAMEWORK=\"${UNIVERSAL_LIBRARY_DIR}/${FRAMEWORK_NAME}.framework\"\n\n\n######################\n# Build Frameworks\n######################\nif [ -d ${PROJECT_NAME}.xcworkspace ]; then\nxcodebuild -workspace ${PROJECT_NAME}.xcworkspace -scheme ${PROJECT_NAME} -sdk iphonesimulator -configuration ${CONFIGURATION} clean build CONFIGURATION_BUILD_DIR=${BUILD_DIR}/${CONFIGURATION}-iphonesimulator 2>&1\nxcodebuild -workspace ${PROJECT_NAME}.xcworkspace -scheme ${PROJECT_NAME} -sdk iphoneos -configuration ${CONFIGURATION} clean build CONFIGURATION_BUILD_DIR=${BUILD_DIR}/${CONFIGURATION}-iphoneos 2>&1\nelse\nxcodebuild -project ${PROJECT_NAME}.xcodeproj -scheme ${PROJECT_NAME} -sdk iphonesimulator -configuration ${CONFIGURATION} clean build CONFIGURATION_BUILD_DIR=${BUILD_DIR}/${CONFIGURATION}-iphonesimulator 2>&1\nxcodebuild -project ${PROJECT_NAME}.xcodeproj -scheme ${PROJECT_NAME} -sdk iphoneos -configuration ${CONFIGURATION} clean build CONFIGURATION_BUILD_DIR=${BUILD_DIR}/${CONFIGURATION}-iphoneos 2>&1\nfi\n\n######################\n# Create directory for universal\n######################\n\nrm -rf \"${UNIVERSAL_LIBRARY_DIR}\"\n\nmkdir \"${UNIVERSAL_LIBRARY_DIR}\"\n\nmkdir \"${FRAMEWORK}\"\n\n\n######################\n# Copy files Framework\n######################\n\ncp -r \"${DEVICE_LIBRARY_PATH}/.\" \"${FRAMEWORK}\"\n\n\n######################\n# Make an universal binary\n######################\n\nlipo \"${SIMULATOR_LIBRARY_PATH}/${FRAMEWORK_NAME}\" \"${DEVICE_LIBRARY_PATH}/${FRAMEWORK_NAME}\" -create -output \"${FRAMEWORK}/${FRAMEWORK_NAME}\" | echo\n\n# For Swift framework, Swiftmodule needs to be copied in the universal framework\nif [ -d \"${SIMULATOR_LIBRARY_PATH}/Modules/${FRAMEWORK_NAME}.swiftmodule/\" ]; then\ncp -f ${SIMULATOR_LIBRARY_PATH}/Modules/${FRAMEWORK_NAME}.swiftmodule\\/${NULL}* \"${FRAMEWORK}/Modules/${FRAMEWORK_NAME}.swiftmodule/\" | echo\nfi\n\nif [ -d \"${DEVICE_LIBRARY_PATH}/Modules/${FRAMEWORK_NAME}.swiftmodule/\" ]; then\ncp -f ${DEVICE_LIBRARY_PATH}/Modules/${FRAMEWORK_NAME}.swiftmodule\\/${NULL}* \"${FRAMEWORK}/Modules/${FRAMEWORK_NAME}.swiftmodule/\" | echo\nfi\n\n######################\n# On Release, copy the result to release directory\n######################\nOUTPUT_DIR=\"${PROJECT_DIR}/Output\"\nTARGET_DIR=\"${OUTPUT_DIR}/${FRAMEWORK_NAME}-${CONFIGURATION}-iphoneuniversal/\"\n\nrm -rf \"$TARGET_DIR\"\nmkdir -p \"$TARGET_DIR\"\n\ncp -rf \"${FRAMEWORK}\" \"$OUTPUT_DIR\"\ncp -r \"${FRAMEWORK}\" \"$TARGET_DIR\"\n\nif [ ${REVEAL_ARCHIVE_IN_FINDER} = true ]; then\nopen \"${OUTPUT_DIR}/\"\nfi";
		};
		F47ACEE41F6249610010BEF0 /* ShellScript */ = {
			isa = PBXShellScriptBuildPhase;
			buildActionMask = 2147483647;
			files = (
			);
			inputPaths = (
			);
			outputPaths = (
			);
			runOnlyForDeploymentPostprocessing = 0;
			shellPath = /bin/sh;
			shellScript = "######################\n# Options\n######################\nNULL=\n\nREVEAL_ARCHIVE_IN_FINDER=false\n\nFRAMEWORK_NAME=\"${PROJECT_NAME}\"\n\nSIMULATOR_LIBRARY_PATH=\"${BUILD_DIR}/${CONFIGURATION}-iphonesimulator/${FRAMEWORK_NAME}.framework\"\nDEVICE_LIBRARY_PATH=\"${BUILD_DIR}/${CONFIGURATION}-iphoneos/${FRAMEWORK_NAME}.framework\"\nUNIVERSAL_LIBRARY_DIR=\"${BUILD_DIR}/${CONFIGURATION}-iphoneuniversal\"\n\nFRAMEWORK=\"${UNIVERSAL_LIBRARY_DIR}/${FRAMEWORK_NAME}.framework\"\n\n\n######################\n# Build Frameworks\n######################\nif [ -d ${PROJECT_NAME}.xcworkspace ]; then\nxcodebuild -workspace ${PROJECT_NAME}.xcworkspace -scheme ${PROJECT_NAME} -sdk iphoneos -configuration ${CONFIGURATION} clean build CONFIGURATION_BUILD_DIR=${BUILD_DIR}/${CONFIGURATION}-iphoneos 2>&1\nelse\nxcodebuild -project ${PROJECT_NAME}.xcodeproj -scheme ${PROJECT_NAME} -sdk iphonesimulator -configuration ${CONFIGURATION} clean build CONFIGURATION_BUILD_DIR=${BUILD_DIR}/${CONFIGURATION}-iphonesimulator 2>&1\nxcodebuild -project ${PROJECT_NAME}.xcodeproj -scheme ${PROJECT_NAME} -sdk iphoneos -configuration ${CONFIGURATION} clean build CONFIGURATION_BUILD_DIR=${BUILD_DIR}/${CONFIGURATION}-iphoneos 2>&1\nfi\n\n######################\n# Create directory for universal\n######################\n\nrm -rf \"${UNIVERSAL_LIBRARY_DIR}\"\n\nmkdir \"${UNIVERSAL_LIBRARY_DIR}\"\n\nmkdir \"${FRAMEWORK}\"\n\n\n######################\n# Copy files Framework\n######################\n\ncp -r \"${DEVICE_LIBRARY_PATH}/.\" \"${FRAMEWORK}\"\n\n\n######################\n# Make an universal binary\n######################\n\nlipo \"${SIMULATOR_LIBRARY_PATH}/${FRAMEWORK_NAME}\" \"${DEVICE_LIBRARY_PATH}/${FRAMEWORK_NAME}\" -create -output \"${FRAMEWORK}/${FRAMEWORK_NAME}\" | echo\n\n######################\n# On Release, copy the result to release directory\n######################\nOUTPUT_DIR=\"${PROJECT_DIR}\"\ncp -rf \"${FRAMEWORK}\" \"$OUTPUT_DIR\"\nzip -r AdaptiveCards.framework.zip AdaptiveCards.framework/\nrm -rf AdaptiveCards.framework";
		};
/* End PBXShellScriptBuildPhase section */

/* Begin PBXSourcesBuildPhase section */
		F423C0B01EE1FBA900905679 /* Sources */ = {
			isa = PBXSourcesBuildPhase;
			buildActionMask = 2147483647;
			files = (
				7EF8879E21F14CDD00BAFF02 /* BackgroundImage.cpp in Sources */,
				300ECB63219A12D100371DC5 /* AdaptiveBase64Util.cpp in Sources */,
				F4F44B8E204A145200A2F24C /* ACOBaseCardElement.mm in Sources */,
				6B9BDF7F20F40D1000F13155 /* ACOResourceResolvers.mm in Sources */,
				F42741291EFB374A00399FBB /* ACRColumnSetRenderer.mm in Sources */,
				F448731C1EE2261F00FCAFAE /* ParseUtil.cpp in Sources */,
				F44873291EE2261F00FCAFAE /* ToggleInput.cpp in Sources */,
				6B616C4421CB20D2003E29CE /* ACRActionToggleVisibilityRenderer.mm in Sources */,
				CA1218C921C4509400152EA8 /* ToggleVisibilityAction.cpp in Sources */,
				F401A8781F0DB69B006D7AF2 /* ACRImageSetUICollectionView.mm in Sources */,
				F42979461F322C9000E89914 /* ACRNumericTextField.mm in Sources */,
				F43A94111F1D60E30001920B /* ACRFactSetRenderer.mm in Sources */,
				F44873141EE2261F00FCAFAE /* ImageSet.cpp in Sources */,
				F4C1F5D61F2187900018CB78 /* ACRInputDateRenderer.mm in Sources */,
				F44872F71EE2261F00FCAFAE /* BaseActionElement.cpp in Sources */,
				F44872FB1EE2261F00FCAFAE /* BaseInputElement.cpp in Sources */,
				F42979431F322C3E00E89914 /* ACRErrors.mm in Sources */,
				F44873251EE2261F00FCAFAE /* TextInput.cpp in Sources */,
				F44873091EE2261F00FCAFAE /* Enums.cpp in Sources */,
				F44873171EE2261F00FCAFAE /* jsoncpp.cpp in Sources */,
				F42E51781FEC3840008F9642 /* MarkDownHtmlGenerator.cpp in Sources */,
				F49683551F6CA24600DF0D3A /* ACRRenderResult.mm in Sources */,
				F44873071EE2261F00FCAFAE /* DateInput.cpp in Sources */,
				F43110461F357487001AAE30 /* ACOHostConfig.mm in Sources */,
				F4F6BA2F204F18D8003741B6 /* ParseResult.cpp in Sources */,
				F4C1F5F21F2BC6840018CB78 /* ACRButton.mm in Sources */,
				F4F6BA2A204E107F003741B6 /* UnknownElement.cpp in Sources */,
				F49683531F6CA24600DF0D3A /* ACRRenderer.mm in Sources */,
				F42741211EF9DB8000399FBB /* ACRContainerRenderer.mm in Sources */,
				6B616C4021CB1878003E29CE /* ACRToggleVisibilityTarget.mm in Sources */,
				CA1218C821C4509400152EA8 /* ToggleVisibilityTarget.cpp in Sources */,
				F429793B1F31458800E89914 /* ACRActionSubmitRenderer.mm in Sources */,
				F4D33EA51F06F41B00941E44 /* ACRSeparator.mm in Sources */,
				F427411D1EF8A25200399FBB /* ACRRegistration.mm in Sources */,
				F4C1F5FE1F2C235E0018CB78 /* ACRActionShowCardRenderer.mm in Sources */,
				F4F6BA35204F200F003741B6 /* ACRParseWarning.mm in Sources */,
				F4FE45671F196E7B0071D9E5 /* ACRColumnView.mm in Sources */,
				6B9D650B21095C7A00BB5C7B /* ACOMediaEvent.mm in Sources */,
				6B7B1A9220B4D2AB00260731 /* MediaSource.cpp in Sources */,
				F44873011EE2261F00FCAFAE /* Column.cpp in Sources */,
				F448730D1EE2261F00FCAFAE /* FactSet.cpp in Sources */,
				F44873031EE2261F00FCAFAE /* ColumnSet.cpp in Sources */,
				F4FE456F1F1985200071D9E5 /* ACRColumnSetView.mm in Sources */,
				F44872FD1EE2261F00FCAFAE /* ChoiceInput.cpp in Sources */,
				F42E51761FEC3840008F9642 /* MarkDownParsedResult.cpp in Sources */,
				F4D0694A205B27EA003645E4 /* ACRViewController.mm in Sources */,
				F44872F51EE2261F00FCAFAE /* AdaptiveCardParseException.cpp in Sources */,
				F429794D1F32684900E89914 /* ACRDateTextField.mm in Sources */,
				F4F44B8120478C6F00A2F24C /* Util.cpp in Sources */,
				6B6840F91F25EC2D008A933F /* ACRInputChoiceSetRenderer.mm in Sources */,
				F42741131EF873A600399FBB /* ACRImageRenderer.mm in Sources */,
				F448730B1EE2261F00FCAFAE /* Fact.cpp in Sources */,
				6BCE4B272108FA9300021A62 /* ACRLongPressGestureRecognizerFactory.mm in Sources */,
				F495FC0E2022AC920093D4DE /* ACRChoiceSetViewDataSourceCompactStyle.mm in Sources */,
				F4F44B7D20478C5C00A2F24C /* DateTimePreparser.cpp in Sources */,
				F4F44BA0204CED2400A2F24C /* ACRCustomRenderer.mm in Sources */,
				F452CD581F68CD6F005394B2 /* HostConfig.cpp in Sources */,
				6BCE4B232108EB4E00021A62 /* ACRAVPlayerViewHoldingUIView.mm in Sources */,
				F4071C7E1FCCBAEF00AF4FEA /* ActionParserRegistration.cpp in Sources */,
				F4FE456B1F196F3D0071D9E5 /* ACRContentStackView.mm in Sources */,
				F429793F1F3155EF00E89914 /* ACRTextField.mm in Sources */,
				F43A94191F20502D0001920B /* ACRInputToggleRenderer.mm in Sources */,
				F44873271EE2261F00FCAFAE /* TimeInput.cpp in Sources */,
				F42E51741FEC3840008F9642 /* MarkDownBlockParser.cpp in Sources */,
				F43A94151F1EED6D0001920B /* ACRInputRenderer.mm in Sources */,
				F401A87C1F0DCBC8006D7AF2 /* ACRImageSetRenderer.mm in Sources */,
				F4F44B6E203FAF9300A2F24C /* ACRUILabel.mm in Sources */,
				F4F44B7C20478C5C00A2F24C /* DateTimePreparsedToken.cpp in Sources */,
				6BF430782190DDCA0068E432 /* ACRQuickReplyView.mm in Sources */,
				F44873211EE2261F00FCAFAE /* SubmitAction.cpp in Sources */,
				F44872FF1EE2261F00FCAFAE /* ChoiceSetInput.cpp in Sources */,
				6BB211FC20FF9FEA009EA1BA /* ACRActionSetRenderer.mm in Sources */,
				C8DEDF39220CDEB00001AAED /* ActionSet.cpp in Sources */,
				6B2242812220DDF5000ACDA1 /* CollectionTypeElement.cpp in Sources */,
				F44873051EE2261F00FCAFAE /* Container.cpp in Sources */,
				6BC30F7921E6E49E00B9FAAE /* ACRCustomActionRenderer.mm in Sources */,
				6B22427A220BAC8B000ACDA1 /* pch.cpp in Sources */,
				F44873181EE2261F00FCAFAE /* NumberInput.cpp in Sources */,
				F4960C052051FE8200780566 /* ACRView.mm in Sources */,
				6B5D240E212C89E70010EB07 /* ACORemoteResourceInformation.mm in Sources */,
				F401A8801F1045CA006D7AF2 /* ACRContentHoldingUIView.mm in Sources */,
				F44873121EE2261F00FCAFAE /* Image.cpp in Sources */,
				F4CAE77B1F7325DF00545555 /* Separator.cpp in Sources */,
				F448731F1EE2261F00FCAFAE /* ShowCardAction.cpp in Sources */,
				F4C1F5DE1F218F920018CB78 /* ACRInputNumberRenderer.mm in Sources */,
				F448731A1EE2261F00FCAFAE /* OpenUrlAction.cpp in Sources */,
				F4CAE7831F75AB9000545555 /* ACOAdaptiveCard.mm in Sources */,
				6B1147D91F32F922008846EC /* ACRShowCardTarget.mm in Sources */,
				F42C2F4A20351954008787B0 /* (null) in Sources */,
				F4CA74A02016B3B9002041DF /* ACRLongPressGestureRecognizerEventHandler.mm in Sources */,
				F42741171EF895AB00399FBB /* ACRTextBlockRenderer.mm in Sources */,
				7ECFB640219A3940004727A9 /* ParseContext.cpp in Sources */,
				6BC30F6E21E56CF900B9FAAE /* Util.mm in Sources */,
				6B3787BA20CB3E0E00015401 /* ACRContentHoldingUIScrollView.mm in Sources */,
				F44873231EE2261F00FCAFAE /* TextBlock.cpp in Sources */,
				F44872F91EE2261F00FCAFAE /* BaseCardElement.cpp in Sources */,
				F427410B1EF864A900399FBB /* ACRBaseCardElementRenderer.mm in Sources */,
				F43660781F0706D800EBA868 /* SharedAdaptiveCard.cpp in Sources */,
				6B7B1A9120B4D2AB00260731 /* Media.cpp in Sources */,
				7EDC0F68213878E800077A13 /* SemanticVersion.cpp in Sources */,
				F42E517A1FEC3840008F9642 /* MarkDownParser.cpp in Sources */,
				6B7B1A9720BE2CBC00260731 /* ACRUIImageView.mm in Sources */,
				6BCE4B252108FA7D00021A62 /* ACRMediaRenderer.mm in Sources */,
				F4F6BA3B204F3109003741B6 /* ACRAggregateTarget.mm in Sources */,
				F42741251EFB274C00399FBB /* ACRColumnRenderer.mm in Sources */,
				F4F255701F98247600A80D39 /* ACOBaseActionElement.mm in Sources */,
				6BF43080219129600068E432 /* ACRQuickReplyMultilineView.mm in Sources */,
				6B9BDF7320E1BD0E00F13155 /* ACRToggleInputDataSource.mm in Sources */,
				F4C1F5DA1F218ABC0018CB78 /* ACRInputTimeRenderer.mm in Sources */,
				F4D402121F7DAC2C00D0356B /* ACOAdaptiveCardParseResult.mm in Sources */,
				6B22426E2203BE98000ACDA1 /* UnknownAction.cpp in Sources */,
				6B224278220BAC8B000ACDA1 /* BaseElement.cpp in Sources */,
				6B9D650F21095CBF00BB5C7B /* ACRMediaTarget.mm in Sources */,
				F43110441F357487001AAE30 /* ACRInputTableView.mm in Sources */,
				6B9AB31120DD82A2005C8E15 /* ACRTextView.mm in Sources */,
				F4F6BA32204F18D8003741B6 /* AdaptiveCardParseWarning.cpp in Sources */,
				F4C1F5E41F2A62190018CB78 /* ACRActionOpenURLRenderer.mm in Sources */,
				F4071C7F1FCCBAEF00AF4FEA /* ElementParserRegistration.cpp in Sources */,
				F4C1F5EC1F2ABD6B0018CB78 /* ACRBaseActionElementRenderer.mm in Sources */,
				F4D402141F7DAC2C00D0356B /* ACOHostConfigParseResult.mm in Sources */,
				F495FC0A2022A18F0093D4DE /* ACRChoiceSetViewDataSource.mm in Sources */,
			);
			runOnlyForDeploymentPostprocessing = 0;
		};
		F423C0BA1EE1FBAA00905679 /* Sources */ = {
			isa = PBXSourcesBuildPhase;
			buildActionMask = 2147483647;
			files = (
				F4A5CABA1F623F4500242D62 /* AdaptiveCardsTests.m in Sources */,
			);
			runOnlyForDeploymentPostprocessing = 0;
		};
/* End PBXSourcesBuildPhase section */

/* Begin PBXTargetDependency section */
		F423C0C11EE1FBAA00905679 /* PBXTargetDependency */ = {
			isa = PBXTargetDependency;
			target = F423C0B41EE1FBA900905679 /* AdaptiveCards */;
			targetProxy = F423C0C01EE1FBAA00905679 /* PBXContainerItemProxy */;
		};
/* End PBXTargetDependency section */

/* Begin XCBuildConfiguration section */
		F423C0C71EE1FBAA00905679 /* Debug */ = {
			isa = XCBuildConfiguration;
			buildSettings = {
				ALWAYS_SEARCH_USER_PATHS = NO;
				CLANG_ANALYZER_LOCALIZABILITY_NONLOCALIZED = YES;
				CLANG_ANALYZER_NONNULL = YES;
				CLANG_ANALYZER_NUMBER_OBJECT_CONVERSION = YES_AGGRESSIVE;
				CLANG_CXX_LANGUAGE_STANDARD = "gnu++14";
				CLANG_CXX_LIBRARY = "libc++";
				CLANG_ENABLE_MODULES = YES;
				CLANG_ENABLE_OBJC_ARC = YES;
				CLANG_WARN_BLOCK_CAPTURE_AUTORELEASING = YES;
				CLANG_WARN_BOOL_CONVERSION = YES;
				CLANG_WARN_COMMA = YES;
				CLANG_WARN_CONSTANT_CONVERSION = YES;
				CLANG_WARN_DEPRECATED_OBJC_IMPLEMENTATIONS = YES;
				CLANG_WARN_DIRECT_OBJC_ISA_USAGE = YES_ERROR;
				CLANG_WARN_DOCUMENTATION_COMMENTS = YES;
				CLANG_WARN_EMPTY_BODY = YES;
				CLANG_WARN_ENUM_CONVERSION = YES;
				CLANG_WARN_INFINITE_RECURSION = YES;
				CLANG_WARN_INT_CONVERSION = YES;
				CLANG_WARN_NON_LITERAL_NULL_CONVERSION = YES;
				CLANG_WARN_OBJC_IMPLICIT_RETAIN_SELF = YES;
				CLANG_WARN_OBJC_LITERAL_CONVERSION = YES;
				CLANG_WARN_OBJC_ROOT_CLASS = YES_ERROR;
				CLANG_WARN_RANGE_LOOP_ANALYSIS = YES;
				CLANG_WARN_STRICT_PROTOTYPES = YES;
				CLANG_WARN_SUSPICIOUS_MOVE = YES;
				CLANG_WARN_UNREACHABLE_CODE = YES;
				CLANG_WARN__DUPLICATE_METHOD_MATCH = YES;
				"CODE_SIGN_IDENTITY[sdk=iphoneos*]" = "iPhone Developer: Joseph Woo (S9N98EFDW7)";
				COPY_PHASE_STRIP = NO;
				CURRENT_PROJECT_VERSION = 1;
				DEBUG_INFORMATION_FORMAT = dwarf;
				ENABLE_STRICT_OBJC_MSGSEND = YES;
				ENABLE_TESTABILITY = YES;
				GCC_C_LANGUAGE_STANDARD = gnu99;
				GCC_DYNAMIC_NO_PIC = NO;
				GCC_NO_COMMON_BLOCKS = YES;
				GCC_OPTIMIZATION_LEVEL = 0;
				GCC_PREPROCESSOR_DEFINITIONS = (
					"DEBUG=1",
					"$(inherited)",
				);
				GCC_WARN_64_TO_32_BIT_CONVERSION = YES;
				GCC_WARN_ABOUT_RETURN_TYPE = YES_ERROR;
				GCC_WARN_UNDECLARED_SELECTOR = YES;
				GCC_WARN_UNINITIALIZED_AUTOS = YES_AGGRESSIVE;
				GCC_WARN_UNUSED_FUNCTION = YES;
				GCC_WARN_UNUSED_VARIABLE = YES;
				HEADER_SEARCH_PATHS = "";
				IPHONEOS_DEPLOYMENT_TARGET = 10.0;
				MTL_ENABLE_DEBUG_INFO = YES;
				ONLY_ACTIVE_ARCH = YES;
				SDKROOT = iphoneos;
				TARGETED_DEVICE_FAMILY = "1,2";
				VERSIONING_SYSTEM = "apple-generic";
				VERSION_INFO_PREFIX = "";
			};
			name = Debug;
		};
		F423C0C81EE1FBAA00905679 /* Release */ = {
			isa = XCBuildConfiguration;
			buildSettings = {
				ALWAYS_SEARCH_USER_PATHS = NO;
				CLANG_ANALYZER_LOCALIZABILITY_NONLOCALIZED = YES;
				CLANG_ANALYZER_NONNULL = YES;
				CLANG_ANALYZER_NUMBER_OBJECT_CONVERSION = YES_AGGRESSIVE;
				CLANG_CXX_LANGUAGE_STANDARD = "gnu++14";
				CLANG_CXX_LIBRARY = "libc++";
				CLANG_ENABLE_MODULES = YES;
				CLANG_ENABLE_OBJC_ARC = YES;
				CLANG_WARN_BLOCK_CAPTURE_AUTORELEASING = YES;
				CLANG_WARN_BOOL_CONVERSION = YES;
				CLANG_WARN_COMMA = YES;
				CLANG_WARN_CONSTANT_CONVERSION = YES;
				CLANG_WARN_DEPRECATED_OBJC_IMPLEMENTATIONS = YES;
				CLANG_WARN_DIRECT_OBJC_ISA_USAGE = YES_ERROR;
				CLANG_WARN_DOCUMENTATION_COMMENTS = YES;
				CLANG_WARN_EMPTY_BODY = YES;
				CLANG_WARN_ENUM_CONVERSION = YES;
				CLANG_WARN_INFINITE_RECURSION = YES;
				CLANG_WARN_INT_CONVERSION = YES;
				CLANG_WARN_NON_LITERAL_NULL_CONVERSION = YES;
				CLANG_WARN_OBJC_IMPLICIT_RETAIN_SELF = YES;
				CLANG_WARN_OBJC_LITERAL_CONVERSION = YES;
				CLANG_WARN_OBJC_ROOT_CLASS = YES_ERROR;
				CLANG_WARN_RANGE_LOOP_ANALYSIS = YES;
				CLANG_WARN_STRICT_PROTOTYPES = YES;
				CLANG_WARN_SUSPICIOUS_MOVE = YES;
				CLANG_WARN_UNREACHABLE_CODE = YES;
				CLANG_WARN__DUPLICATE_METHOD_MATCH = YES;
				CODE_SIGN_IDENTITY = "iPhone Developer: Joseph Woo (S9N98EFDW7)";
				"CODE_SIGN_IDENTITY[sdk=iphoneos*]" = "iPhone Developer: Joseph Woo (S9N98EFDW7)";
				COPY_PHASE_STRIP = NO;
				CURRENT_PROJECT_VERSION = 1;
				DEBUG_INFORMATION_FORMAT = "dwarf-with-dsym";
				ENABLE_NS_ASSERTIONS = NO;
				ENABLE_STRICT_OBJC_MSGSEND = YES;
				GCC_C_LANGUAGE_STANDARD = gnu99;
				GCC_NO_COMMON_BLOCKS = YES;
				GCC_WARN_64_TO_32_BIT_CONVERSION = YES;
				GCC_WARN_ABOUT_RETURN_TYPE = YES_ERROR;
				GCC_WARN_UNDECLARED_SELECTOR = YES;
				GCC_WARN_UNINITIALIZED_AUTOS = YES_AGGRESSIVE;
				GCC_WARN_UNUSED_FUNCTION = YES;
				GCC_WARN_UNUSED_VARIABLE = YES;
				HEADER_SEARCH_PATHS = "";
				IPHONEOS_DEPLOYMENT_TARGET = 10.0;
				MTL_ENABLE_DEBUG_INFO = NO;
				SDKROOT = iphoneos;
				TARGETED_DEVICE_FAMILY = "1,2";
				VALIDATE_PRODUCT = YES;
				VERSIONING_SYSTEM = "apple-generic";
				VERSION_INFO_PREFIX = "";
			};
			name = Release;
		};
		F423C0CA1EE1FBAA00905679 /* Debug */ = {
			isa = XCBuildConfiguration;
			buildSettings = {
				BITCODE_GENERATION_MODE = bitcode;
				CODE_SIGN_IDENTITY = "iPhone Developer";
				"CODE_SIGN_IDENTITY[sdk=iphoneos*]" = "";
				DEFINES_MODULE = YES;
				DYLIB_COMPATIBILITY_VERSION = 1;
				DYLIB_CURRENT_VERSION = 1;
				DYLIB_INSTALL_NAME_BASE = "@rpath";
				FRAMEWORK_SEARCH_PATHS = (
					"$(inherited)",
					"$(PROJECT_DIR)/AdaptiveCards",
				);
				HEADER_SEARCH_PATHS = "";
				INFOPLIST_FILE = AdaptiveCards/Info.plist;
				INSTALL_PATH = "$(LOCAL_LIBRARY_DIR)/Frameworks";
				LD_RUNPATH_SEARCH_PATHS = "$(inherited) @executable_path/Frameworks @loader_path/Frameworks";
				LIBRARY_SEARCH_PATHS = (
					"$(inherited)",
					"$(PROJECT_DIR)/AdaptiveCards",
				);
				MACH_O_TYPE = mh_dylib;
				OTHER_LDFLAGS = "";
				OTHER_LIBTOOLFLAGS = "";
				PRODUCT_BUNDLE_IDENTIFIER = MSFT.AdaptiveCards;
				PRODUCT_NAME = "$(TARGET_NAME)";
				SCAN_ALL_SOURCE_FILES_FOR_INCLUDES = NO;
				SKIP_INSTALL = YES;
				USER_HEADER_SEARCH_PATHS = "";
			};
			name = Debug;
		};
		F423C0CB1EE1FBAA00905679 /* Release */ = {
			isa = XCBuildConfiguration;
			buildSettings = {
				BITCODE_GENERATION_MODE = bitcode;
				CODE_SIGN_IDENTITY = "iPhone Developer";
				"CODE_SIGN_IDENTITY[sdk=iphoneos*]" = "";
				DEFINES_MODULE = YES;
				DYLIB_COMPATIBILITY_VERSION = 1;
				DYLIB_CURRENT_VERSION = 1;
				DYLIB_INSTALL_NAME_BASE = "@rpath";
				FRAMEWORK_SEARCH_PATHS = (
					"$(inherited)",
					"$(PROJECT_DIR)/AdaptiveCards",
				);
				HEADER_SEARCH_PATHS = "";
				INFOPLIST_FILE = AdaptiveCards/Info.plist;
				INSTALL_PATH = "$(LOCAL_LIBRARY_DIR)/Frameworks";
				LD_RUNPATH_SEARCH_PATHS = "$(inherited) @executable_path/Frameworks @loader_path/Frameworks";
				LIBRARY_SEARCH_PATHS = (
					"$(inherited)",
					"$(PROJECT_DIR)/AdaptiveCards",
				);
				MACH_O_TYPE = mh_dylib;
				OTHER_LDFLAGS = "";
				OTHER_LIBTOOLFLAGS = "";
				PRODUCT_BUNDLE_IDENTIFIER = MSFT.AdaptiveCards;
				PRODUCT_NAME = "$(TARGET_NAME)";
				SCAN_ALL_SOURCE_FILES_FOR_INCLUDES = NO;
				SKIP_INSTALL = YES;
				USER_HEADER_SEARCH_PATHS = "";
			};
			name = Release;
		};
		F423C0CD1EE1FBAA00905679 /* Debug */ = {
			isa = XCBuildConfiguration;
			buildSettings = {
				INFOPLIST_FILE = AdaptiveCardsTests/Info.plist;
				LD_RUNPATH_SEARCH_PATHS = "$(inherited) @executable_path/Frameworks @loader_path/Frameworks";
				PRODUCT_BUNDLE_IDENTIFIER = MSFT.AdaptiveCardsTests;
				PRODUCT_NAME = "$(TARGET_NAME)";
			};
			name = Debug;
		};
		F423C0CE1EE1FBAA00905679 /* Release */ = {
			isa = XCBuildConfiguration;
			buildSettings = {
				INFOPLIST_FILE = AdaptiveCardsTests/Info.plist;
				LD_RUNPATH_SEARCH_PATHS = "$(inherited) @executable_path/Frameworks @loader_path/Frameworks";
				PRODUCT_BUNDLE_IDENTIFIER = MSFT.AdaptiveCardsTests;
				PRODUCT_NAME = "$(TARGET_NAME)";
			};
			name = Release;
		};
		F47ACEE21F62495B0010BEF0 /* Debug */ = {
			isa = XCBuildConfiguration;
			buildSettings = {
				ONLY_ACTIVE_ARCH = YES;
				PRODUCT_NAME = "$(TARGET_NAME)";
			};
			name = Debug;
		};
		F47ACEE31F62495B0010BEF0 /* Release */ = {
			isa = XCBuildConfiguration;
			buildSettings = {
				ONLY_ACTIVE_ARCH = NO;
				PRODUCT_NAME = "$(TARGET_NAME)";
			};
			name = Release;
		};
/* End XCBuildConfiguration section */

/* Begin XCConfigurationList section */
		F423C0AF1EE1FBA900905679 /* Build configuration list for PBXProject "AdaptiveCards" */ = {
			isa = XCConfigurationList;
			buildConfigurations = (
				F423C0C71EE1FBAA00905679 /* Debug */,
				F423C0C81EE1FBAA00905679 /* Release */,
			);
			defaultConfigurationIsVisible = 0;
			defaultConfigurationName = Release;
		};
		F423C0C91EE1FBAA00905679 /* Build configuration list for PBXNativeTarget "AdaptiveCards" */ = {
			isa = XCConfigurationList;
			buildConfigurations = (
				F423C0CA1EE1FBAA00905679 /* Debug */,
				F423C0CB1EE1FBAA00905679 /* Release */,
			);
			defaultConfigurationIsVisible = 0;
			defaultConfigurationName = Release;
		};
		F423C0CC1EE1FBAA00905679 /* Build configuration list for PBXNativeTarget "AdaptiveCardsTests" */ = {
			isa = XCConfigurationList;
			buildConfigurations = (
				F423C0CD1EE1FBAA00905679 /* Debug */,
				F423C0CE1EE1FBAA00905679 /* Release */,
			);
			defaultConfigurationIsVisible = 0;
			defaultConfigurationName = Release;
		};
		F47ACEE11F62495B0010BEF0 /* Build configuration list for PBXAggregateTarget "AdaptiveCards-Universal" */ = {
			isa = XCConfigurationList;
			buildConfigurations = (
				F47ACEE21F62495B0010BEF0 /* Debug */,
				F47ACEE31F62495B0010BEF0 /* Release */,
			);
			defaultConfigurationIsVisible = 0;
			defaultConfigurationName = Release;
		};
/* End XCConfigurationList section */
	};
	rootObject = F423C0AC1EE1FBA900905679 /* Project object */;
}<|MERGE_RESOLUTION|>--- conflicted
+++ resolved
@@ -1133,12 +1133,9 @@
 				6B9BDFCA20F6BF5D00F13155 /* ACOIResourceResolver.h in Headers */,
 				F495FC0B2022A18F0093D4DE /* ACRChoiceSetViewDataSource.h in Headers */,
 				6B7B1A9420B4D2AB00260731 /* Media.h in Headers */,
-<<<<<<< HEAD
-=======
 				6B2242822220DDF5000ACDA1 /* CollectionTypeElement.h in Headers */,
 				6B22425E21E80647000ACDA1 /* ACOParseContext.h in Headers */,
 				6B22425D21E80647000ACDA1 /* ACOParseContextPrivate.h in Headers */,
->>>>>>> b74f6c1a
 				F4C1F5E81F2ABB3C0018CB78 /* ACRIBaseActionElementRenderer.h in Headers */,
 				6BB211FF20FFF9C0009EA1BA /* ACRIMedia.h in Headers */,
 				6B7B1A9320B4D2AB00260731 /* MediaSource.h in Headers */,
