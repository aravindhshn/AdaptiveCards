// !$*UTF8*$!
{
	archiveVersion = 1;
	classes = {
	};
	objectVersion = 46;
	objects = {

/* Begin PBXBuildFile section */
		30860BC220C9B5C9009F9D99 /* (null) in Resources */ = {isa = PBXBuildFile; };
		30860BC420C9B5C9009F9D99 /* (null) in Resources */ = {isa = PBXBuildFile; };
		6B055764233EC53D000EE24A /* RichTextBlock.json in Resources */ = {isa = PBXBuildFile; fileRef = 6B055763233EC53D000EE24A /* RichTextBlock.json */; };
		6B14FC5D2113BC2200A11CC5 /* (null) in Resources */ = {isa = PBXBuildFile; };
		6B1509FE22FC98AE00046B3A /* samples in Resources */ = {isa = PBXBuildFile; fileRef = 6B1509FD22FC98AE00046B3A /* samples */; };
		6B150A0022FCE49600046B3A /* AdaptiveFileBrowserSource.mm in Sources */ = {isa = PBXBuildFile; fileRef = 6B1509FF22FCE49600046B3A /* AdaptiveFileBrowserSource.mm */; };
		6B150A042302415000046B3A /* sample.json in Resources */ = {isa = PBXBuildFile; fileRef = 6B150A032302415000046B3A /* sample.json */; };
		6B150A0623033D6C00046B3A /* filebrowserHostConfig.json in Resources */ = {isa = PBXBuildFile; fileRef = 6B150A0523033D6B00046B3A /* filebrowserHostConfig.json */; };
		6B150A0F23034F2800046B3A /* Feedback.json in Resources */ = {isa = PBXBuildFile; fileRef = 6B150A0923034F2800046B3A /* Feedback.json */; };
		6B150A1023034F2800046B3A /* Input.ChoiceSet.json in Resources */ = {isa = PBXBuildFile; fileRef = 6B150A0A23034F2800046B3A /* Input.ChoiceSet.json */; };
		6B150A1123034F2800046B3A /* FoodOrder.json in Resources */ = {isa = PBXBuildFile; fileRef = 6B150A0B23034F2800046B3A /* FoodOrder.json */; };
		6B150A1223034F2800046B3A /* Restaurant.json in Resources */ = {isa = PBXBuildFile; fileRef = 6B150A0C23034F2800046B3A /* Restaurant.json */; };
		6B150A1323034F2800046B3A /* ActivityUpdate.json in Resources */ = {isa = PBXBuildFile; fileRef = 6B150A0D23034F2800046B3A /* ActivityUpdate.json */; };
		6B150A1423034F2800046B3A /* Image.ImageBaseUrl.json in Resources */ = {isa = PBXBuildFile; fileRef = 6B150A0E23034F2800046B3A /* Image.ImageBaseUrl.json */; };
		6B150A20230353AB00046B3A /* TextBlock.Color.json in Resources */ = {isa = PBXBuildFile; fileRef = 6B150A15230353AA00046B3A /* TextBlock.Color.json */; };
		6B150A21230353AB00046B3A /* TextBlock.DateTimeFormatting.json in Resources */ = {isa = PBXBuildFile; fileRef = 6B150A16230353AB00046B3A /* TextBlock.DateTimeFormatting.json */; };
		6B150A22230353AB00046B3A /* TextBlock.Markdown.json in Resources */ = {isa = PBXBuildFile; fileRef = 6B150A17230353AB00046B3A /* TextBlock.Markdown.json */; };
		6B150A23230353AB00046B3A /* TextBlock.MaxLines.json in Resources */ = {isa = PBXBuildFile; fileRef = 6B150A18230353AB00046B3A /* TextBlock.MaxLines.json */; };
		6B150A24230353AB00046B3A /* TextBlock.Size.json in Resources */ = {isa = PBXBuildFile; fileRef = 6B150A19230353AB00046B3A /* TextBlock.Size.json */; };
		6B150A25230353AB00046B3A /* TextBlock.Lists.json in Resources */ = {isa = PBXBuildFile; fileRef = 6B150A1A230353AB00046B3A /* TextBlock.Lists.json */; };
		6B150A26230353AB00046B3A /* TextBlock.Wrap.json in Resources */ = {isa = PBXBuildFile; fileRef = 6B150A1B230353AB00046B3A /* TextBlock.Wrap.json */; };
		6B150A27230353AB00046B3A /* TextBlock.HorizontalAlignment.json in Resources */ = {isa = PBXBuildFile; fileRef = 6B150A1C230353AB00046B3A /* TextBlock.HorizontalAlignment.json */; };
		6B150A28230353AB00046B3A /* TextBlock.Weight.json in Resources */ = {isa = PBXBuildFile; fileRef = 6B150A1D230353AB00046B3A /* TextBlock.Weight.json */; };
		6B150A29230353AB00046B3A /* TextBlock.Spacing.json in Resources */ = {isa = PBXBuildFile; fileRef = 6B150A1E230353AB00046B3A /* TextBlock.Spacing.json */; };
		6B150A2A230353AB00046B3A /* TextBlock.IsSubtle.json in Resources */ = {isa = PBXBuildFile; fileRef = 6B150A1F230353AB00046B3A /* TextBlock.IsSubtle.json */; };
		6B150A36230354F200046B3A /* Image.Size.json in Resources */ = {isa = PBXBuildFile; fileRef = 6B150A2B230354F100046B3A /* Image.Size.json */; };
		6B150A37230354F200046B3A /* ColumnSet.Spacing.json in Resources */ = {isa = PBXBuildFile; fileRef = 6B150A2C230354F100046B3A /* ColumnSet.Spacing.json */; };
		6B150A38230354F200046B3A /* Image.Style.json in Resources */ = {isa = PBXBuildFile; fileRef = 6B150A2D230354F100046B3A /* Image.Style.json */; };
		6B150A39230354F200046B3A /* Image.Spacing.json in Resources */ = {isa = PBXBuildFile; fileRef = 6B150A2E230354F100046B3A /* Image.Spacing.json */; };
		6B150A3A230354F200046B3A /* ColumnSet.json in Resources */ = {isa = PBXBuildFile; fileRef = 6B150A2F230354F100046B3A /* ColumnSet.json */; };
		6B150A3B230354F200046B3A /* Column.Spacing.json in Resources */ = {isa = PBXBuildFile; fileRef = 6B150A30230354F200046B3A /* Column.Spacing.json */; };
		6B150A3C230354F200046B3A /* Column.Width.json in Resources */ = {isa = PBXBuildFile; fileRef = 6B150A31230354F200046B3A /* Column.Width.json */; };
		6B150A3D230354F200046B3A /* Column.json in Resources */ = {isa = PBXBuildFile; fileRef = 6B150A32230354F200046B3A /* Column.json */; };
		6B150A3E230354F200046B3A /* Column.Size.Ratio.json in Resources */ = {isa = PBXBuildFile; fileRef = 6B150A33230354F200046B3A /* Column.Size.Ratio.json */; };
		6B150A3F230354F200046B3A /* Column.Width.Ratio.json in Resources */ = {isa = PBXBuildFile; fileRef = 6B150A34230354F200046B3A /* Column.Width.Ratio.json */; };
		6B150A40230354F200046B3A /* Image.json in Resources */ = {isa = PBXBuildFile; fileRef = 6B150A35230354F200046B3A /* Image.json */; };
		6B182BAD25DF5FB700629A39 /* Gray_Dot.png in Resources */ = {isa = PBXBuildFile; fileRef = 6B182B9A25DF5FB700629A39 /* Gray_Dot.png */; };
		6B182BAE25DF5FB700629A39 /* SeaTacMap.png in Resources */ = {isa = PBXBuildFile; fileRef = 6B182B9B25DF5FB700629A39 /* SeaTacMap.png */; };
		6B182BB025DF5FB700629A39 /* LocationRed_C.png in Resources */ = {isa = PBXBuildFile; fileRef = 6B182B9D25DF5FB700629A39 /* LocationRed_C.png */; };
		6B182BB125DF5FB700629A39 /* person_w2.png in Resources */ = {isa = PBXBuildFile; fileRef = 6B182B9E25DF5FB700629A39 /* person_w2.png */; };
		6B182BB225DF5FB700629A39 /* LocationBlue_B.png in Resources */ = {isa = PBXBuildFile; fileRef = 6B182B9F25DF5FB700629A39 /* LocationBlue_B.png */; };
		6B182BB325DF5FB700629A39 /* SmallVerticalLineGray.png in Resources */ = {isa = PBXBuildFile; fileRef = 6B182BA025DF5FB700629A39 /* SmallVerticalLineGray.png */; };
		6B182BB425DF5FB700629A39 /* filebrowserHostConfig.json in Resources */ = {isa = PBXBuildFile; fileRef = 6B182BA125DF5FB700629A39 /* filebrowserHostConfig.json */; };
		6B182BB525DF5FB700629A39 /* person_w1.png in Resources */ = {isa = PBXBuildFile; fileRef = 6B182BA225DF5FB700629A39 /* person_w1.png */; };
		6B182BB625DF5FB700629A39 /* person_m1.png in Resources */ = {isa = PBXBuildFile; fileRef = 6B182BA325DF5FB700629A39 /* person_m1.png */; };
		6B182BB725DF5FB700629A39 /* location_gray.png in Resources */ = {isa = PBXBuildFile; fileRef = 6B182BA425DF5FB700629A39 /* location_gray.png */; };
		6B182BB825DF5FB700629A39 /* sample.json in Resources */ = {isa = PBXBuildFile; fileRef = 6B182BA525DF5FB700629A39 /* sample.json */; };
		6B182BB925DF5FB700629A39 /* car.png in Resources */ = {isa = PBXBuildFile; fileRef = 6B182BA625DF5FB700629A39 /* car.png */; };
		6B182BBA25DF5FB700629A39 /* Action.Scrolling.json in Resources */ = {isa = PBXBuildFile; fileRef = 6B182BA725DF5FB700629A39 /* Action.Scrolling.json */; };
		6B182BBB25DF5FB700629A39 /* power_point.png in Resources */ = {isa = PBXBuildFile; fileRef = 6B182BA825DF5FB700629A39 /* power_point.png */; };
		6B182BBC25DF5FB700629A39 /* Conflict.png in Resources */ = {isa = PBXBuildFile; fileRef = 6B182BA925DF5FB700629A39 /* Conflict.png */; };
		6B182BBD25DF5FB700629A39 /* LocationGreen_A.png in Resources */ = {isa = PBXBuildFile; fileRef = 6B182BAA25DF5FB700629A39 /* LocationGreen_A.png */; };
		6B182BBE25DF5FB700629A39 /* CircleGreen_coffee.png in Resources */ = {isa = PBXBuildFile; fileRef = 6B182BAB25DF5FB700629A39 /* CircleGreen_coffee.png */; };
		6B182BBF25DF5FB700629A39 /* CircleBlue_flight.png in Resources */ = {isa = PBXBuildFile; fileRef = 6B182BAC25DF5FB700629A39 /* CircleBlue_flight.png */; };
		6B182BCF25E5AD3500629A39 /* image_3.png in Resources */ = {isa = PBXBuildFile; fileRef = 6B182BCE25E5AD3500629A39 /* image_3.png */; };
		6B182BD325E5D7D400629A39 /* bg_image.png in Resources */ = {isa = PBXBuildFile; fileRef = 6B182BD225E5D7D400629A39 /* bg_image.png */; };
		6B22426621E92AF9000ACDA1 /* CustomActionNewType.mm in Sources */ = {isa = PBXBuildFile; fileRef = 6B22426521E92AF9000ACDA1 /* CustomActionNewType.mm */; };
		6B22426A21FFA76D000ACDA1 /* ADCIOSVisualizerUITests.mm in Sources */ = {isa = PBXBuildFile; fileRef = 6B22426921FFA76D000ACDA1 /* ADCIOSVisualizerUITests.mm */; };
		6B250FC9253FB0CE007FFCFB /* ACRCustomSubmitTargetBuilder.mm in Sources */ = {isa = PBXBuildFile; fileRef = 6B250FC8253FB0CC007FFCFB /* ACRCustomSubmitTargetBuilder.mm */; };
		6B268FE320CEF19400D99C1B /* (null) in Resources */ = {isa = PBXBuildFile; };
		6B268FE520CEF89100D99C1B /* (null) in Resources */ = {isa = PBXBuildFile; };
		6B2D8605211143BD008DD972 /* AdaptiveCards.framework in Frameworks */ = {isa = PBXBuildFile; fileRef = 6B2D8604211143BD008DD972 /* AdaptiveCards.framework */; };
		6B37723F26015FA30024E527 /* Action.Execute.Auth.json in Resources */ = {isa = PBXBuildFile; fileRef = 6B37723E26015FA30024E527 /* Action.Execute.Auth.json */; };
		6B5E9CBD24B663CA00757882 /* Adaptive1.0.png in Resources */ = {isa = PBXBuildFile; fileRef = 6B5E9CBC24B663CA00757882 /* Adaptive1.0.png */; };
		6B696CDB2321AC1C00E1D607 /* UIKit.framework in Frameworks */ = {isa = PBXBuildFile; fileRef = 6B980933215AE6EC0024B79B /* UIKit.framework */; };
		6B70AB88256490CC0095D925 /* Image.SelectAction.json in Resources */ = {isa = PBXBuildFile; fileRef = 6B70AB87256490CC0095D925 /* Image.SelectAction.json */; };
		6B70ABB5257B18390095D925 /* CustomActionNewType.mm in Sources */ = {isa = PBXBuildFile; fileRef = 6B22426521E92AF9000ACDA1 /* CustomActionNewType.mm */; };
		6B980936215AE8780024B79B /* AdaptiveCards.framework in Frameworks */ = {isa = PBXBuildFile; fileRef = 6B980935215AE8780024B79B /* AdaptiveCards.framework */; };
		6B980939215AE9A10024B79B /* UIKit.framework in Frameworks */ = {isa = PBXBuildFile; fileRef = 6B980933215AE6EC0024B79B /* UIKit.framework */; };
		6B98093A215AF05A0024B79B /* CoreGraphics.framework in Frameworks */ = {isa = PBXBuildFile; fileRef = 6B980930215AE4310024B79B /* CoreGraphics.framework */; };
		6B9BDFCC20F6D11F00F13155 /* ADCResolver.m in Sources */ = {isa = PBXBuildFile; fileRef = 6B9BDFCB20F6D11F00F13155 /* ADCResolver.m */; };
		6B9FAF4F25D70AAB00D1A791 /* AdditionalProperties.json in Resources */ = {isa = PBXBuildFile; fileRef = 6B9FAF4E25D70AAB00D1A791 /* AdditionalProperties.json */; };
		6B9FAF5425D7182600D1A791 /* MockRenderer.mm in Sources */ = {isa = PBXBuildFile; fileRef = 6B9FAF5225D7182600D1A791 /* MockRenderer.mm */; };
		6BA88FD12545337C00BF2CDB /* CustomActionSetRenderer.mm in Sources */ = {isa = PBXBuildFile; fileRef = 6BA88FCF2545337B00BF2CDB /* CustomActionSetRenderer.mm */; };
		6BBE841D23CD1A4900ECA586 /* Action.ShowCard.Style.json in Resources */ = {isa = PBXBuildFile; fileRef = 6BBE841C23CD1A4900ECA586 /* Action.ShowCard.Style.json */; };
		6BD6E86125B28475007B0168 /* ACRImageRenderingTest.mm in Sources */ = {isa = PBXBuildFile; fileRef = 6BD6E86025B28475007B0168 /* ACRImageRenderingTest.mm */; };
		6BF1E31625539B5500DA7561 /* ACRChatWindow.mm in Sources */ = {isa = PBXBuildFile; fileRef = 6BF1E31525539B5500DA7561 /* ACRChatWindow.mm */; };
		6BF339D620A665E600DA5973 /* CustomTextBlockRenderer.mm in Sources */ = {isa = PBXBuildFile; fileRef = 6BF339D420A665E600DA5973 /* CustomTextBlockRenderer.mm */; };
		6BF339E320A66A3F00DA5973 /* AdaptiveCards.framework in Frameworks */ = {isa = PBXBuildFile; fileRef = 6BF339E220A66A3F00DA5973 /* AdaptiveCards.framework */; };
		6BF339E420A66A4D00DA5973 /* AdaptiveCards.framework in Embed Frameworks */ = {isa = PBXBuildFile; fileRef = 6BF339E220A66A3F00DA5973 /* AdaptiveCards.framework */; settings = {ATTRIBUTES = (CodeSignOnCopy, RemoveHeadersOnCopy, ); }; };
		6BFBF9612457ADD0006FF8FB /* ActionSet.Inputs.Tests.json in Resources */ = {isa = PBXBuildFile; fileRef = 6BFBF9602457ADCF006FF8FB /* ActionSet.Inputs.Tests.json */; };
<<<<<<< HEAD
		6BFF998525F941BE0028069F /* CustomActionOpenURLRenderer.mm in Sources */ = {isa = PBXBuildFile; fileRef = F4F255711F993CD200A80D39 /* CustomActionOpenURLRenderer.mm */; };
=======
		6BFF9A12260132800028069F /* Action.ExecuteTest.mm in Sources */ = {isa = PBXBuildFile; fileRef = 6BFF9A11260132800028069F /* Action.ExecuteTest.mm */; };
		6BFF9A18260155240028069F /* Action.Execute.json in Resources */ = {isa = PBXBuildFile; fileRef = 6BFF9A17260155240028069F /* Action.Execute.json */; };
>>>>>>> db355746
		F423C0771EE1FB6100905679 /* main.m in Sources */ = {isa = PBXBuildFile; fileRef = F423C0761EE1FB6100905679 /* main.m */; };
		F423C07A1EE1FB6100905679 /* AppDelegate.m in Sources */ = {isa = PBXBuildFile; fileRef = F423C0791EE1FB6100905679 /* AppDelegate.m */; };
		F423C07D1EE1FB6100905679 /* ViewController.m in Sources */ = {isa = PBXBuildFile; fileRef = F423C07C1EE1FB6100905679 /* ViewController.m */; };
		F423C0801EE1FB6100905679 /* Main.storyboard in Resources */ = {isa = PBXBuildFile; fileRef = F423C07E1EE1FB6100905679 /* Main.storyboard */; };
		F423C0831EE1FB6100905679 /* ADCIOSVisualizer.xcdatamodeld in Sources */ = {isa = PBXBuildFile; fileRef = F423C0811EE1FB6100905679 /* ADCIOSVisualizer.xcdatamodeld */; };
		F423C0851EE1FB6100905679 /* Assets.xcassets in Resources */ = {isa = PBXBuildFile; fileRef = F423C0841EE1FB6100905679 /* Assets.xcassets */; };
		F423C0881EE1FB6100905679 /* LaunchScreen.storyboard in Resources */ = {isa = PBXBuildFile; fileRef = F423C0861EE1FB6100905679 /* LaunchScreen.storyboard */; };
		F423C0931EE1FB6100905679 /* ADCIOSVisualizerTests.mm in Sources */ = {isa = PBXBuildFile; fileRef = F423C0921EE1FB6100905679 /* ADCIOSVisualizerTests.mm */; };
		F4D33E861F04705800941E44 /* ACVTableViewController.m in Sources */ = {isa = PBXBuildFile; fileRef = F4D33E851F04705800941E44 /* ACVTableViewController.m */; };
		F4F255721F993CD200A80D39 /* CustomActionOpenURLRenderer.mm in Sources */ = {isa = PBXBuildFile; fileRef = F4F255711F993CD200A80D39 /* CustomActionOpenURLRenderer.mm */; };
		F4F44B75203FE73D00A2F24C /* CustomInputNumberRenderer.mm in Sources */ = {isa = PBXBuildFile; fileRef = F4F44B73203FE73D00A2F24C /* CustomInputNumberRenderer.mm */; };
		F4F44BAA204CF98900A2F24C /* CustomProgressBarRenderer.mm in Sources */ = {isa = PBXBuildFile; fileRef = F4F44BA9204CF98900A2F24C /* CustomProgressBarRenderer.mm */; };
/* End PBXBuildFile section */

/* Begin PBXContainerItemProxy section */
		F423C08F1EE1FB6100905679 /* PBXContainerItemProxy */ = {
			isa = PBXContainerItemProxy;
			containerPortal = F423C06A1EE1FB6100905679 /* Project object */;
			proxyType = 1;
			remoteGlobalIDString = F423C0711EE1FB6100905679;
			remoteInfo = ADCIOSVisualizer;
		};
		F423C09A1EE1FB6100905679 /* PBXContainerItemProxy */ = {
			isa = PBXContainerItemProxy;
			containerPortal = F423C06A1EE1FB6100905679 /* Project object */;
			proxyType = 1;
			remoteGlobalIDString = F423C0711EE1FB6100905679;
			remoteInfo = ADCIOSVisualizer;
		};
/* End PBXContainerItemProxy section */

/* Begin PBXCopyFilesBuildPhase section */
		F423C0D51EE1FE3A00905679 /* Embed Frameworks */ = {
			isa = PBXCopyFilesBuildPhase;
			buildActionMask = 2147483647;
			dstPath = "";
			dstSubfolderSpec = 10;
			files = (
				6BF339E420A66A4D00DA5973 /* AdaptiveCards.framework in Embed Frameworks */,
			);
			name = "Embed Frameworks";
			runOnlyForDeploymentPostprocessing = 0;
		};
/* End PBXCopyFilesBuildPhase section */

/* Begin PBXFileReference section */
		6B055763233EC53D000EE24A /* RichTextBlock.json */ = {isa = PBXFileReference; fileEncoding = 4; lastKnownFileType = text.json; path = RichTextBlock.json; sourceTree = "<group>"; };
		6B1509FD22FC98AE00046B3A /* samples */ = {isa = PBXFileReference; lastKnownFileType = folder; name = samples; path = ../../../../samples; sourceTree = "<group>"; };
		6B1509FF22FCE49600046B3A /* AdaptiveFileBrowserSource.mm */ = {isa = PBXFileReference; lastKnownFileType = sourcecode.cpp.objcpp; path = AdaptiveFileBrowserSource.mm; sourceTree = "<group>"; };
		6B150A0122FCE4BA00046B3A /* AdaptiveFileBrowserSource.h */ = {isa = PBXFileReference; lastKnownFileType = sourcecode.c.h; path = AdaptiveFileBrowserSource.h; sourceTree = "<group>"; };
		6B150A032302415000046B3A /* sample.json */ = {isa = PBXFileReference; fileEncoding = 4; lastKnownFileType = text.json; name = sample.json; path = resources/sample.json; sourceTree = SOURCE_ROOT; };
		6B150A0523033D6B00046B3A /* filebrowserHostConfig.json */ = {isa = PBXFileReference; fileEncoding = 4; lastKnownFileType = text.json; name = filebrowserHostConfig.json; path = resources/filebrowserHostConfig.json; sourceTree = SOURCE_ROOT; };
		6B150A0923034F2800046B3A /* Feedback.json */ = {isa = PBXFileReference; fileEncoding = 4; lastKnownFileType = text.json; path = Feedback.json; sourceTree = "<group>"; };
		6B150A0A23034F2800046B3A /* Input.ChoiceSet.json */ = {isa = PBXFileReference; fileEncoding = 4; lastKnownFileType = text.json; path = Input.ChoiceSet.json; sourceTree = "<group>"; };
		6B150A0B23034F2800046B3A /* FoodOrder.json */ = {isa = PBXFileReference; fileEncoding = 4; lastKnownFileType = text.json; path = FoodOrder.json; sourceTree = "<group>"; };
		6B150A0C23034F2800046B3A /* Restaurant.json */ = {isa = PBXFileReference; fileEncoding = 4; lastKnownFileType = text.json; path = Restaurant.json; sourceTree = "<group>"; };
		6B150A0D23034F2800046B3A /* ActivityUpdate.json */ = {isa = PBXFileReference; fileEncoding = 4; lastKnownFileType = text.json; path = ActivityUpdate.json; sourceTree = "<group>"; };
		6B150A0E23034F2800046B3A /* Image.ImageBaseUrl.json */ = {isa = PBXFileReference; fileEncoding = 4; lastKnownFileType = text.json; path = Image.ImageBaseUrl.json; sourceTree = "<group>"; };
		6B150A15230353AA00046B3A /* TextBlock.Color.json */ = {isa = PBXFileReference; fileEncoding = 4; lastKnownFileType = text.json; path = TextBlock.Color.json; sourceTree = "<group>"; };
		6B150A16230353AB00046B3A /* TextBlock.DateTimeFormatting.json */ = {isa = PBXFileReference; fileEncoding = 4; lastKnownFileType = text.json; path = TextBlock.DateTimeFormatting.json; sourceTree = "<group>"; };
		6B150A17230353AB00046B3A /* TextBlock.Markdown.json */ = {isa = PBXFileReference; fileEncoding = 4; lastKnownFileType = text.json; path = TextBlock.Markdown.json; sourceTree = "<group>"; };
		6B150A18230353AB00046B3A /* TextBlock.MaxLines.json */ = {isa = PBXFileReference; fileEncoding = 4; lastKnownFileType = text.json; path = TextBlock.MaxLines.json; sourceTree = "<group>"; };
		6B150A19230353AB00046B3A /* TextBlock.Size.json */ = {isa = PBXFileReference; fileEncoding = 4; lastKnownFileType = text.json; path = TextBlock.Size.json; sourceTree = "<group>"; };
		6B150A1A230353AB00046B3A /* TextBlock.Lists.json */ = {isa = PBXFileReference; fileEncoding = 4; lastKnownFileType = text.json; path = TextBlock.Lists.json; sourceTree = "<group>"; };
		6B150A1B230353AB00046B3A /* TextBlock.Wrap.json */ = {isa = PBXFileReference; fileEncoding = 4; lastKnownFileType = text.json; path = TextBlock.Wrap.json; sourceTree = "<group>"; };
		6B150A1C230353AB00046B3A /* TextBlock.HorizontalAlignment.json */ = {isa = PBXFileReference; fileEncoding = 4; lastKnownFileType = text.json; path = TextBlock.HorizontalAlignment.json; sourceTree = "<group>"; };
		6B150A1D230353AB00046B3A /* TextBlock.Weight.json */ = {isa = PBXFileReference; fileEncoding = 4; lastKnownFileType = text.json; path = TextBlock.Weight.json; sourceTree = "<group>"; };
		6B150A1E230353AB00046B3A /* TextBlock.Spacing.json */ = {isa = PBXFileReference; fileEncoding = 4; lastKnownFileType = text.json; path = TextBlock.Spacing.json; sourceTree = "<group>"; };
		6B150A1F230353AB00046B3A /* TextBlock.IsSubtle.json */ = {isa = PBXFileReference; fileEncoding = 4; lastKnownFileType = text.json; path = TextBlock.IsSubtle.json; sourceTree = "<group>"; };
		6B150A2B230354F100046B3A /* Image.Size.json */ = {isa = PBXFileReference; fileEncoding = 4; lastKnownFileType = text.json; path = Image.Size.json; sourceTree = "<group>"; };
		6B150A2C230354F100046B3A /* ColumnSet.Spacing.json */ = {isa = PBXFileReference; fileEncoding = 4; lastKnownFileType = text.json; path = ColumnSet.Spacing.json; sourceTree = "<group>"; };
		6B150A2D230354F100046B3A /* Image.Style.json */ = {isa = PBXFileReference; fileEncoding = 4; lastKnownFileType = text.json; path = Image.Style.json; sourceTree = "<group>"; };
		6B150A2E230354F100046B3A /* Image.Spacing.json */ = {isa = PBXFileReference; fileEncoding = 4; lastKnownFileType = text.json; path = Image.Spacing.json; sourceTree = "<group>"; };
		6B150A2F230354F100046B3A /* ColumnSet.json */ = {isa = PBXFileReference; fileEncoding = 4; lastKnownFileType = text.json; path = ColumnSet.json; sourceTree = "<group>"; };
		6B150A30230354F200046B3A /* Column.Spacing.json */ = {isa = PBXFileReference; fileEncoding = 4; lastKnownFileType = text.json; path = Column.Spacing.json; sourceTree = "<group>"; };
		6B150A31230354F200046B3A /* Column.Width.json */ = {isa = PBXFileReference; fileEncoding = 4; lastKnownFileType = text.json; path = Column.Width.json; sourceTree = "<group>"; };
		6B150A32230354F200046B3A /* Column.json */ = {isa = PBXFileReference; fileEncoding = 4; lastKnownFileType = text.json; path = Column.json; sourceTree = "<group>"; };
		6B150A33230354F200046B3A /* Column.Size.Ratio.json */ = {isa = PBXFileReference; fileEncoding = 4; lastKnownFileType = text.json; path = Column.Size.Ratio.json; sourceTree = "<group>"; };
		6B150A34230354F200046B3A /* Column.Width.Ratio.json */ = {isa = PBXFileReference; fileEncoding = 4; lastKnownFileType = text.json; path = Column.Width.Ratio.json; sourceTree = "<group>"; };
		6B150A35230354F200046B3A /* Image.json */ = {isa = PBXFileReference; fileEncoding = 4; lastKnownFileType = text.json; path = Image.json; sourceTree = "<group>"; };
		6B182B9A25DF5FB700629A39 /* Gray_Dot.png */ = {isa = PBXFileReference; lastKnownFileType = image.png; path = Gray_Dot.png; sourceTree = "<group>"; };
		6B182B9B25DF5FB700629A39 /* SeaTacMap.png */ = {isa = PBXFileReference; lastKnownFileType = image.png; path = SeaTacMap.png; sourceTree = "<group>"; };
		6B182B9D25DF5FB700629A39 /* LocationRed_C.png */ = {isa = PBXFileReference; lastKnownFileType = image.png; path = LocationRed_C.png; sourceTree = "<group>"; };
		6B182B9E25DF5FB700629A39 /* person_w2.png */ = {isa = PBXFileReference; lastKnownFileType = image.png; path = person_w2.png; sourceTree = "<group>"; };
		6B182B9F25DF5FB700629A39 /* LocationBlue_B.png */ = {isa = PBXFileReference; lastKnownFileType = image.png; path = LocationBlue_B.png; sourceTree = "<group>"; };
		6B182BA025DF5FB700629A39 /* SmallVerticalLineGray.png */ = {isa = PBXFileReference; lastKnownFileType = image.png; path = SmallVerticalLineGray.png; sourceTree = "<group>"; };
		6B182BA125DF5FB700629A39 /* filebrowserHostConfig.json */ = {isa = PBXFileReference; fileEncoding = 4; lastKnownFileType = text.json; path = filebrowserHostConfig.json; sourceTree = "<group>"; };
		6B182BA225DF5FB700629A39 /* person_w1.png */ = {isa = PBXFileReference; lastKnownFileType = image.png; path = person_w1.png; sourceTree = "<group>"; };
		6B182BA325DF5FB700629A39 /* person_m1.png */ = {isa = PBXFileReference; lastKnownFileType = image.png; path = person_m1.png; sourceTree = "<group>"; };
		6B182BA425DF5FB700629A39 /* location_gray.png */ = {isa = PBXFileReference; lastKnownFileType = image.png; path = location_gray.png; sourceTree = "<group>"; };
		6B182BA525DF5FB700629A39 /* sample.json */ = {isa = PBXFileReference; fileEncoding = 4; lastKnownFileType = text.json; path = sample.json; sourceTree = "<group>"; };
		6B182BA625DF5FB700629A39 /* car.png */ = {isa = PBXFileReference; lastKnownFileType = image.png; path = car.png; sourceTree = "<group>"; };
		6B182BA725DF5FB700629A39 /* Action.Scrolling.json */ = {isa = PBXFileReference; fileEncoding = 4; lastKnownFileType = text.json; path = Action.Scrolling.json; sourceTree = "<group>"; };
		6B182BA825DF5FB700629A39 /* power_point.png */ = {isa = PBXFileReference; lastKnownFileType = image.png; path = power_point.png; sourceTree = "<group>"; };
		6B182BA925DF5FB700629A39 /* Conflict.png */ = {isa = PBXFileReference; lastKnownFileType = image.png; path = Conflict.png; sourceTree = "<group>"; };
		6B182BAA25DF5FB700629A39 /* LocationGreen_A.png */ = {isa = PBXFileReference; lastKnownFileType = image.png; path = LocationGreen_A.png; sourceTree = "<group>"; };
		6B182BAB25DF5FB700629A39 /* CircleGreen_coffee.png */ = {isa = PBXFileReference; lastKnownFileType = image.png; path = CircleGreen_coffee.png; sourceTree = "<group>"; };
		6B182BAC25DF5FB700629A39 /* CircleBlue_flight.png */ = {isa = PBXFileReference; lastKnownFileType = image.png; path = CircleBlue_flight.png; sourceTree = "<group>"; };
		6B182BCE25E5AD3500629A39 /* image_3.png */ = {isa = PBXFileReference; lastKnownFileType = image.png; path = image_3.png; sourceTree = "<group>"; };
		6B182BD225E5D7D400629A39 /* bg_image.png */ = {isa = PBXFileReference; lastKnownFileType = image.png; path = bg_image.png; sourceTree = "<group>"; };
		6B22426421E92AF9000ACDA1 /* CustomActionNewType.h */ = {isa = PBXFileReference; fileEncoding = 4; lastKnownFileType = sourcecode.c.h; path = CustomActionNewType.h; sourceTree = "<group>"; };
		6B22426521E92AF9000ACDA1 /* CustomActionNewType.mm */ = {isa = PBXFileReference; fileEncoding = 4; lastKnownFileType = sourcecode.cpp.objcpp; path = CustomActionNewType.mm; sourceTree = "<group>"; };
		6B22426921FFA76D000ACDA1 /* ADCIOSVisualizerUITests.mm */ = {isa = PBXFileReference; fileEncoding = 4; lastKnownFileType = sourcecode.cpp.objcpp; path = ADCIOSVisualizerUITests.mm; sourceTree = "<group>"; };
		6B250FC7253FB0CC007FFCFB /* ACRCustomSubmitTargetBuilder.h */ = {isa = PBXFileReference; fileEncoding = 4; lastKnownFileType = sourcecode.c.h; path = ACRCustomSubmitTargetBuilder.h; sourceTree = "<group>"; };
		6B250FC8253FB0CC007FFCFB /* ACRCustomSubmitTargetBuilder.mm */ = {isa = PBXFileReference; fileEncoding = 4; lastKnownFileType = sourcecode.cpp.objcpp; path = ACRCustomSubmitTargetBuilder.mm; sourceTree = "<group>"; };
		6B2D8604211143BD008DD972 /* AdaptiveCards.framework */ = {isa = PBXFileReference; explicitFileType = wrapper.framework; path = AdaptiveCards.framework; sourceTree = BUILT_PRODUCTS_DIR; };
		6B37723E26015FA30024E527 /* Action.Execute.Auth.json */ = {isa = PBXFileReference; fileEncoding = 4; lastKnownFileType = text.json; path = Action.Execute.Auth.json; sourceTree = "<group>"; };
		6B5E9CBC24B663CA00757882 /* Adaptive1.0.png */ = {isa = PBXFileReference; lastKnownFileType = image.png; name = Adaptive1.0.png; path = ../../../../../assets/Adaptive1.0.png; sourceTree = "<group>"; };
		6B70AB87256490CC0095D925 /* Image.SelectAction.json */ = {isa = PBXFileReference; fileEncoding = 4; lastKnownFileType = text.json; path = Image.SelectAction.json; sourceTree = "<group>"; };
		6B980930215AE4310024B79B /* CoreGraphics.framework */ = {isa = PBXFileReference; lastKnownFileType = wrapper.framework; name = CoreGraphics.framework; path = System/Library/Frameworks/CoreGraphics.framework; sourceTree = SDKROOT; };
		6B980933215AE6EC0024B79B /* UIKit.framework */ = {isa = PBXFileReference; lastKnownFileType = wrapper.framework; name = UIKit.framework; path = System/Library/Frameworks/UIKit.framework; sourceTree = SDKROOT; };
		6B980935215AE8780024B79B /* AdaptiveCards.framework */ = {isa = PBXFileReference; explicitFileType = wrapper.framework; path = AdaptiveCards.framework; sourceTree = BUILT_PRODUCTS_DIR; };
		6B9BDFCB20F6D11F00F13155 /* ADCResolver.m */ = {isa = PBXFileReference; lastKnownFileType = sourcecode.c.objc; path = ADCResolver.m; sourceTree = "<group>"; };
		6B9BDFCD20F6D16E00F13155 /* ADCResolver.h */ = {isa = PBXFileReference; lastKnownFileType = sourcecode.c.h; path = ADCResolver.h; sourceTree = "<group>"; };
		6B9FAF4E25D70AAB00D1A791 /* AdditionalProperties.json */ = {isa = PBXFileReference; fileEncoding = 4; lastKnownFileType = text.json; path = AdditionalProperties.json; sourceTree = "<group>"; };
		6B9FAF5225D7182600D1A791 /* MockRenderer.mm */ = {isa = PBXFileReference; fileEncoding = 4; lastKnownFileType = sourcecode.cpp.objcpp; path = MockRenderer.mm; sourceTree = "<group>"; };
		6B9FAF5325D7182600D1A791 /* MockRenderer.h */ = {isa = PBXFileReference; fileEncoding = 4; lastKnownFileType = sourcecode.c.h; path = MockRenderer.h; sourceTree = "<group>"; };
		6BA88FCF2545337B00BF2CDB /* CustomActionSetRenderer.mm */ = {isa = PBXFileReference; fileEncoding = 4; lastKnownFileType = sourcecode.cpp.objcpp; path = CustomActionSetRenderer.mm; sourceTree = "<group>"; };
		6BA88FD02545337B00BF2CDB /* CustomActionSetRenderer.h */ = {isa = PBXFileReference; fileEncoding = 4; lastKnownFileType = sourcecode.c.h; path = CustomActionSetRenderer.h; sourceTree = "<group>"; };
		6BA9091A23985CB5009421CA /* Adaptive1.0.png */ = {isa = PBXFileReference; lastKnownFileType = image.png; name = Adaptive1.0.png; path = ../../../../../assets/Adaptive1.0.png; sourceTree = "<group>"; };
		6BBE841C23CD1A4900ECA586 /* Action.ShowCard.Style.json */ = {isa = PBXFileReference; fileEncoding = 4; lastKnownFileType = text.json; name = Action.ShowCard.Style.json; path = ../../../../../samples/v1.0/Elements/Action.ShowCard.Style.json; sourceTree = "<group>"; };
		6BD6E86025B28475007B0168 /* ACRImageRenderingTest.mm */ = {isa = PBXFileReference; lastKnownFileType = sourcecode.cpp.objcpp; path = ACRImageRenderingTest.mm; sourceTree = "<group>"; };
		6BF1E31425539B5400DA7561 /* ACRChatWindow.h */ = {isa = PBXFileReference; fileEncoding = 4; lastKnownFileType = sourcecode.c.h; path = ACRChatWindow.h; sourceTree = "<group>"; };
		6BF1E31525539B5500DA7561 /* ACRChatWindow.mm */ = {isa = PBXFileReference; fileEncoding = 4; lastKnownFileType = sourcecode.cpp.objcpp; path = ACRChatWindow.mm; sourceTree = "<group>"; };
		6BF339D420A665E600DA5973 /* CustomTextBlockRenderer.mm */ = {isa = PBXFileReference; fileEncoding = 4; lastKnownFileType = sourcecode.cpp.objcpp; path = CustomTextBlockRenderer.mm; sourceTree = "<group>"; };
		6BF339D520A665E600DA5973 /* CustomTextBlockRenderer.h */ = {isa = PBXFileReference; fileEncoding = 4; lastKnownFileType = sourcecode.c.h; path = CustomTextBlockRenderer.h; sourceTree = "<group>"; };
		6BF339E220A66A3F00DA5973 /* AdaptiveCards.framework */ = {isa = PBXFileReference; explicitFileType = wrapper.framework; path = AdaptiveCards.framework; sourceTree = BUILT_PRODUCTS_DIR; };
		6BFBF9602457ADCF006FF8FB /* ActionSet.Inputs.Tests.json */ = {isa = PBXFileReference; fileEncoding = 4; lastKnownFileType = text.json; path = ActionSet.Inputs.Tests.json; sourceTree = "<group>"; };
		6BFF9A11260132800028069F /* Action.ExecuteTest.mm */ = {isa = PBXFileReference; lastKnownFileType = sourcecode.cpp.objcpp; path = Action.ExecuteTest.mm; sourceTree = "<group>"; };
		6BFF9A17260155240028069F /* Action.Execute.json */ = {isa = PBXFileReference; fileEncoding = 4; lastKnownFileType = text.json; path = Action.Execute.json; sourceTree = "<group>"; };
		F423C0721EE1FB6100905679 /* AdaptiveCards.app */ = {isa = PBXFileReference; explicitFileType = wrapper.application; includeInIndex = 0; name = AdaptiveCards.app; path = ADCIOSVisualizer.app; sourceTree = BUILT_PRODUCTS_DIR; };
		F423C0761EE1FB6100905679 /* main.m */ = {isa = PBXFileReference; lastKnownFileType = sourcecode.c.objc; path = main.m; sourceTree = "<group>"; };
		F423C0781EE1FB6100905679 /* AppDelegate.h */ = {isa = PBXFileReference; lastKnownFileType = sourcecode.c.h; path = AppDelegate.h; sourceTree = "<group>"; };
		F423C0791EE1FB6100905679 /* AppDelegate.m */ = {isa = PBXFileReference; lastKnownFileType = sourcecode.c.objc; path = AppDelegate.m; sourceTree = "<group>"; };
		F423C07B1EE1FB6100905679 /* ViewController.h */ = {isa = PBXFileReference; lastKnownFileType = sourcecode.c.h; path = ViewController.h; sourceTree = "<group>"; };
		F423C07C1EE1FB6100905679 /* ViewController.m */ = {isa = PBXFileReference; lastKnownFileType = sourcecode.c.objc; path = ViewController.m; sourceTree = "<group>"; };
		F423C07F1EE1FB6100905679 /* Base */ = {isa = PBXFileReference; lastKnownFileType = file.storyboard; name = Base; path = Base.lproj/Main.storyboard; sourceTree = "<group>"; };
		F423C0821EE1FB6100905679 /* ADCIOSVisualizer.xcdatamodel */ = {isa = PBXFileReference; lastKnownFileType = wrapper.xcdatamodel; path = ADCIOSVisualizer.xcdatamodel; sourceTree = "<group>"; };
		F423C0841EE1FB6100905679 /* Assets.xcassets */ = {isa = PBXFileReference; lastKnownFileType = folder.assetcatalog; path = Assets.xcassets; sourceTree = "<group>"; };
		F423C0871EE1FB6100905679 /* Base */ = {isa = PBXFileReference; lastKnownFileType = file.storyboard; name = Base; path = Base.lproj/LaunchScreen.storyboard; sourceTree = "<group>"; };
		F423C0891EE1FB6100905679 /* Info.plist */ = {isa = PBXFileReference; lastKnownFileType = text.plist.xml; path = Info.plist; sourceTree = "<group>"; };
		F423C08E1EE1FB6100905679 /* ADCIOSVisualizerTests.xctest */ = {isa = PBXFileReference; explicitFileType = wrapper.cfbundle; includeInIndex = 0; path = ADCIOSVisualizerTests.xctest; sourceTree = BUILT_PRODUCTS_DIR; };
		F423C0921EE1FB6100905679 /* ADCIOSVisualizerTests.mm */ = {isa = PBXFileReference; lastKnownFileType = sourcecode.cpp.objcpp; path = ADCIOSVisualizerTests.mm; sourceTree = "<group>"; };
		F423C0941EE1FB6100905679 /* Info.plist */ = {isa = PBXFileReference; lastKnownFileType = text.plist.xml; path = Info.plist; sourceTree = "<group>"; };
		F423C0991EE1FB6100905679 /* ADCIOSVisualizerUITests.xctest */ = {isa = PBXFileReference; explicitFileType = wrapper.cfbundle; includeInIndex = 0; path = ADCIOSVisualizerUITests.xctest; sourceTree = BUILT_PRODUCTS_DIR; };
		F423C09F1EE1FB6100905679 /* Info.plist */ = {isa = PBXFileReference; lastKnownFileType = text.plist.xml; path = Info.plist; sourceTree = "<group>"; };
		F49CECBF1F62412E00D7FB55 /* AdaptiveCards.framework */ = {isa = PBXFileReference; explicitFileType = wrapper.framework; path = AdaptiveCards.framework; sourceTree = BUILT_PRODUCTS_DIR; };
		F4D33E841F04705800941E44 /* ACVTableViewController.h */ = {isa = PBXFileReference; fileEncoding = 4; lastKnownFileType = sourcecode.c.h; path = ACVTableViewController.h; sourceTree = "<group>"; };
		F4D33E851F04705800941E44 /* ACVTableViewController.m */ = {isa = PBXFileReference; fileEncoding = 4; lastKnownFileType = sourcecode.c.objc; path = ACVTableViewController.m; sourceTree = "<group>"; };
		F4F255711F993CD200A80D39 /* CustomActionOpenURLRenderer.mm */ = {isa = PBXFileReference; lastKnownFileType = sourcecode.cpp.objcpp; path = CustomActionOpenURLRenderer.mm; sourceTree = "<group>"; };
		F4F255731F9946B200A80D39 /* CustomActionOpenURLRenderer.h */ = {isa = PBXFileReference; fileEncoding = 4; lastKnownFileType = sourcecode.c.h; path = CustomActionOpenURLRenderer.h; sourceTree = "<group>"; };
		F4F44B73203FE73D00A2F24C /* CustomInputNumberRenderer.mm */ = {isa = PBXFileReference; fileEncoding = 4; lastKnownFileType = sourcecode.cpp.objcpp; path = CustomInputNumberRenderer.mm; sourceTree = "<group>"; };
		F4F44B74203FE73D00A2F24C /* CustomInputNumberRenderer.h */ = {isa = PBXFileReference; fileEncoding = 4; lastKnownFileType = sourcecode.c.h; path = CustomInputNumberRenderer.h; sourceTree = "<group>"; };
		F4F44BA8204CF98900A2F24C /* CustomProgressBarRenderer.h */ = {isa = PBXFileReference; fileEncoding = 4; lastKnownFileType = sourcecode.c.h; path = CustomProgressBarRenderer.h; sourceTree = "<group>"; };
		F4F44BA9204CF98900A2F24C /* CustomProgressBarRenderer.mm */ = {isa = PBXFileReference; fileEncoding = 4; lastKnownFileType = sourcecode.cpp.objcpp; path = CustomProgressBarRenderer.mm; sourceTree = "<group>"; };
/* End PBXFileReference section */

/* Begin PBXFrameworksBuildPhase section */
		F423C06F1EE1FB6100905679 /* Frameworks */ = {
			isa = PBXFrameworksBuildPhase;
			buildActionMask = 2147483647;
			files = (
				6BF339E320A66A3F00DA5973 /* AdaptiveCards.framework in Frameworks */,
			);
			runOnlyForDeploymentPostprocessing = 0;
		};
		F423C08B1EE1FB6100905679 /* Frameworks */ = {
			isa = PBXFrameworksBuildPhase;
			buildActionMask = 2147483647;
			files = (
				6B696CDB2321AC1C00E1D607 /* UIKit.framework in Frameworks */,
				6B2D8605211143BD008DD972 /* AdaptiveCards.framework in Frameworks */,
			);
			runOnlyForDeploymentPostprocessing = 0;
		};
		F423C0961EE1FB6100905679 /* Frameworks */ = {
			isa = PBXFrameworksBuildPhase;
			buildActionMask = 2147483647;
			files = (
				6B98093A215AF05A0024B79B /* CoreGraphics.framework in Frameworks */,
				6B980939215AE9A10024B79B /* UIKit.framework in Frameworks */,
				6B980936215AE8780024B79B /* AdaptiveCards.framework in Frameworks */,
			);
			runOnlyForDeploymentPostprocessing = 0;
		};
/* End PBXFrameworksBuildPhase section */

/* Begin PBXGroup section */
		6B150A022302410600046B3A /* HostConfigs */ = {
			isa = PBXGroup;
			children = (
				6B150A0523033D6B00046B3A /* filebrowserHostConfig.json */,
				6B150A032302415000046B3A /* sample.json */,
			);
			path = HostConfigs;
			sourceTree = "<group>";
		};
		6B150A0823034DAB00046B3A /* TestFiles */ = {
			isa = PBXGroup;
			children = (
				6B37723E26015FA30024E527 /* Action.Execute.Auth.json */,
				6BFF9A17260155240028069F /* Action.Execute.json */,
				6B9FAF4E25D70AAB00D1A791 /* AdditionalProperties.json */,
				6B70AB87256490CC0095D925 /* Image.SelectAction.json */,
				6BFBF9602457ADCF006FF8FB /* ActionSet.Inputs.Tests.json */,
				6BBE841C23CD1A4900ECA586 /* Action.ShowCard.Style.json */,
				6B150A0D23034F2800046B3A /* ActivityUpdate.json */,
				6B150A32230354F200046B3A /* Column.json */,
				6B150A33230354F200046B3A /* Column.Size.Ratio.json */,
				6B150A30230354F200046B3A /* Column.Spacing.json */,
				6B150A31230354F200046B3A /* Column.Width.json */,
				6B150A34230354F200046B3A /* Column.Width.Ratio.json */,
				6B150A2F230354F100046B3A /* ColumnSet.json */,
				6B150A2C230354F100046B3A /* ColumnSet.Spacing.json */,
				6B150A0923034F2800046B3A /* Feedback.json */,
				6B150A0B23034F2800046B3A /* FoodOrder.json */,
				6B150A0E23034F2800046B3A /* Image.ImageBaseUrl.json */,
				6B150A35230354F200046B3A /* Image.json */,
				6B150A2B230354F100046B3A /* Image.Size.json */,
				6B150A2E230354F100046B3A /* Image.Spacing.json */,
				6B150A2D230354F100046B3A /* Image.Style.json */,
				6B150A0A23034F2800046B3A /* Input.ChoiceSet.json */,
				6B150A0C23034F2800046B3A /* Restaurant.json */,
				6B055763233EC53D000EE24A /* RichTextBlock.json */,
				6B150A15230353AA00046B3A /* TextBlock.Color.json */,
				6B150A16230353AB00046B3A /* TextBlock.DateTimeFormatting.json */,
				6B150A1C230353AB00046B3A /* TextBlock.HorizontalAlignment.json */,
				6B150A1F230353AB00046B3A /* TextBlock.IsSubtle.json */,
				6B150A1A230353AB00046B3A /* TextBlock.Lists.json */,
				6B150A17230353AB00046B3A /* TextBlock.Markdown.json */,
				6B150A18230353AB00046B3A /* TextBlock.MaxLines.json */,
				6B150A19230353AB00046B3A /* TextBlock.Size.json */,
				6B150A1E230353AB00046B3A /* TextBlock.Spacing.json */,
				6B150A1D230353AB00046B3A /* TextBlock.Weight.json */,
				6B150A1B230353AB00046B3A /* TextBlock.Wrap.json */,
			);
			path = TestFiles;
			sourceTree = "<group>";
		};
		6B182B9925DF5FB700629A39 /* resources */ = {
			isa = PBXGroup;
			children = (
				6B182BD225E5D7D400629A39 /* bg_image.png */,
				6B182BCE25E5AD3500629A39 /* image_3.png */,
				6B182B9A25DF5FB700629A39 /* Gray_Dot.png */,
				6B182B9B25DF5FB700629A39 /* SeaTacMap.png */,
				6B182B9D25DF5FB700629A39 /* LocationRed_C.png */,
				6B182B9E25DF5FB700629A39 /* person_w2.png */,
				6B182B9F25DF5FB700629A39 /* LocationBlue_B.png */,
				6B182BA025DF5FB700629A39 /* SmallVerticalLineGray.png */,
				6B182BA125DF5FB700629A39 /* filebrowserHostConfig.json */,
				6B182BA225DF5FB700629A39 /* person_w1.png */,
				6B182BA325DF5FB700629A39 /* person_m1.png */,
				6B182BA425DF5FB700629A39 /* location_gray.png */,
				6B182BA525DF5FB700629A39 /* sample.json */,
				6B182BA625DF5FB700629A39 /* car.png */,
				6B182BA725DF5FB700629A39 /* Action.Scrolling.json */,
				6B182BA825DF5FB700629A39 /* power_point.png */,
				6B182BA925DF5FB700629A39 /* Conflict.png */,
				6B182BAA25DF5FB700629A39 /* LocationGreen_A.png */,
				6B182BAB25DF5FB700629A39 /* CircleGreen_coffee.png */,
				6B182BAC25DF5FB700629A39 /* CircleBlue_flight.png */,
			);
			path = resources;
			sourceTree = "<group>";
		};
		6BAC0F2A228B42EB00E42DEB /* Recovered References */ = {
			isa = PBXGroup;
			children = (
			);
			name = "Recovered References";
			sourceTree = "<group>";
		};
		6BF339E120A66A3F00DA5973 /* Frameworks */ = {
			isa = PBXGroup;
			children = (
				6B980935215AE8780024B79B /* AdaptiveCards.framework */,
				6B980933215AE6EC0024B79B /* UIKit.framework */,
				6B980930215AE4310024B79B /* CoreGraphics.framework */,
				6B2D8604211143BD008DD972 /* AdaptiveCards.framework */,
				6BF339E220A66A3F00DA5973 /* AdaptiveCards.framework */,
			);
			name = Frameworks;
			sourceTree = "<group>";
		};
		F423C0691EE1FB6100905679 = {
			isa = PBXGroup;
			children = (
				6B182B9925DF5FB700629A39 /* resources */,
				6B150A0823034DAB00046B3A /* TestFiles */,
				6B150A022302410600046B3A /* HostConfigs */,
				6B1509FD22FC98AE00046B3A /* samples */,
				F49CECBF1F62412E00D7FB55 /* AdaptiveCards.framework */,
				F423C0741EE1FB6100905679 /* ADCIOSVisualizer */,
				F423C0911EE1FB6100905679 /* ADCIOSVisualizerTests */,
				F423C09C1EE1FB6100905679 /* ADCIOSVisualizerUITests */,
				F423C0731EE1FB6100905679 /* Products */,
				6BF339E120A66A3F00DA5973 /* Frameworks */,
				6BAC0F2A228B42EB00E42DEB /* Recovered References */,
			);
			sourceTree = "<group>";
		};
		F423C0731EE1FB6100905679 /* Products */ = {
			isa = PBXGroup;
			children = (
				F423C0721EE1FB6100905679 /* AdaptiveCards.app */,
				F423C08E1EE1FB6100905679 /* ADCIOSVisualizerTests.xctest */,
				F423C0991EE1FB6100905679 /* ADCIOSVisualizerUITests.xctest */,
			);
			name = Products;
			sourceTree = "<group>";
		};
		F423C0741EE1FB6100905679 /* ADCIOSVisualizer */ = {
			isa = PBXGroup;
			children = (
				6BF1E31425539B5400DA7561 /* ACRChatWindow.h */,
				6BF1E31525539B5500DA7561 /* ACRChatWindow.mm */,
				6B250FC7253FB0CC007FFCFB /* ACRCustomSubmitTargetBuilder.h */,
				6B250FC8253FB0CC007FFCFB /* ACRCustomSubmitTargetBuilder.mm */,
				6BA88FD02545337B00BF2CDB /* CustomActionSetRenderer.h */,
				6BA88FCF2545337B00BF2CDB /* CustomActionSetRenderer.mm */,
				F4D33E841F04705800941E44 /* ACVTableViewController.h */,
				F4D33E851F04705800941E44 /* ACVTableViewController.m */,
				6B5E9CBC24B663CA00757882 /* Adaptive1.0.png */,
				6B150A0122FCE4BA00046B3A /* AdaptiveFileBrowserSource.h */,
				6B1509FF22FCE49600046B3A /* AdaptiveFileBrowserSource.mm */,
				F423C0811EE1FB6100905679 /* ADCIOSVisualizer.xcdatamodeld */,
				6B9BDFCD20F6D16E00F13155 /* ADCResolver.h */,
				6B9BDFCB20F6D11F00F13155 /* ADCResolver.m */,
				F423C0781EE1FB6100905679 /* AppDelegate.h */,
				F423C0791EE1FB6100905679 /* AppDelegate.m */,
				F423C0841EE1FB6100905679 /* Assets.xcassets */,
				6B22426421E92AF9000ACDA1 /* CustomActionNewType.h */,
				6B22426521E92AF9000ACDA1 /* CustomActionNewType.mm */,
				F4F255731F9946B200A80D39 /* CustomActionOpenURLRenderer.h */,
				F4F255711F993CD200A80D39 /* CustomActionOpenURLRenderer.mm */,
				F4F44B74203FE73D00A2F24C /* CustomInputNumberRenderer.h */,
				F4F44B73203FE73D00A2F24C /* CustomInputNumberRenderer.mm */,
				F4F44BA8204CF98900A2F24C /* CustomProgressBarRenderer.h */,
				F4F44BA9204CF98900A2F24C /* CustomProgressBarRenderer.mm */,
				6BF339D520A665E600DA5973 /* CustomTextBlockRenderer.h */,
				6BF339D420A665E600DA5973 /* CustomTextBlockRenderer.mm */,
				F423C0891EE1FB6100905679 /* Info.plist */,
				F423C0861EE1FB6100905679 /* LaunchScreen.storyboard */,
				F423C07E1EE1FB6100905679 /* Main.storyboard */,
				F423C0751EE1FB6100905679 /* Supporting Files */,
				F423C07B1EE1FB6100905679 /* ViewController.h */,
				F423C07C1EE1FB6100905679 /* ViewController.m */,
				6BA9091A23985CB5009421CA /* Adaptive1.0.png */,
			);
			path = ADCIOSVisualizer;
			sourceTree = "<group>";
		};
		F423C0751EE1FB6100905679 /* Supporting Files */ = {
			isa = PBXGroup;
			children = (
				F423C0761EE1FB6100905679 /* main.m */,
			);
			name = "Supporting Files";
			sourceTree = "<group>";
		};
		F423C0911EE1FB6100905679 /* ADCIOSVisualizerTests */ = {
			isa = PBXGroup;
			children = (
				6B9FAF5325D7182600D1A791 /* MockRenderer.h */,
				6B9FAF5225D7182600D1A791 /* MockRenderer.mm */,
				6BD6E86025B28475007B0168 /* ACRImageRenderingTest.mm */,
				F423C0921EE1FB6100905679 /* ADCIOSVisualizerTests.mm */,
				F423C0941EE1FB6100905679 /* Info.plist */,
				6BFF9A11260132800028069F /* Action.ExecuteTest.mm */,
			);
			path = ADCIOSVisualizerTests;
			sourceTree = "<group>";
		};
		F423C09C1EE1FB6100905679 /* ADCIOSVisualizerUITests */ = {
			isa = PBXGroup;
			children = (
				6B22426921FFA76D000ACDA1 /* ADCIOSVisualizerUITests.mm */,
				F423C09F1EE1FB6100905679 /* Info.plist */,
			);
			path = ADCIOSVisualizerUITests;
			sourceTree = "<group>";
		};
/* End PBXGroup section */

/* Begin PBXNativeTarget section */
		F423C0711EE1FB6100905679 /* ADCIOSVisualizer */ = {
			isa = PBXNativeTarget;
			buildConfigurationList = F423C0A21EE1FB6100905679 /* Build configuration list for PBXNativeTarget "ADCIOSVisualizer" */;
			buildPhases = (
				F423C06E1EE1FB6100905679 /* Sources */,
				F423C06F1EE1FB6100905679 /* Frameworks */,
				F423C0701EE1FB6100905679 /* Resources */,
				F423C0D51EE1FE3A00905679 /* Embed Frameworks */,
			);
			buildRules = (
			);
			dependencies = (
			);
			name = ADCIOSVisualizer;
			productName = ADCIOSVisualizer;
			productReference = F423C0721EE1FB6100905679 /* AdaptiveCards.app */;
			productType = "com.apple.product-type.application";
		};
		F423C08D1EE1FB6100905679 /* ADCIOSVisualizerTests */ = {
			isa = PBXNativeTarget;
			buildConfigurationList = F423C0A51EE1FB6100905679 /* Build configuration list for PBXNativeTarget "ADCIOSVisualizerTests" */;
			buildPhases = (
				F423C08A1EE1FB6100905679 /* Sources */,
				F423C08B1EE1FB6100905679 /* Frameworks */,
				F423C08C1EE1FB6100905679 /* Resources */,
			);
			buildRules = (
			);
			dependencies = (
				F423C0901EE1FB6100905679 /* PBXTargetDependency */,
			);
			name = ADCIOSVisualizerTests;
			productName = ADCIOSVisualizerTests;
			productReference = F423C08E1EE1FB6100905679 /* ADCIOSVisualizerTests.xctest */;
			productType = "com.apple.product-type.bundle.unit-test";
		};
		F423C0981EE1FB6100905679 /* ADCIOSVisualizerUITests */ = {
			isa = PBXNativeTarget;
			buildConfigurationList = F423C0A81EE1FB6100905679 /* Build configuration list for PBXNativeTarget "ADCIOSVisualizerUITests" */;
			buildPhases = (
				F423C0951EE1FB6100905679 /* Sources */,
				F423C0961EE1FB6100905679 /* Frameworks */,
				F423C0971EE1FB6100905679 /* Resources */,
			);
			buildRules = (
			);
			dependencies = (
				F423C09B1EE1FB6100905679 /* PBXTargetDependency */,
			);
			name = ADCIOSVisualizerUITests;
			productName = ADCIOSVisualizerUITests;
			productReference = F423C0991EE1FB6100905679 /* ADCIOSVisualizerUITests.xctest */;
			productType = "com.apple.product-type.bundle.ui-testing";
		};
/* End PBXNativeTarget section */

/* Begin PBXProject section */
		F423C06A1EE1FB6100905679 /* Project object */ = {
			isa = PBXProject;
			attributes = {
				LastUpgradeCheck = 1030;
				ORGANIZATIONNAME = Microsoft;
				TargetAttributes = {
					F423C0711EE1FB6100905679 = {
						CreatedOnToolsVersion = 8.3.2;
						DevelopmentTeam = UBF8T346G9;
						ProvisioningStyle = Automatic;
					};
					F423C08D1EE1FB6100905679 = {
						CreatedOnToolsVersion = 8.3.2;
						DevelopmentTeam = UBF8T346G9;
						ProvisioningStyle = Automatic;
						TestTargetID = F423C0711EE1FB6100905679;
					};
					F423C0981EE1FB6100905679 = {
						CreatedOnToolsVersion = 8.3.2;
						DevelopmentTeam = UBF8T346G9;
						ProvisioningStyle = Automatic;
						TestTargetID = F423C0711EE1FB6100905679;
					};
				};
			};
			buildConfigurationList = F423C06D1EE1FB6100905679 /* Build configuration list for PBXProject "ADCIOSVisualizer" */;
			compatibilityVersion = "Xcode 3.2";
			developmentRegion = en;
			hasScannedForEncodings = 0;
			knownRegions = (
				en,
				Base,
			);
			mainGroup = F423C0691EE1FB6100905679;
			productRefGroup = F423C0731EE1FB6100905679 /* Products */;
			projectDirPath = "";
			projectRoot = "";
			targets = (
				F423C0711EE1FB6100905679 /* ADCIOSVisualizer */,
				F423C08D1EE1FB6100905679 /* ADCIOSVisualizerTests */,
				F423C0981EE1FB6100905679 /* ADCIOSVisualizerUITests */,
			);
		};
/* End PBXProject section */

/* Begin PBXResourcesBuildPhase section */
		F423C0701EE1FB6100905679 /* Resources */ = {
			isa = PBXResourcesBuildPhase;
			buildActionMask = 2147483647;
			files = (
				6B150A36230354F200046B3A /* Image.Size.json in Resources */,
				6B150A1123034F2800046B3A /* FoodOrder.json in Resources */,
				6B70AB88256490CC0095D925 /* Image.SelectAction.json in Resources */,
				6B268FE520CEF89100D99C1B /* (null) in Resources */,
				6B150A37230354F200046B3A /* ColumnSet.Spacing.json in Resources */,
				6B182BBC25DF5FB700629A39 /* Conflict.png in Resources */,
				6B1509FE22FC98AE00046B3A /* samples in Resources */,
				6B182BB425DF5FB700629A39 /* filebrowserHostConfig.json in Resources */,
				6B268FE320CEF19400D99C1B /* (null) in Resources */,
				6B182BBB25DF5FB700629A39 /* power_point.png in Resources */,
				6B182BB325DF5FB700629A39 /* SmallVerticalLineGray.png in Resources */,
				6B150A2A230353AB00046B3A /* TextBlock.IsSubtle.json in Resources */,
				6B37723F26015FA30024E527 /* Action.Execute.Auth.json in Resources */,
				6B150A29230353AB00046B3A /* TextBlock.Spacing.json in Resources */,
				6B14FC5D2113BC2200A11CC5 /* (null) in Resources */,
				6B150A3E230354F200046B3A /* Column.Size.Ratio.json in Resources */,
				6B150A40230354F200046B3A /* Image.json in Resources */,
				6B150A042302415000046B3A /* sample.json in Resources */,
				6BFBF9612457ADD0006FF8FB /* ActionSet.Inputs.Tests.json in Resources */,
				6B182BBA25DF5FB700629A39 /* Action.Scrolling.json in Resources */,
				6B182BCF25E5AD3500629A39 /* image_3.png in Resources */,
				6BFF9A18260155240028069F /* Action.Execute.json in Resources */,
				30860BC220C9B5C9009F9D99 /* (null) in Resources */,
				6B150A3C230354F200046B3A /* Column.Width.json in Resources */,
				6B9FAF4F25D70AAB00D1A791 /* AdditionalProperties.json in Resources */,
				6B150A20230353AB00046B3A /* TextBlock.Color.json in Resources */,
				6B150A25230353AB00046B3A /* TextBlock.Lists.json in Resources */,
				F423C0881EE1FB6100905679 /* LaunchScreen.storyboard in Resources */,
				6B182BB925DF5FB700629A39 /* car.png in Resources */,
				6B150A1423034F2800046B3A /* Image.ImageBaseUrl.json in Resources */,
				6B182BB625DF5FB700629A39 /* person_m1.png in Resources */,
				6B182BB125DF5FB700629A39 /* person_w2.png in Resources */,
				6B150A26230353AB00046B3A /* TextBlock.Wrap.json in Resources */,
				6B150A39230354F200046B3A /* Image.Spacing.json in Resources */,
				6B150A24230353AB00046B3A /* TextBlock.Size.json in Resources */,
				6B150A3B230354F200046B3A /* Column.Spacing.json in Resources */,
				6B182BAD25DF5FB700629A39 /* Gray_Dot.png in Resources */,
				6B182BB725DF5FB700629A39 /* location_gray.png in Resources */,
				6B150A38230354F200046B3A /* Image.Style.json in Resources */,
				F423C0851EE1FB6100905679 /* Assets.xcassets in Resources */,
				6B055764233EC53D000EE24A /* RichTextBlock.json in Resources */,
				6B150A1023034F2800046B3A /* Input.ChoiceSet.json in Resources */,
				6B150A22230353AB00046B3A /* TextBlock.Markdown.json in Resources */,
				6B182BBD25DF5FB700629A39 /* LocationGreen_A.png in Resources */,
				6B150A0623033D6C00046B3A /* filebrowserHostConfig.json in Resources */,
				6B182BB525DF5FB700629A39 /* person_w1.png in Resources */,
				6B182BB225DF5FB700629A39 /* LocationBlue_B.png in Resources */,
				6B182BAE25DF5FB700629A39 /* SeaTacMap.png in Resources */,
				6B150A3A230354F200046B3A /* ColumnSet.json in Resources */,
				6B150A28230353AB00046B3A /* TextBlock.Weight.json in Resources */,
				6B5E9CBD24B663CA00757882 /* Adaptive1.0.png in Resources */,
				6B150A1323034F2800046B3A /* ActivityUpdate.json in Resources */,
				6B150A21230353AB00046B3A /* TextBlock.DateTimeFormatting.json in Resources */,
				6B182BB825DF5FB700629A39 /* sample.json in Resources */,
				6B182BBF25DF5FB700629A39 /* CircleBlue_flight.png in Resources */,
				6B150A3D230354F200046B3A /* Column.json in Resources */,
				F423C0801EE1FB6100905679 /* Main.storyboard in Resources */,
				6B182BBE25DF5FB700629A39 /* CircleGreen_coffee.png in Resources */,
				6B150A3F230354F200046B3A /* Column.Width.Ratio.json in Resources */,
				6B150A23230353AB00046B3A /* TextBlock.MaxLines.json in Resources */,
				6B182BB025DF5FB700629A39 /* LocationRed_C.png in Resources */,
				6B182BD325E5D7D400629A39 /* bg_image.png in Resources */,
				6B150A1223034F2800046B3A /* Restaurant.json in Resources */,
				6B150A0F23034F2800046B3A /* Feedback.json in Resources */,
				30860BC420C9B5C9009F9D99 /* (null) in Resources */,
				6BBE841D23CD1A4900ECA586 /* Action.ShowCard.Style.json in Resources */,
				6B150A27230353AB00046B3A /* TextBlock.HorizontalAlignment.json in Resources */,
			);
			runOnlyForDeploymentPostprocessing = 0;
		};
		F423C08C1EE1FB6100905679 /* Resources */ = {
			isa = PBXResourcesBuildPhase;
			buildActionMask = 2147483647;
			files = (
			);
			runOnlyForDeploymentPostprocessing = 0;
		};
		F423C0971EE1FB6100905679 /* Resources */ = {
			isa = PBXResourcesBuildPhase;
			buildActionMask = 2147483647;
			files = (
			);
			runOnlyForDeploymentPostprocessing = 0;
		};
/* End PBXResourcesBuildPhase section */

/* Begin PBXSourcesBuildPhase section */
		F423C06E1EE1FB6100905679 /* Sources */ = {
			isa = PBXSourcesBuildPhase;
			buildActionMask = 2147483647;
			files = (
				6B9BDFCC20F6D11F00F13155 /* ADCResolver.m in Sources */,
				F4F44BAA204CF98900A2F24C /* CustomProgressBarRenderer.mm in Sources */,
				F4D33E861F04705800941E44 /* ACVTableViewController.m in Sources */,
				6BF339D620A665E600DA5973 /* CustomTextBlockRenderer.mm in Sources */,
				6BA88FD12545337C00BF2CDB /* CustomActionSetRenderer.mm in Sources */,
				6BF1E31625539B5500DA7561 /* ACRChatWindow.mm in Sources */,
				F423C07D1EE1FB6100905679 /* ViewController.m in Sources */,
				F423C07A1EE1FB6100905679 /* AppDelegate.m in Sources */,
				6B22426621E92AF9000ACDA1 /* CustomActionNewType.mm in Sources */,
				F4F255721F993CD200A80D39 /* CustomActionOpenURLRenderer.mm in Sources */,
				6B150A0022FCE49600046B3A /* AdaptiveFileBrowserSource.mm in Sources */,
				F423C0831EE1FB6100905679 /* ADCIOSVisualizer.xcdatamodeld in Sources */,
				F423C0771EE1FB6100905679 /* main.m in Sources */,
				6B250FC9253FB0CE007FFCFB /* ACRCustomSubmitTargetBuilder.mm in Sources */,
				F4F44B75203FE73D00A2F24C /* CustomInputNumberRenderer.mm in Sources */,
			);
			runOnlyForDeploymentPostprocessing = 0;
		};
		F423C08A1EE1FB6100905679 /* Sources */ = {
			isa = PBXSourcesBuildPhase;
			buildActionMask = 2147483647;
			files = (
				6BFF998525F941BE0028069F /* CustomActionOpenURLRenderer.mm in Sources */,
				6B9FAF5425D7182600D1A791 /* MockRenderer.mm in Sources */,
				6B70ABB5257B18390095D925 /* CustomActionNewType.mm in Sources */,
				F423C0931EE1FB6100905679 /* ADCIOSVisualizerTests.mm in Sources */,
				6BFF9A12260132800028069F /* Action.ExecuteTest.mm in Sources */,
				6BD6E86125B28475007B0168 /* ACRImageRenderingTest.mm in Sources */,
			);
			runOnlyForDeploymentPostprocessing = 0;
		};
		F423C0951EE1FB6100905679 /* Sources */ = {
			isa = PBXSourcesBuildPhase;
			buildActionMask = 2147483647;
			files = (
				6B22426A21FFA76D000ACDA1 /* ADCIOSVisualizerUITests.mm in Sources */,
			);
			runOnlyForDeploymentPostprocessing = 0;
		};
/* End PBXSourcesBuildPhase section */

/* Begin PBXTargetDependency section */
		F423C0901EE1FB6100905679 /* PBXTargetDependency */ = {
			isa = PBXTargetDependency;
			target = F423C0711EE1FB6100905679 /* ADCIOSVisualizer */;
			targetProxy = F423C08F1EE1FB6100905679 /* PBXContainerItemProxy */;
		};
		F423C09B1EE1FB6100905679 /* PBXTargetDependency */ = {
			isa = PBXTargetDependency;
			target = F423C0711EE1FB6100905679 /* ADCIOSVisualizer */;
			targetProxy = F423C09A1EE1FB6100905679 /* PBXContainerItemProxy */;
		};
/* End PBXTargetDependency section */

/* Begin PBXVariantGroup section */
		F423C07E1EE1FB6100905679 /* Main.storyboard */ = {
			isa = PBXVariantGroup;
			children = (
				F423C07F1EE1FB6100905679 /* Base */,
			);
			name = Main.storyboard;
			sourceTree = "<group>";
		};
		F423C0861EE1FB6100905679 /* LaunchScreen.storyboard */ = {
			isa = PBXVariantGroup;
			children = (
				F423C0871EE1FB6100905679 /* Base */,
			);
			name = LaunchScreen.storyboard;
			sourceTree = "<group>";
		};
/* End PBXVariantGroup section */

/* Begin XCBuildConfiguration section */
		F423C0A01EE1FB6100905679 /* Debug */ = {
			isa = XCBuildConfiguration;
			buildSettings = {
				ALWAYS_SEARCH_USER_PATHS = NO;
				CLANG_ANALYZER_LOCALIZABILITY_NONLOCALIZED = YES;
				CLANG_ANALYZER_NONNULL = YES;
				CLANG_ANALYZER_NUMBER_OBJECT_CONVERSION = YES_AGGRESSIVE;
				CLANG_CXX_LANGUAGE_STANDARD = "gnu++17";
				CLANG_CXX_LIBRARY = "libc++";
				CLANG_ENABLE_MODULES = YES;
				CLANG_ENABLE_OBJC_ARC = YES;
				CLANG_WARN_BLOCK_CAPTURE_AUTORELEASING = YES;
				CLANG_WARN_BOOL_CONVERSION = YES;
				CLANG_WARN_COMMA = YES;
				CLANG_WARN_CONSTANT_CONVERSION = YES;
				CLANG_WARN_DEPRECATED_OBJC_IMPLEMENTATIONS = YES;
				CLANG_WARN_DIRECT_OBJC_ISA_USAGE = YES_ERROR;
				CLANG_WARN_DOCUMENTATION_COMMENTS = YES;
				CLANG_WARN_EMPTY_BODY = YES;
				CLANG_WARN_ENUM_CONVERSION = YES;
				CLANG_WARN_INFINITE_RECURSION = YES;
				CLANG_WARN_INT_CONVERSION = YES;
				CLANG_WARN_NON_LITERAL_NULL_CONVERSION = YES;
				CLANG_WARN_OBJC_IMPLICIT_RETAIN_SELF = YES;
				CLANG_WARN_OBJC_LITERAL_CONVERSION = YES;
				CLANG_WARN_OBJC_ROOT_CLASS = YES_ERROR;
				CLANG_WARN_RANGE_LOOP_ANALYSIS = YES;
				CLANG_WARN_STRICT_PROTOTYPES = YES;
				CLANG_WARN_SUSPICIOUS_MOVE = YES;
				CLANG_WARN_UNREACHABLE_CODE = YES;
				CLANG_WARN__DUPLICATE_METHOD_MATCH = YES;
				CODE_SIGN_IDENTITY = "iPhone Developer";
				"CODE_SIGN_IDENTITY[sdk=iphoneos*]" = "iPhone Developer";
				COPY_PHASE_STRIP = NO;
				CURRENT_PROJECT_VERSION = 1.2.5;
				DEBUG_INFORMATION_FORMAT = dwarf;
				ENABLE_STRICT_OBJC_MSGSEND = YES;
				ENABLE_TESTABILITY = YES;
				GCC_C_LANGUAGE_STANDARD = gnu99;
				GCC_DYNAMIC_NO_PIC = NO;
				GCC_NO_COMMON_BLOCKS = YES;
				GCC_OPTIMIZATION_LEVEL = 0;
				GCC_PREPROCESSOR_DEFINITIONS = (
					"DEBUG=1",
					"$(inherited)",
				);
				GCC_WARN_64_TO_32_BIT_CONVERSION = YES;
				GCC_WARN_ABOUT_RETURN_TYPE = YES_ERROR;
				GCC_WARN_UNDECLARED_SELECTOR = YES;
				GCC_WARN_UNINITIALIZED_AUTOS = YES_AGGRESSIVE;
				GCC_WARN_UNUSED_FUNCTION = YES;
				GCC_WARN_UNUSED_VARIABLE = YES;
				IPHONEOS_DEPLOYMENT_TARGET = 10.0;
				MTL_ENABLE_DEBUG_INFO = YES;
				ONLY_ACTIVE_ARCH = YES;
				SDKROOT = iphoneos;
				VERSIONING_SYSTEM = "apple-generic";
			};
			name = Debug;
		};
		F423C0A11EE1FB6100905679 /* Release */ = {
			isa = XCBuildConfiguration;
			buildSettings = {
				ALWAYS_SEARCH_USER_PATHS = NO;
				CLANG_ANALYZER_LOCALIZABILITY_NONLOCALIZED = YES;
				CLANG_ANALYZER_NONNULL = YES;
				CLANG_ANALYZER_NUMBER_OBJECT_CONVERSION = YES_AGGRESSIVE;
				CLANG_CXX_LANGUAGE_STANDARD = "gnu++17";
				CLANG_CXX_LIBRARY = "libc++";
				CLANG_ENABLE_MODULES = YES;
				CLANG_ENABLE_OBJC_ARC = YES;
				CLANG_WARN_BLOCK_CAPTURE_AUTORELEASING = YES;
				CLANG_WARN_BOOL_CONVERSION = YES;
				CLANG_WARN_COMMA = YES;
				CLANG_WARN_CONSTANT_CONVERSION = YES;
				CLANG_WARN_DEPRECATED_OBJC_IMPLEMENTATIONS = YES;
				CLANG_WARN_DIRECT_OBJC_ISA_USAGE = YES_ERROR;
				CLANG_WARN_DOCUMENTATION_COMMENTS = YES;
				CLANG_WARN_EMPTY_BODY = YES;
				CLANG_WARN_ENUM_CONVERSION = YES;
				CLANG_WARN_INFINITE_RECURSION = YES;
				CLANG_WARN_INT_CONVERSION = YES;
				CLANG_WARN_NON_LITERAL_NULL_CONVERSION = YES;
				CLANG_WARN_OBJC_IMPLICIT_RETAIN_SELF = YES;
				CLANG_WARN_OBJC_LITERAL_CONVERSION = YES;
				CLANG_WARN_OBJC_ROOT_CLASS = YES_ERROR;
				CLANG_WARN_RANGE_LOOP_ANALYSIS = YES;
				CLANG_WARN_STRICT_PROTOTYPES = YES;
				CLANG_WARN_SUSPICIOUS_MOVE = YES;
				CLANG_WARN_UNREACHABLE_CODE = YES;
				CLANG_WARN__DUPLICATE_METHOD_MATCH = YES;
				CODE_SIGN_IDENTITY = "iPhone Developer";
				"CODE_SIGN_IDENTITY[sdk=iphoneos*]" = "iPhone Developer";
				COPY_PHASE_STRIP = NO;
				CURRENT_PROJECT_VERSION = 1.2.5;
				DEBUG_INFORMATION_FORMAT = "dwarf-with-dsym";
				ENABLE_NS_ASSERTIONS = NO;
				ENABLE_STRICT_OBJC_MSGSEND = YES;
				GCC_C_LANGUAGE_STANDARD = gnu99;
				GCC_NO_COMMON_BLOCKS = YES;
				GCC_WARN_64_TO_32_BIT_CONVERSION = YES;
				GCC_WARN_ABOUT_RETURN_TYPE = YES_ERROR;
				GCC_WARN_UNDECLARED_SELECTOR = YES;
				GCC_WARN_UNINITIALIZED_AUTOS = YES_AGGRESSIVE;
				GCC_WARN_UNUSED_FUNCTION = YES;
				GCC_WARN_UNUSED_VARIABLE = YES;
				IPHONEOS_DEPLOYMENT_TARGET = 10.0;
				MTL_ENABLE_DEBUG_INFO = NO;
				SDKROOT = iphoneos;
				VALIDATE_PRODUCT = YES;
				VERSIONING_SYSTEM = "apple-generic";
			};
			name = Release;
		};
		F423C0A31EE1FB6100905679 /* Debug */ = {
			isa = XCBuildConfiguration;
			buildSettings = {
				ASSETCATALOG_COMPILER_APPICON_NAME = AppIcon;
				CODE_SIGN_IDENTITY = "iPhone Developer";
				CODE_SIGN_STYLE = Automatic;
				CURRENT_PROJECT_VERSION = 1.2.5;
				DEVELOPMENT_TEAM = UBF8T346G9;
				INFOPLIST_FILE = ADCIOSVisualizer/Info.plist;
				LD_RUNPATH_SEARCH_PATHS = "$(inherited) @executable_path/Frameworks";
				PRODUCT_BUNDLE_IDENTIFIER = MSFT.ADCIOSVisualizer;
				PRODUCT_NAME = "$(TARGET_NAME)";
				PROVISIONING_PROFILE_SPECIFIER = "";
				VERSIONING_SYSTEM = "apple-generic";
			};
			name = Debug;
		};
		F423C0A41EE1FB6100905679 /* Release */ = {
			isa = XCBuildConfiguration;
			buildSettings = {
				ASSETCATALOG_COMPILER_APPICON_NAME = AppIcon;
				CODE_SIGN_IDENTITY = "iPhone Developer";
				CODE_SIGN_STYLE = Automatic;
				CURRENT_PROJECT_VERSION = 1.2.5;
				DEVELOPMENT_TEAM = UBF8T346G9;
				INFOPLIST_FILE = ADCIOSVisualizer/Info.plist;
				LD_RUNPATH_SEARCH_PATHS = "$(inherited) @executable_path/Frameworks";
				PRODUCT_BUNDLE_IDENTIFIER = MSFT.ADCIOSVisualizer;
				PRODUCT_NAME = "$(TARGET_NAME)";
				PROVISIONING_PROFILE_SPECIFIER = "";
				VERSIONING_SYSTEM = "apple-generic";
			};
			name = Release;
		};
		F423C0A61EE1FB6100905679 /* Debug */ = {
			isa = XCBuildConfiguration;
			buildSettings = {
				BUNDLE_LOADER = "$(TEST_HOST)";
				"CODE_SIGN_IDENTITY[sdk=macosx*]" = "iPhone Developer";
				DEVELOPMENT_TEAM = UBF8T346G9;
				INFOPLIST_FILE = ADCIOSVisualizerTests/Info.plist;
				LD_RUNPATH_SEARCH_PATHS = "$(inherited) @executable_path/Frameworks @loader_path/Frameworks";
				PRODUCT_BUNDLE_IDENTIFIER = MSFT.ADCIOSVisualizerTests;
				PRODUCT_NAME = "$(TARGET_NAME)";
				TEST_HOST = "$(BUILT_PRODUCTS_DIR)/ADCIOSVisualizer.app/ADCIOSVisualizer";
			};
			name = Debug;
		};
		F423C0A71EE1FB6100905679 /* Release */ = {
			isa = XCBuildConfiguration;
			buildSettings = {
				BUNDLE_LOADER = "$(TEST_HOST)";
				"CODE_SIGN_IDENTITY[sdk=macosx*]" = "iPhone Developer";
				DEVELOPMENT_TEAM = UBF8T346G9;
				INFOPLIST_FILE = ADCIOSVisualizerTests/Info.plist;
				LD_RUNPATH_SEARCH_PATHS = "$(inherited) @executable_path/Frameworks @loader_path/Frameworks";
				PRODUCT_BUNDLE_IDENTIFIER = MSFT.ADCIOSVisualizerTests;
				PRODUCT_NAME = "$(TARGET_NAME)";
				TEST_HOST = "$(BUILT_PRODUCTS_DIR)/ADCIOSVisualizer.app/ADCIOSVisualizer";
			};
			name = Release;
		};
		F423C0A91EE1FB6100905679 /* Debug */ = {
			isa = XCBuildConfiguration;
			buildSettings = {
				"CODE_SIGN_IDENTITY[sdk=macosx*]" = "iPhone Developer";
				DEVELOPMENT_TEAM = UBF8T346G9;
				INFOPLIST_FILE = ADCIOSVisualizerUITests/Info.plist;
				LD_RUNPATH_SEARCH_PATHS = "$(inherited) @executable_path/Frameworks @loader_path/Frameworks";
				PRODUCT_BUNDLE_IDENTIFIER = MSFT.ADCIOSVisualizerUITests;
				PRODUCT_NAME = "$(TARGET_NAME)";
				TEST_TARGET_NAME = ADCIOSVisualizer;
			};
			name = Debug;
		};
		F423C0AA1EE1FB6100905679 /* Release */ = {
			isa = XCBuildConfiguration;
			buildSettings = {
				"CODE_SIGN_IDENTITY[sdk=macosx*]" = "iPhone Developer";
				DEVELOPMENT_TEAM = UBF8T346G9;
				INFOPLIST_FILE = ADCIOSVisualizerUITests/Info.plist;
				LD_RUNPATH_SEARCH_PATHS = "$(inherited) @executable_path/Frameworks @loader_path/Frameworks";
				PRODUCT_BUNDLE_IDENTIFIER = MSFT.ADCIOSVisualizerUITests;
				PRODUCT_NAME = "$(TARGET_NAME)";
				TEST_TARGET_NAME = ADCIOSVisualizer;
			};
			name = Release;
		};
/* End XCBuildConfiguration section */

/* Begin XCConfigurationList section */
		F423C06D1EE1FB6100905679 /* Build configuration list for PBXProject "ADCIOSVisualizer" */ = {
			isa = XCConfigurationList;
			buildConfigurations = (
				F423C0A01EE1FB6100905679 /* Debug */,
				F423C0A11EE1FB6100905679 /* Release */,
			);
			defaultConfigurationIsVisible = 0;
			defaultConfigurationName = Release;
		};
		F423C0A21EE1FB6100905679 /* Build configuration list for PBXNativeTarget "ADCIOSVisualizer" */ = {
			isa = XCConfigurationList;
			buildConfigurations = (
				F423C0A31EE1FB6100905679 /* Debug */,
				F423C0A41EE1FB6100905679 /* Release */,
			);
			defaultConfigurationIsVisible = 0;
			defaultConfigurationName = Release;
		};
		F423C0A51EE1FB6100905679 /* Build configuration list for PBXNativeTarget "ADCIOSVisualizerTests" */ = {
			isa = XCConfigurationList;
			buildConfigurations = (
				F423C0A61EE1FB6100905679 /* Debug */,
				F423C0A71EE1FB6100905679 /* Release */,
			);
			defaultConfigurationIsVisible = 0;
			defaultConfigurationName = Release;
		};
		F423C0A81EE1FB6100905679 /* Build configuration list for PBXNativeTarget "ADCIOSVisualizerUITests" */ = {
			isa = XCConfigurationList;
			buildConfigurations = (
				F423C0A91EE1FB6100905679 /* Debug */,
				F423C0AA1EE1FB6100905679 /* Release */,
			);
			defaultConfigurationIsVisible = 0;
			defaultConfigurationName = Release;
		};
/* End XCConfigurationList section */

/* Begin XCVersionGroup section */
		F423C0811EE1FB6100905679 /* ADCIOSVisualizer.xcdatamodeld */ = {
			isa = XCVersionGroup;
			children = (
				F423C0821EE1FB6100905679 /* ADCIOSVisualizer.xcdatamodel */,
			);
			currentVersion = F423C0821EE1FB6100905679 /* ADCIOSVisualizer.xcdatamodel */;
			path = ADCIOSVisualizer.xcdatamodeld;
			sourceTree = "<group>";
			versionGroupType = wrapper.xcdatamodel;
		};
/* End XCVersionGroup section */
	};
	rootObject = F423C06A1EE1FB6100905679 /* Project object */;
}<|MERGE_RESOLUTION|>--- conflicted
+++ resolved
@@ -88,12 +88,8 @@
 		6BF339E320A66A3F00DA5973 /* AdaptiveCards.framework in Frameworks */ = {isa = PBXBuildFile; fileRef = 6BF339E220A66A3F00DA5973 /* AdaptiveCards.framework */; };
 		6BF339E420A66A4D00DA5973 /* AdaptiveCards.framework in Embed Frameworks */ = {isa = PBXBuildFile; fileRef = 6BF339E220A66A3F00DA5973 /* AdaptiveCards.framework */; settings = {ATTRIBUTES = (CodeSignOnCopy, RemoveHeadersOnCopy, ); }; };
 		6BFBF9612457ADD0006FF8FB /* ActionSet.Inputs.Tests.json in Resources */ = {isa = PBXBuildFile; fileRef = 6BFBF9602457ADCF006FF8FB /* ActionSet.Inputs.Tests.json */; };
-<<<<<<< HEAD
-		6BFF998525F941BE0028069F /* CustomActionOpenURLRenderer.mm in Sources */ = {isa = PBXBuildFile; fileRef = F4F255711F993CD200A80D39 /* CustomActionOpenURLRenderer.mm */; };
-=======
 		6BFF9A12260132800028069F /* Action.ExecuteTest.mm in Sources */ = {isa = PBXBuildFile; fileRef = 6BFF9A11260132800028069F /* Action.ExecuteTest.mm */; };
 		6BFF9A18260155240028069F /* Action.Execute.json in Resources */ = {isa = PBXBuildFile; fileRef = 6BFF9A17260155240028069F /* Action.Execute.json */; };
->>>>>>> db355746
 		F423C0771EE1FB6100905679 /* main.m in Sources */ = {isa = PBXBuildFile; fileRef = F423C0761EE1FB6100905679 /* main.m */; };
 		F423C07A1EE1FB6100905679 /* AppDelegate.m in Sources */ = {isa = PBXBuildFile; fileRef = F423C0791EE1FB6100905679 /* AppDelegate.m */; };
 		F423C07D1EE1FB6100905679 /* ViewController.m in Sources */ = {isa = PBXBuildFile; fileRef = F423C07C1EE1FB6100905679 /* ViewController.m */; };
@@ -700,7 +696,6 @@
 			isa = PBXSourcesBuildPhase;
 			buildActionMask = 2147483647;
 			files = (
-				6BFF998525F941BE0028069F /* CustomActionOpenURLRenderer.mm in Sources */,
 				6B9FAF5425D7182600D1A791 /* MockRenderer.mm in Sources */,
 				6B70ABB5257B18390095D925 /* CustomActionNewType.mm in Sources */,
 				F423C0931EE1FB6100905679 /* ADCIOSVisualizerTests.mm in Sources */,
