// !$*UTF8*$!
{
	archiveVersion = 1;
	classes = {
	};
	objectVersion = 46;
	objects = {

/* Begin PBXBuildFile section */
		300ECB68219A234D00371DC5 /* Image.DataUri.Style.Person.json in Resources */ = {isa = PBXBuildFile; fileRef = 300ECB65219A234C00371DC5 /* Image.DataUri.Style.Person.json */; };
		300ECB69219A234D00371DC5 /* Image.DataUri.json in Resources */ = {isa = PBXBuildFile; fileRef = 300ECB66219A234D00371DC5 /* Image.DataUri.json */; };
		300ECB6A219A234D00371DC5 /* AdaptiveCard.BackgroundImage.DataUri.json in Resources */ = {isa = PBXBuildFile; fileRef = 300ECB67219A234D00371DC5 /* AdaptiveCard.BackgroundImage.DataUri.json */; };
		30164559225E602A0032E11C /* AdaptiveCard.MinHeight.json in Resources */ = {isa = PBXBuildFile; fileRef = 30164555225E60290032E11C /* AdaptiveCard.MinHeight.json */; };
		3016455A225E602A0032E11C /* Container.MinHeight.json in Resources */ = {isa = PBXBuildFile; fileRef = 30164556225E60290032E11C /* Container.MinHeight.json */; };
		3016455B225E602A0032E11C /* Column.MinHeight.json in Resources */ = {isa = PBXBuildFile; fileRef = 30164557225E602A0032E11C /* Column.MinHeight.json */; };
		3016455C225E602A0032E11C /* ColumnSet.MinHeight.json in Resources */ = {isa = PBXBuildFile; fileRef = 30164558225E602A0032E11C /* ColumnSet.MinHeight.json */; };
		3016458522824B8B0032E11C /* AdaptiveCard.BackgroundImage.FillMode.RepeatHorizontally.json in Resources */ = {isa = PBXBuildFile; fileRef = 3016458022824B8A0032E11C /* AdaptiveCard.BackgroundImage.FillMode.RepeatHorizontally.json */; };
		3016458622824B8B0032E11C /* AdaptiveCard.BackgroundImage.FillMode.Repeat.json in Resources */ = {isa = PBXBuildFile; fileRef = 3016458122824B8A0032E11C /* AdaptiveCard.BackgroundImage.FillMode.Repeat.json */; };
		3016458722824B8B0032E11C /* AdaptiveCard.BackgroundImage.FillMode.Cover.json in Resources */ = {isa = PBXBuildFile; fileRef = 3016458222824B8A0032E11C /* AdaptiveCard.BackgroundImage.FillMode.Cover.json */; };
		3016458822824B8B0032E11C /* AdaptiveCard.BackgroundImage.FillMode.RepeatVertically.json in Resources */ = {isa = PBXBuildFile; fileRef = 3016458322824B8A0032E11C /* AdaptiveCard.BackgroundImage.FillMode.RepeatVertically.json */; };
		3016458A2294BD090032E11C /* TextBlock.FontTypes.json in Resources */ = {isa = PBXBuildFile; fileRef = 301645892294BD080032E11C /* TextBlock.FontTypes.json */; };
		30860BC220C9B5C9009F9D99 /* (null) in Resources */ = {isa = PBXBuildFile; };
		30860BC320C9B5C9009F9D99 /* ColumnSet.Input.ChoiceSet.VerticalStretch.json in Resources */ = {isa = PBXBuildFile; fileRef = 30860BB720C9B5C8009F9D99 /* ColumnSet.Input.ChoiceSet.VerticalStretch.json */; };
		30860BC420C9B5C9009F9D99 /* (null) in Resources */ = {isa = PBXBuildFile; };
		30860BC620C9B5C9009F9D99 /* ColumnSet.Input.Number.VerticalStretch.json in Resources */ = {isa = PBXBuildFile; fileRef = 30860BBA20C9B5C8009F9D99 /* ColumnSet.Input.Number.VerticalStretch.json */; };
		30860BC720C9B5C9009F9D99 /* ColumnSet.ImageSet.VerticalStretch.json in Resources */ = {isa = PBXBuildFile; fileRef = 30860BBB20C9B5C8009F9D99 /* ColumnSet.ImageSet.VerticalStretch.json */; };
		30860BC820C9B5C9009F9D99 /* ColumnSet.Input.Toggle.VerticalStretch.json in Resources */ = {isa = PBXBuildFile; fileRef = 30860BBC20C9B5C8009F9D99 /* ColumnSet.Input.Toggle.VerticalStretch.json */; };
		30860BC920C9B5C9009F9D99 /* ColumnSet.Input.Date.VerticalStretch.json in Resources */ = {isa = PBXBuildFile; fileRef = 30860BBD20C9B5C8009F9D99 /* ColumnSet.Input.Date.VerticalStretch.json */; };
		30860BCA20C9B5C9009F9D99 /* ColumnSet.FactSet.VerticalStretch.json in Resources */ = {isa = PBXBuildFile; fileRef = 30860BBE20C9B5C8009F9D99 /* ColumnSet.FactSet.VerticalStretch.json */; };
		30860BCB20C9B5C9009F9D99 /* ColumnSet.Input.Text.VerticalStretch.json in Resources */ = {isa = PBXBuildFile; fileRef = 30860BBF20C9B5C9009F9D99 /* ColumnSet.Input.Text.VerticalStretch.json */; };
		30860BCC20C9B5C9009F9D99 /* ColumnSet_Container.VerticalStretch.json in Resources */ = {isa = PBXBuildFile; fileRef = 30860BC020C9B5C9009F9D99 /* ColumnSet_Container.VerticalStretch.json */; };
		30860BCD20C9B5C9009F9D99 /* ColumnSet.Input.Time.VerticalStretch.json in Resources */ = {isa = PBXBuildFile; fileRef = 30860BC120C9B5C9009F9D99 /* ColumnSet.Input.Time.VerticalStretch.json */; };
		30A3885E20D315AA00AAEE59 /* NotificationCard.json in Resources */ = {isa = PBXBuildFile; fileRef = 30A3885C20D315AA00AAEE59 /* NotificationCard.json */; };
		30C340E42214D50F009A785D /* ColumnSet.Style.json in Resources */ = {isa = PBXBuildFile; fileRef = 30C340E32214D50F009A785D /* ColumnSet.Style.json */; };
		6B096D5122551F35006CC034 /* RichTextBlock.TextRun.SelectActions.json in Resources */ = {isa = PBXBuildFile; fileRef = 6B096D5022551F35006CC034 /* RichTextBlock.TextRun.SelectActions.json */; };
		6B096D53225585DD006CC034 /* RichTextBlock.Highlights.json in Resources */ = {isa = PBXBuildFile; fileRef = 6B096D52225585DD006CC034 /* RichTextBlock.Highlights.json */; };
		6B096D582257DA0C006CC034 /* Action.IconUrl.TwoActions.json in Resources */ = {isa = PBXBuildFile; fileRef = 6B096D572257DA0B006CC034 /* Action.IconUrl.TwoActions.json */; };
		6B096D6C225EB726006CC034 /* Bleed.Comprehensive.json in Resources */ = {isa = PBXBuildFile; fileRef = 6B096D6B225EB726006CC034 /* Bleed.Comprehensive.json */; };
		6B096D70225EB73C006CC034 /* Container.Bleed.json in Resources */ = {isa = PBXBuildFile; fileRef = 6B096D6D225EB73C006CC034 /* Container.Bleed.json */; };
		6B096D71225EB73C006CC034 /* ColumnSet.Bleed.json in Resources */ = {isa = PBXBuildFile; fileRef = 6B096D6E225EB73C006CC034 /* ColumnSet.Bleed.json */; };
		6B096D72225EB73C006CC034 /* Column.Bleed.json in Resources */ = {isa = PBXBuildFile; fileRef = 6B096D6F225EB73C006CC034 /* Column.Bleed.json */; };
		6B096D74225FC51F006CC034 /* SimpleFallback.json in Resources */ = {isa = PBXBuildFile; fileRef = 6B096D73225FC51F006CC034 /* SimpleFallback.json */; };
		6B096D76225FF465006CC034 /* DeepFallback.json in Resources */ = {isa = PBXBuildFile; fileRef = 6B096D75225FF465006CC034 /* DeepFallback.json */; };
		6B096D7822601A5A006CC034 /* ActionFallback.json in Resources */ = {isa = PBXBuildFile; fileRef = 6B096D7722601A5A006CC034 /* ActionFallback.json */; };
		6B096D8022694C25006CC034 /* Element.Requires.json in Resources */ = {isa = PBXBuildFile; fileRef = 6B096D7F22694C24006CC034 /* Element.Requires.json */; };
		6B096D822273CE0A006CC034 /* ColumnSet.AllElements.Stretch.ToggleVisibility.json in Resources */ = {isa = PBXBuildFile; fileRef = 6B096D812273CE0A006CC034 /* ColumnSet.AllElements.Stretch.ToggleVisibility.json */; };
		6B096D842273D10A006CC034 /* ToggleVisibility.AllElements.json in Resources */ = {isa = PBXBuildFile; fileRef = 6B096D832273D10A006CC034 /* ToggleVisibility.AllElements.json */; };
		6B14FC5D2113BC2200A11CC5 /* (null) in Resources */ = {isa = PBXBuildFile; };
		6B22426621E92AF9000ACDA1 /* CustomActionNewType.mm in Sources */ = {isa = PBXBuildFile; fileRef = 6B22426521E92AF9000ACDA1 /* CustomActionNewType.mm */; };
		6B22426821E94AD0000ACDA1 /* Action.CustomParsing.json in Resources */ = {isa = PBXBuildFile; fileRef = 6B22426721E94AD0000ACDA1 /* Action.CustomParsing.json */; };
		6B22426A21FFA76D000ACDA1 /* ADCIOSVisualizerUITests.mm in Sources */ = {isa = PBXBuildFile; fileRef = 6B22426921FFA76D000ACDA1 /* ADCIOSVisualizerUITests.mm */; };
		6B2630DB2150804500ED9207 /* ColumnSet.Media.VerticalStretch.json in Resources */ = {isa = PBXBuildFile; fileRef = 6B2630DA2150804500ED9207 /* ColumnSet.Media.VerticalStretch.json */; };
		6B2630DD215080FB00ED9207 /* ColumnSet.VerticalStretch.json in Resources */ = {isa = PBXBuildFile; fileRef = 6B2630DC215080FA00ED9207 /* ColumnSet.VerticalStretch.json */; };
		6B2630DF2151A23000ED9207 /* FactSetWrapping.json in Resources */ = {isa = PBXBuildFile; fileRef = 6B2630DE2151A22F00ED9207 /* FactSetWrapping.json */; };
		6B2630E12151A26100ED9207 /* LongFactSet.json in Resources */ = {isa = PBXBuildFile; fileRef = 6B2630E02151A26100ED9207 /* LongFactSet.json */; };
		6B2630E32152CF1500ED9207 /* ColumnSet.json in Resources */ = {isa = PBXBuildFile; fileRef = 6B2630E22152CF1500ED9207 /* ColumnSet.json */; };
		6B268FE320CEF19400D99C1B /* (null) in Resources */ = {isa = PBXBuildFile; };
		6B268FE520CEF89100D99C1B /* (null) in Resources */ = {isa = PBXBuildFile; };
		6B2D8605211143BD008DD972 /* AdaptiveCards.framework in Frameworks */ = {isa = PBXBuildFile; fileRef = 6B2D8604211143BD008DD972 /* AdaptiveCards.framework */; };
		6B5D23F3212393480010EB07 /* Image.BackgroundColor.json in Resources */ = {isa = PBXBuildFile; fileRef = 6B5D23F2212393480010EB07 /* Image.BackgroundColor.json */; };
		6B5D23FB2124ADAC0010EB07 /* Image.ImageBaseUrl.json in Resources */ = {isa = PBXBuildFile; fileRef = 6B5D23FA2124ADAB0010EB07 /* Image.ImageBaseUrl.json */; };
		6B5D2413212E15740010EB07 /* Feedback.json in Resources */ = {isa = PBXBuildFile; fileRef = 6B5D2412212E15740010EB07 /* Feedback.json */; };
		6B616C4A21D6B8D4003E29CE /* SearchResults.json in Resources */ = {isa = PBXBuildFile; fileRef = 6B616C4921D6B8D4003E29CE /* SearchResults.json */; };
		6B616C3C21CB0B6D003E29CE /* Action.ToggleVisibility.json in Resources */ = {isa = PBXBuildFile; fileRef = 6B616C3B21CB0B6C003E29CE /* Action.ToggleVisibility.json */; };
		6B616C4621CB2493003E29CE /* AutoImageSet.json in Resources */ = {isa = PBXBuildFile; fileRef = 6B616C4521CB2493003E29CE /* AutoImageSet.json */; };
		6B7B1A9B20C21CA900260731 /* SportingEvent.json in Resources */ = {isa = PBXBuildFile; fileRef = 6B7B1A9920C21CA800260731 /* SportingEvent.json */; };
		6B980936215AE8780024B79B /* AdaptiveCards.framework in Frameworks */ = {isa = PBXBuildFile; fileRef = 6B980935215AE8780024B79B /* AdaptiveCards.framework */; };
		6B980939215AE9A10024B79B /* UIKit.framework in Frameworks */ = {isa = PBXBuildFile; fileRef = 6B980933215AE6EC0024B79B /* UIKit.framework */; };
		6B98093A215AF05A0024B79B /* CoreGraphics.framework in Frameworks */ = {isa = PBXBuildFile; fileRef = 6B980930215AE4310024B79B /* CoreGraphics.framework */; };
		6B980947216573F00024B79B /* VerticalContentAlignment_ForcedColumn.json in Resources */ = {isa = PBXBuildFile; fileRef = 6B98093D216573EE0024B79B /* VerticalContentAlignment_ForcedColumn.json */; };
		6B980949216573F00024B79B /* Column.VerticalContentAlignment.json in Resources */ = {isa = PBXBuildFile; fileRef = 6B98093F216573EF0024B79B /* Column.VerticalContentAlignment.json */; };
		6B98094A216573F00024B79B /* Container.VerticalContentAlignment.json in Resources */ = {isa = PBXBuildFile; fileRef = 6B980940216573EF0024B79B /* Container.VerticalContentAlignment.json */; };
		6B98094D216573F00024B79B /* VerticalContentAlignment.json in Resources */ = {isa = PBXBuildFile; fileRef = 6B980943216573EF0024B79B /* VerticalContentAlignment.json */; };
		6B98094E216573F00024B79B /* Action.OpenUrl.IconUrl.json in Resources */ = {isa = PBXBuildFile; fileRef = 6B980944216573EF0024B79B /* Action.OpenUrl.IconUrl.json */; };
		6B98094F216573F00024B79B /* VerticalContentAlignment_ForcedContainer.json in Resources */ = {isa = PBXBuildFile; fileRef = 6B980945216573EF0024B79B /* VerticalContentAlignment_ForcedContainer.json */; };
		6B9AB30620D9857B005C8E15 /* Image.Explicit.Size.json in Resources */ = {isa = PBXBuildFile; fileRef = 6B9AB30520D9857A005C8E15 /* Image.Explicit.Size.json */; };
		6B9AB30C20DC4FB3005C8E15 /* IconsInSomeActions.json in Resources */ = {isa = PBXBuildFile; fileRef = 6B9AB30B20DC4FB3005C8E15 /* IconsInSomeActions.json */; };
		6B9BDF7020E18E5B00F13155 /* CustomImageRenderer.mm in Sources */ = {isa = PBXBuildFile; fileRef = 6B9BDF6F20E18E5B00F13155 /* CustomImageRenderer.mm */; };
		6B9BDF7C20E6E0C200F13155 /* Column.Explicit.Size.json in Resources */ = {isa = PBXBuildFile; fileRef = 6B9BDF7B20E6E0C200F13155 /* Column.Explicit.Size.json */; };
		6B9BDFCC20F6D11F00F13155 /* ADCResolver.m in Sources */ = {isa = PBXBuildFile; fileRef = 6B9BDFCB20F6D11F00F13155 /* ADCResolver.m */; };
		6BAC0F242284D52B00E42DEB /* AdaptiveCard.BackgroundImage.FillMode.Cover.json in Resources */ = {isa = PBXBuildFile; fileRef = 6BAC0F1E2284D52A00E42DEB /* AdaptiveCard.BackgroundImage.FillMode.Cover.json */; };
		6BAC0F252284D52B00E42DEB /* AdaptiveCard.BackgroundImage.FillMode.json in Resources */ = {isa = PBXBuildFile; fileRef = 6BAC0F1F2284D52B00E42DEB /* AdaptiveCard.BackgroundImage.FillMode.json */; };
		6BAC0F262284D52B00E42DEB /* AdaptiveCard.BackgroundImage.FillMode.RepeatVertically.json in Resources */ = {isa = PBXBuildFile; fileRef = 6BAC0F202284D52B00E42DEB /* AdaptiveCard.BackgroundImage.FillMode.RepeatVertically.json */; };
		6BAC0F272284D52B00E42DEB /* AdaptiveCard.BackgroundImage.FillVerticalAlignment.json in Resources */ = {isa = PBXBuildFile; fileRef = 6BAC0F212284D52B00E42DEB /* AdaptiveCard.BackgroundImage.FillVerticalAlignment.json */; };
		6BAC0F282284D52B00E42DEB /* AdaptiveCard.BackgroundImage.FillMode.RepeatHorizontally.json in Resources */ = {isa = PBXBuildFile; fileRef = 6BAC0F222284D52B00E42DEB /* AdaptiveCard.BackgroundImage.FillMode.RepeatHorizontally.json */; };
		6BAC0F3A229871E000E42DEB /* Action.OpenUrl.Style.json in Resources */ = {isa = PBXBuildFile; fileRef = 6BAC0F37229871DF00E42DEB /* Action.OpenUrl.Style.json */; };
		6BAC0F3B229871E000E42DEB /* Action.Submit.Style.json in Resources */ = {isa = PBXBuildFile; fileRef = 6BAC0F38229871E000E42DEB /* Action.Submit.Style.json */; };
		6BAC0F3C229871E000E42DEB /* Action.ShowCard.Style.json in Resources */ = {isa = PBXBuildFile; fileRef = 6BAC0F39229871E000E42DEB /* Action.ShowCard.Style.json */; };
		6BC30F6021DD69D800B9FAAE /* ActionSet.json in Resources */ = {isa = PBXBuildFile; fileRef = 6BC30F5F21DD69D800B9FAAE /* ActionSet.json */; };
		6BC30F6721DFE8EA00B9FAAE /* Media.Sources.json in Resources */ = {isa = PBXBuildFile; fileRef = 6BC30F6521DFE8E900B9FAAE /* Media.Sources.json */; };
		6BC30F6821DFE8EA00B9FAAE /* Media.json in Resources */ = {isa = PBXBuildFile; fileRef = 6BC30F6621DFE8E900B9FAAE /* Media.json */; };
		6BC30F6A21DFECB400B9FAAE /* ProductVideo.json in Resources */ = {isa = PBXBuildFile; fileRef = 6BC30F6921DFECB400B9FAAE /* ProductVideo.json */; };
		6BF339D620A665E600DA5973 /* CustomTextBlockRenderer.mm in Sources */ = {isa = PBXBuildFile; fileRef = 6BF339D420A665E600DA5973 /* CustomTextBlockRenderer.mm */; };
		6BF339E320A66A3F00DA5973 /* AdaptiveCards.framework in Frameworks */ = {isa = PBXBuildFile; fileRef = 6BF339E220A66A3F00DA5973 /* AdaptiveCards.framework */; };
		6BF339E420A66A4D00DA5973 /* AdaptiveCards.framework in Embed Frameworks */ = {isa = PBXBuildFile; fileRef = 6BF339E220A66A3F00DA5973 /* AdaptiveCards.framework */; settings = {ATTRIBUTES = (CodeSignOnCopy, RemoveHeadersOnCopy, ); }; };
		6BF4307A2190F1140068E432 /* Input.Text.InlineAction.json in Resources */ = {isa = PBXBuildFile; fileRef = 6BF430792190F1140068E432 /* Input.Text.InlineAction.json */; };
		7EF887CD21FBCEF900BAFF02 /* Container.Style.json in Resources */ = {isa = PBXBuildFile; fileRef = 7EF887CC21FBCEF900BAFF02 /* Container.Style.json */; };
		C8D72160220CFBAF00E903B3 /* Column.BackgroundImage.json in Resources */ = {isa = PBXBuildFile; fileRef = C8D7215B220CFBAE00E903B3 /* Column.BackgroundImage.json */; };
		C8D72161220CFBAF00E903B3 /* Container.BackgroundImage.json in Resources */ = {isa = PBXBuildFile; fileRef = C8D7215C220CFBAF00E903B3 /* Container.BackgroundImage.json */; };
		F4071C831FD63D5400AF4FEA /* Solitaire.json in Resources */ = {isa = PBXBuildFile; fileRef = F4071C821FD63D5300AF4FEA /* Solitaire.json */; };
		F423C0771EE1FB6100905679 /* main.m in Sources */ = {isa = PBXBuildFile; fileRef = F423C0761EE1FB6100905679 /* main.m */; };
		F423C07A1EE1FB6100905679 /* AppDelegate.m in Sources */ = {isa = PBXBuildFile; fileRef = F423C0791EE1FB6100905679 /* AppDelegate.m */; };
		F423C07D1EE1FB6100905679 /* ViewController.m in Sources */ = {isa = PBXBuildFile; fileRef = F423C07C1EE1FB6100905679 /* ViewController.m */; };
		F423C0801EE1FB6100905679 /* Main.storyboard in Resources */ = {isa = PBXBuildFile; fileRef = F423C07E1EE1FB6100905679 /* Main.storyboard */; };
		F423C0831EE1FB6100905679 /* ADCIOSVisualizer.xcdatamodeld in Sources */ = {isa = PBXBuildFile; fileRef = F423C0811EE1FB6100905679 /* ADCIOSVisualizer.xcdatamodeld */; };
		F423C0851EE1FB6100905679 /* Assets.xcassets in Resources */ = {isa = PBXBuildFile; fileRef = F423C0841EE1FB6100905679 /* Assets.xcassets */; };
		F423C0881EE1FB6100905679 /* LaunchScreen.storyboard in Resources */ = {isa = PBXBuildFile; fileRef = F423C0861EE1FB6100905679 /* LaunchScreen.storyboard */; };
		F423C0931EE1FB6100905679 /* ADCIOSVisualizerTests.mm in Sources */ = {isa = PBXBuildFile; fileRef = F423C0921EE1FB6100905679 /* ADCIOSVisualizerTests.mm */; };
		F423C09E1EE1FB6100905679 /* ADCIOSVisualizerUITests.mm in Sources */ = {isa = PBXBuildFile; fileRef = F423C09D1EE1FB6100905679 /* ADCIOSVisualizerUITests.mm */; };
		F4933CC31F79852C00F6EBFD /* Action.ShowCard.json in Resources */ = {isa = PBXBuildFile; fileRef = F4933C961F79852C00F6EBFD /* Action.ShowCard.json */; };
		F4933CC51F79852C00F6EBFD /* Action.Submit.json in Resources */ = {isa = PBXBuildFile; fileRef = F4933C981F79852C00F6EBFD /* Action.Submit.json */; };
		F4933CC61F79852C00F6EBFD /* Column.SelectAction.json in Resources */ = {isa = PBXBuildFile; fileRef = F4933C991F79852C00F6EBFD /* Column.SelectAction.json */; };
		F4933CC71F79852C00F6EBFD /* Column.Spacing.json in Resources */ = {isa = PBXBuildFile; fileRef = F4933C9A1F79852C00F6EBFD /* Column.Spacing.json */; };
		F4933CC81F79852C00F6EBFD /* Column.Style.json in Resources */ = {isa = PBXBuildFile; fileRef = F4933C9B1F79852C00F6EBFD /* Column.Style.json */; };
		F4933CC91F79852C00F6EBFD /* Column.Width.json in Resources */ = {isa = PBXBuildFile; fileRef = F4933C9C1F79852C00F6EBFD /* Column.Width.json */; };
		F4933CCD1F79852C00F6EBFD /* ColumnSet.Spacing.json in Resources */ = {isa = PBXBuildFile; fileRef = F4933CA01F79852C00F6EBFD /* ColumnSet.Spacing.json */; };
		F4933CCF1F79852C00F6EBFD /* Container.SelectAction.json in Resources */ = {isa = PBXBuildFile; fileRef = F4933CA21F79852C00F6EBFD /* Container.SelectAction.json */; };
		F4933CD11F79852C00F6EBFD /* Container.Spacing.json in Resources */ = {isa = PBXBuildFile; fileRef = F4933CA41F79852C00F6EBFD /* Container.Spacing.json */; };
		F4933CD31F79852C00F6EBFD /* FactSet.json in Resources */ = {isa = PBXBuildFile; fileRef = F4933CA61F79852C00F6EBFD /* FactSet.json */; };
		F4933CD41F79852C00F6EBFD /* Image.HorizontalAlignment.json in Resources */ = {isa = PBXBuildFile; fileRef = F4933CA71F79852C00F6EBFD /* Image.HorizontalAlignment.json */; };
		F4933CD51F79852C00F6EBFD /* Image.SelectAction.json in Resources */ = {isa = PBXBuildFile; fileRef = F4933CA81F79852C00F6EBFD /* Image.SelectAction.json */; };
		F4933CD61F79852C00F6EBFD /* Image.Size.json in Resources */ = {isa = PBXBuildFile; fileRef = F4933CA91F79852C00F6EBFD /* Image.Size.json */; };
		F4933CD71F79852C00F6EBFD /* Image.Spacing.json in Resources */ = {isa = PBXBuildFile; fileRef = F4933CAA1F79852C00F6EBFD /* Image.Spacing.json */; };
		F4933CD81F79852C00F6EBFD /* Image.Style.json in Resources */ = {isa = PBXBuildFile; fileRef = F4933CAB1F79852C00F6EBFD /* Image.Style.json */; };
		F4933CDA1F79852C00F6EBFD /* ImageSet.ImageSize.json in Resources */ = {isa = PBXBuildFile; fileRef = F4933CAD1F79852C00F6EBFD /* ImageSet.ImageSize.json */; };
		F4933CDB1F79852C00F6EBFD /* ImageSet.json in Resources */ = {isa = PBXBuildFile; fileRef = F4933CAE1F79852C00F6EBFD /* ImageSet.json */; };
		F4933CDC1F79852C00F6EBFD /* Input.ChoiceSet.json in Resources */ = {isa = PBXBuildFile; fileRef = F4933CAF1F79852C00F6EBFD /* Input.ChoiceSet.json */; };
		F4933CDD1F79852C00F6EBFD /* Input.Date.json in Resources */ = {isa = PBXBuildFile; fileRef = F4933CB01F79852C00F6EBFD /* Input.Date.json */; };
		F4933CDE1F79852C00F6EBFD /* Input.Number.json in Resources */ = {isa = PBXBuildFile; fileRef = F4933CB11F79852C00F6EBFD /* Input.Number.json */; };
		F4933CDF1F79852C00F6EBFD /* Input.Text.json in Resources */ = {isa = PBXBuildFile; fileRef = F4933CB21F79852C00F6EBFD /* Input.Text.json */; };
		F4933CE01F79852C00F6EBFD /* Input.Text.Style.json in Resources */ = {isa = PBXBuildFile; fileRef = F4933CB31F79852C00F6EBFD /* Input.Text.Style.json */; };
		F4933CE11F79852C00F6EBFD /* Input.Time.json in Resources */ = {isa = PBXBuildFile; fileRef = F4933CB41F79852C00F6EBFD /* Input.Time.json */; };
		F4933CE21F79852C00F6EBFD /* Input.Toggle.json in Resources */ = {isa = PBXBuildFile; fileRef = F4933CB51F79852C00F6EBFD /* Input.Toggle.json */; };
		F4933CE31F79852C00F6EBFD /* Stylesheet.json in Resources */ = {isa = PBXBuildFile; fileRef = F4933CB61F79852C00F6EBFD /* Stylesheet.json */; };
		F4933CE41F79852C00F6EBFD /* TextBlock.Color.json in Resources */ = {isa = PBXBuildFile; fileRef = F4933CB71F79852C00F6EBFD /* TextBlock.Color.json */; };
		F4933CE51F79852C00F6EBFD /* TextBlock.DateTimeFormatting.json in Resources */ = {isa = PBXBuildFile; fileRef = F4933CB81F79852C00F6EBFD /* TextBlock.DateTimeFormatting.json */; };
		F4933CE61F79852C00F6EBFD /* TextBlock.HorizontalAlignment.json in Resources */ = {isa = PBXBuildFile; fileRef = F4933CB91F79852C00F6EBFD /* TextBlock.HorizontalAlignment.json */; };
		F4933CE71F79852C00F6EBFD /* TextBlock.IsSubtle.json in Resources */ = {isa = PBXBuildFile; fileRef = F4933CBA1F79852C00F6EBFD /* TextBlock.IsSubtle.json */; };
		F4933CE81F79852C00F6EBFD /* TextBlock.Markdown.json in Resources */ = {isa = PBXBuildFile; fileRef = F4933CBB1F79852C00F6EBFD /* TextBlock.Markdown.json */; };
		F4933CE91F79852C00F6EBFD /* TextBlock.MaxLines.json in Resources */ = {isa = PBXBuildFile; fileRef = F4933CBC1F79852C00F6EBFD /* TextBlock.MaxLines.json */; };
		F4933CEA1F79852C00F6EBFD /* TextBlock.Size.json in Resources */ = {isa = PBXBuildFile; fileRef = F4933CBD1F79852C00F6EBFD /* TextBlock.Size.json */; };
		F4933CEB1F79852C00F6EBFD /* TextBlock.Spacing.json in Resources */ = {isa = PBXBuildFile; fileRef = F4933CBE1F79852C00F6EBFD /* TextBlock.Spacing.json */; };
		F4933CED1F79852C00F6EBFD /* TextBlock.Weight.json in Resources */ = {isa = PBXBuildFile; fileRef = F4933CC01F79852C00F6EBFD /* TextBlock.Weight.json */; };
		F4933CEE1F79852C00F6EBFD /* TextBlock.Wrap.json in Resources */ = {isa = PBXBuildFile; fileRef = F4933CC11F79852C00F6EBFD /* TextBlock.Wrap.json */; };
		F4933CFC1F79853B00F6EBFD /* ActivityUpdate.json in Resources */ = {isa = PBXBuildFile; fileRef = F4933CEF1F79853B00F6EBFD /* ActivityUpdate.json */; };
		F4933CFD1F79853B00F6EBFD /* CalendarReminder.json in Resources */ = {isa = PBXBuildFile; fileRef = F4933CF01F79853B00F6EBFD /* CalendarReminder.json */; };
		F4933CFE1F79853B00F6EBFD /* FlightItinerary.json in Resources */ = {isa = PBXBuildFile; fileRef = F4933CF11F79853B00F6EBFD /* FlightItinerary.json */; };
		F4933CFF1F79853B00F6EBFD /* FlightUpdate.json in Resources */ = {isa = PBXBuildFile; fileRef = F4933CF21F79853B00F6EBFD /* FlightUpdate.json */; };
		F4933D001F79853B00F6EBFD /* FoodOrder.json in Resources */ = {isa = PBXBuildFile; fileRef = F4933CF31F79853B00F6EBFD /* FoodOrder.json */; };
		F4933D011F79853B00F6EBFD /* ImageGallery.json in Resources */ = {isa = PBXBuildFile; fileRef = F4933CF41F79853B00F6EBFD /* ImageGallery.json */; };
		F4933D021F79853B00F6EBFD /* InputForm.json in Resources */ = {isa = PBXBuildFile; fileRef = F4933CF51F79853B00F6EBFD /* InputForm.json */; };
		F4933D041F79853B00F6EBFD /* Restaurant.json in Resources */ = {isa = PBXBuildFile; fileRef = F4933CF71F79853B00F6EBFD /* Restaurant.json */; };
		F4933D061F79853B00F6EBFD /* StockUpdate.json in Resources */ = {isa = PBXBuildFile; fileRef = F4933CF91F79853B00F6EBFD /* StockUpdate.json */; };
		F4933D071F79853B00F6EBFD /* WeatherCompact.json in Resources */ = {isa = PBXBuildFile; fileRef = F4933CFA1F79853B00F6EBFD /* WeatherCompact.json */; };
		F4933D081F79853B00F6EBFD /* WeatherLarge.json in Resources */ = {isa = PBXBuildFile; fileRef = F4933CFB1F79853B00F6EBFD /* WeatherLarge.json */; };
		F4D33E861F04705800941E44 /* ACVTableViewController.m in Sources */ = {isa = PBXBuildFile; fileRef = F4D33E851F04705800941E44 /* ACVTableViewController.m */; };
		F4D402161F7DB0BF00D0356B /* sample.json in Resources */ = {isa = PBXBuildFile; fileRef = F4D402151F7DB0BF00D0356B /* sample.json */; };
		F4F255721F993CD200A80D39 /* CustomActionOpenURLRenderer.mm in Sources */ = {isa = PBXBuildFile; fileRef = F4F255711F993CD200A80D39 /* CustomActionOpenURLRenderer.mm */; };
		F4F44B75203FE73D00A2F24C /* CustomInputNumberRenderer.mm in Sources */ = {isa = PBXBuildFile; fileRef = F4F44B73203FE73D00A2F24C /* CustomInputNumberRenderer.mm */; };
		F4F44B8320478E1100A2F24C /* DateTimeTestTranslation.json in Resources */ = {isa = PBXBuildFile; fileRef = F4F44B8220478E1100A2F24C /* DateTimeTestTranslation.json */; };
		F4F44B852048CDB300A2F24C /* AdditionalProperty.json in Resources */ = {isa = PBXBuildFile; fileRef = F4F44B842048CDB300A2F24C /* AdditionalProperty.json */; };
		F4F44BA7204CF97200A2F24C /* CustomParsingTestUsingProgressBar.json in Resources */ = {isa = PBXBuildFile; fileRef = F4F44BA6204CF97100A2F24C /* CustomParsingTestUsingProgressBar.json */; };
		F4F44BAA204CF98900A2F24C /* CustomProgressBarRenderer.mm in Sources */ = {isa = PBXBuildFile; fileRef = F4F44BA9204CF98900A2F24C /* CustomProgressBarRenderer.mm */; };
/* End PBXBuildFile section */

/* Begin PBXContainerItemProxy section */
		F423C08F1EE1FB6100905679 /* PBXContainerItemProxy */ = {
			isa = PBXContainerItemProxy;
			containerPortal = F423C06A1EE1FB6100905679 /* Project object */;
			proxyType = 1;
			remoteGlobalIDString = F423C0711EE1FB6100905679;
			remoteInfo = ADCIOSVisualizer;
		};
		F423C09A1EE1FB6100905679 /* PBXContainerItemProxy */ = {
			isa = PBXContainerItemProxy;
			containerPortal = F423C06A1EE1FB6100905679 /* Project object */;
			proxyType = 1;
			remoteGlobalIDString = F423C0711EE1FB6100905679;
			remoteInfo = ADCIOSVisualizer;
		};
/* End PBXContainerItemProxy section */

/* Begin PBXCopyFilesBuildPhase section */
		F423C0D51EE1FE3A00905679 /* Embed Frameworks */ = {
			isa = PBXCopyFilesBuildPhase;
			buildActionMask = 2147483647;
			dstPath = "";
			dstSubfolderSpec = 10;
			files = (
				6BF339E420A66A4D00DA5973 /* AdaptiveCards.framework in Embed Frameworks */,
			);
			name = "Embed Frameworks";
			runOnlyForDeploymentPostprocessing = 0;
		};
/* End PBXCopyFilesBuildPhase section */

/* Begin PBXFileReference section */
		300ECB65219A234C00371DC5 /* Image.DataUri.Style.Person.json */ = {isa = PBXFileReference; fileEncoding = 4; lastKnownFileType = text.json; name = Image.DataUri.Style.Person.json; path = ../../../../samples/v1.1/Elements/Image.DataUri.Style.Person.json; sourceTree = "<group>"; };
		300ECB66219A234D00371DC5 /* Image.DataUri.json */ = {isa = PBXFileReference; fileEncoding = 4; lastKnownFileType = text.json; name = Image.DataUri.json; path = ../../../../samples/v1.1/Elements/Image.DataUri.json; sourceTree = "<group>"; };
		300ECB67219A234D00371DC5 /* AdaptiveCard.BackgroundImage.DataUri.json */ = {isa = PBXFileReference; fileEncoding = 4; lastKnownFileType = text.json; name = AdaptiveCard.BackgroundImage.DataUri.json; path = ../../../../samples/v1.1/Elements/AdaptiveCard.BackgroundImage.DataUri.json; sourceTree = "<group>"; };
		30164555225E60290032E11C /* AdaptiveCard.MinHeight.json */ = {isa = PBXFileReference; fileEncoding = 4; lastKnownFileType = text.json; name = AdaptiveCard.MinHeight.json; path = ../../../../samples/v1.2/Elements/AdaptiveCard.MinHeight.json; sourceTree = "<group>"; };
		30164556225E60290032E11C /* Container.MinHeight.json */ = {isa = PBXFileReference; fileEncoding = 4; lastKnownFileType = text.json; name = Container.MinHeight.json; path = ../../../../samples/v1.2/Elements/Container.MinHeight.json; sourceTree = "<group>"; };
		30164557225E602A0032E11C /* Column.MinHeight.json */ = {isa = PBXFileReference; fileEncoding = 4; lastKnownFileType = text.json; name = Column.MinHeight.json; path = ../../../../samples/v1.2/Elements/Column.MinHeight.json; sourceTree = "<group>"; };
		30164558225E602A0032E11C /* ColumnSet.MinHeight.json */ = {isa = PBXFileReference; fileEncoding = 4; lastKnownFileType = text.json; name = ColumnSet.MinHeight.json; path = ../../../../samples/v1.2/Elements/ColumnSet.MinHeight.json; sourceTree = "<group>"; };
		3016458022824B8A0032E11C /* AdaptiveCard.BackgroundImage.FillMode.RepeatHorizontally.json */ = {isa = PBXFileReference; fileEncoding = 4; lastKnownFileType = text.json; name = AdaptiveCard.BackgroundImage.FillMode.RepeatHorizontally.json; path = ../../../../samples/v1.2/Elements/AdaptiveCard.BackgroundImage.FillMode.RepeatHorizontally.json; sourceTree = "<group>"; };
		3016458122824B8A0032E11C /* AdaptiveCard.BackgroundImage.FillMode.Repeat.json */ = {isa = PBXFileReference; fileEncoding = 4; lastKnownFileType = text.json; name = AdaptiveCard.BackgroundImage.FillMode.Repeat.json; path = ../../../../samples/v1.2/Elements/AdaptiveCard.BackgroundImage.FillMode.Repeat.json; sourceTree = "<group>"; };
		3016458222824B8A0032E11C /* AdaptiveCard.BackgroundImage.FillMode.Cover.json */ = {isa = PBXFileReference; fileEncoding = 4; lastKnownFileType = text.json; name = AdaptiveCard.BackgroundImage.FillMode.Cover.json; path = ../../../../samples/v1.2/Elements/AdaptiveCard.BackgroundImage.FillMode.Cover.json; sourceTree = "<group>"; };
		3016458322824B8A0032E11C /* AdaptiveCard.BackgroundImage.FillMode.RepeatVertically.json */ = {isa = PBXFileReference; fileEncoding = 4; lastKnownFileType = text.json; name = AdaptiveCard.BackgroundImage.FillMode.RepeatVertically.json; path = ../../../../samples/v1.2/Elements/AdaptiveCard.BackgroundImage.FillMode.RepeatVertically.json; sourceTree = "<group>"; };
		301645892294BD080032E11C /* TextBlock.FontTypes.json */ = {isa = PBXFileReference; fileEncoding = 4; lastKnownFileType = text.json; name = TextBlock.FontTypes.json; path = ../../../../samples/v1.2/Elements/TextBlock.FontTypes.json; sourceTree = "<group>"; };
		30860BB720C9B5C8009F9D99 /* ColumnSet.Input.ChoiceSet.VerticalStretch.json */ = {isa = PBXFileReference; fileEncoding = 4; lastKnownFileType = text.json; name = ColumnSet.Input.ChoiceSet.VerticalStretch.json; path = ../../../../samples/Tests/ColumnSet.Input.ChoiceSet.VerticalStretch.json; sourceTree = "<group>"; };
		30860BBA20C9B5C8009F9D99 /* ColumnSet.Input.Number.VerticalStretch.json */ = {isa = PBXFileReference; fileEncoding = 4; lastKnownFileType = text.json; name = ColumnSet.Input.Number.VerticalStretch.json; path = ../../../../samples/Tests/ColumnSet.Input.Number.VerticalStretch.json; sourceTree = "<group>"; };
		30860BBB20C9B5C8009F9D99 /* ColumnSet.ImageSet.VerticalStretch.json */ = {isa = PBXFileReference; fileEncoding = 4; lastKnownFileType = text.json; name = ColumnSet.ImageSet.VerticalStretch.json; path = ../../../../samples/Tests/ColumnSet.ImageSet.VerticalStretch.json; sourceTree = "<group>"; };
		30860BBC20C9B5C8009F9D99 /* ColumnSet.Input.Toggle.VerticalStretch.json */ = {isa = PBXFileReference; fileEncoding = 4; lastKnownFileType = text.json; name = ColumnSet.Input.Toggle.VerticalStretch.json; path = ../../../../samples/Tests/ColumnSet.Input.Toggle.VerticalStretch.json; sourceTree = "<group>"; };
		30860BBD20C9B5C8009F9D99 /* ColumnSet.Input.Date.VerticalStretch.json */ = {isa = PBXFileReference; fileEncoding = 4; lastKnownFileType = text.json; name = ColumnSet.Input.Date.VerticalStretch.json; path = ../../../../samples/Tests/ColumnSet.Input.Date.VerticalStretch.json; sourceTree = "<group>"; };
		30860BBE20C9B5C8009F9D99 /* ColumnSet.FactSet.VerticalStretch.json */ = {isa = PBXFileReference; fileEncoding = 4; lastKnownFileType = text.json; name = ColumnSet.FactSet.VerticalStretch.json; path = ../../../../samples/Tests/ColumnSet.FactSet.VerticalStretch.json; sourceTree = "<group>"; };
		30860BBF20C9B5C9009F9D99 /* ColumnSet.Input.Text.VerticalStretch.json */ = {isa = PBXFileReference; fileEncoding = 4; lastKnownFileType = text.json; name = ColumnSet.Input.Text.VerticalStretch.json; path = ../../../../samples/Tests/ColumnSet.Input.Text.VerticalStretch.json; sourceTree = "<group>"; };
		30860BC020C9B5C9009F9D99 /* ColumnSet_Container.VerticalStretch.json */ = {isa = PBXFileReference; fileEncoding = 4; lastKnownFileType = text.json; name = ColumnSet_Container.VerticalStretch.json; path = ../../../../samples/Tests/ColumnSet_Container.VerticalStretch.json; sourceTree = "<group>"; };
		30860BC120C9B5C9009F9D99 /* ColumnSet.Input.Time.VerticalStretch.json */ = {isa = PBXFileReference; fileEncoding = 4; lastKnownFileType = text.json; name = ColumnSet.Input.Time.VerticalStretch.json; path = ../../../../samples/Tests/ColumnSet.Input.Time.VerticalStretch.json; sourceTree = "<group>"; };
		30A3885C20D315AA00AAEE59 /* NotificationCard.json */ = {isa = PBXFileReference; fileEncoding = 4; lastKnownFileType = text.json; name = NotificationCard.json; path = ../../../../samples/Tests/NotificationCard.json; sourceTree = "<group>"; };
		30C340E32214D50F009A785D /* ColumnSet.Style.json */ = {isa = PBXFileReference; fileEncoding = 4; lastKnownFileType = text.json; name = ColumnSet.Style.json; path = ../../../../samples/v1.2/Elements/ColumnSet.Style.json; sourceTree = "<group>"; };
		6B096D5022551F35006CC034 /* RichTextBlock.TextRun.SelectActions.json */ = {isa = PBXFileReference; fileEncoding = 4; lastKnownFileType = text.json; name = RichTextBlock.TextRun.SelectActions.json; path = ../../../../samples/Tests/RichTextBlock.TextRun.SelectActions.json; sourceTree = "<group>"; };
		6B096D52225585DD006CC034 /* RichTextBlock.Highlights.json */ = {isa = PBXFileReference; fileEncoding = 4; lastKnownFileType = text.json; name = RichTextBlock.Highlights.json; path = ../../../../samples/Tests/RichTextBlock.Highlights.json; sourceTree = "<group>"; };
		6B096D572257DA0B006CC034 /* Action.IconUrl.TwoActions.json */ = {isa = PBXFileReference; fileEncoding = 4; lastKnownFileType = text.json; name = Action.IconUrl.TwoActions.json; path = ../../../../samples/v1.1/Elements/Action.IconUrl.TwoActions.json; sourceTree = "<group>"; };
		6B096D6B225EB726006CC034 /* Bleed.Comprehensive.json */ = {isa = PBXFileReference; fileEncoding = 4; lastKnownFileType = text.json; name = Bleed.Comprehensive.json; path = ../../../../samples/Tests/Bleed.Comprehensive.json; sourceTree = "<group>"; };
		6B096D6D225EB73C006CC034 /* Container.Bleed.json */ = {isa = PBXFileReference; fileEncoding = 4; lastKnownFileType = text.json; name = Container.Bleed.json; path = ../../../../samples/v1.2/Elements/Container.Bleed.json; sourceTree = "<group>"; };
		6B096D6E225EB73C006CC034 /* ColumnSet.Bleed.json */ = {isa = PBXFileReference; fileEncoding = 4; lastKnownFileType = text.json; name = ColumnSet.Bleed.json; path = ../../../../samples/v1.2/Elements/ColumnSet.Bleed.json; sourceTree = "<group>"; };
		6B096D6F225EB73C006CC034 /* Column.Bleed.json */ = {isa = PBXFileReference; fileEncoding = 4; lastKnownFileType = text.json; name = Column.Bleed.json; path = ../../../../samples/v1.2/Elements/Column.Bleed.json; sourceTree = "<group>"; };
		6B096D73225FC51F006CC034 /* SimpleFallback.json */ = {isa = PBXFileReference; fileEncoding = 4; lastKnownFileType = text.json; name = SimpleFallback.json; path = ../../../../samples/v1.2/Scenarios/SimpleFallback.json; sourceTree = "<group>"; };
		6B096D75225FF465006CC034 /* DeepFallback.json */ = {isa = PBXFileReference; fileEncoding = 4; lastKnownFileType = text.json; name = DeepFallback.json; path = ../../../../samples/Tests/DeepFallback.json; sourceTree = "<group>"; };
		6B096D7722601A5A006CC034 /* ActionFallback.json */ = {isa = PBXFileReference; fileEncoding = 4; lastKnownFileType = text.json; name = ActionFallback.json; path = ../../../../samples/v1.2/Elements/ActionFallback.json; sourceTree = "<group>"; };
		6B096D7F22694C24006CC034 /* Element.Requires.json */ = {isa = PBXFileReference; fileEncoding = 4; lastKnownFileType = text.json; name = Element.Requires.json; path = ../../../../samples/Tests/Element.Requires.json; sourceTree = "<group>"; };
		6B096D812273CE0A006CC034 /* ColumnSet.AllElements.Stretch.ToggleVisibility.json */ = {isa = PBXFileReference; fileEncoding = 4; lastKnownFileType = text.json; name = ColumnSet.AllElements.Stretch.ToggleVisibility.json; path = ../../../../samples/Tests/ColumnSet.AllElements.Stretch.ToggleVisibility.json; sourceTree = "<group>"; };
		6B096D832273D10A006CC034 /* ToggleVisibility.AllElements.json */ = {isa = PBXFileReference; fileEncoding = 4; lastKnownFileType = text.json; name = ToggleVisibility.AllElements.json; path = ../../../../samples/Tests/ToggleVisibility.AllElements.json; sourceTree = "<group>"; };
		6B22426421E92AF9000ACDA1 /* CustomActionNewType.h */ = {isa = PBXFileReference; fileEncoding = 4; lastKnownFileType = sourcecode.c.h; path = CustomActionNewType.h; sourceTree = "<group>"; };
		6B22426521E92AF9000ACDA1 /* CustomActionNewType.mm */ = {isa = PBXFileReference; fileEncoding = 4; lastKnownFileType = sourcecode.cpp.objcpp; path = CustomActionNewType.mm; sourceTree = "<group>"; };
		6B22426721E94AD0000ACDA1 /* Action.CustomParsing.json */ = {isa = PBXFileReference; fileEncoding = 4; lastKnownFileType = text.json; name = Action.CustomParsing.json; path = ../../../../samples/Tests/Action.CustomParsing.json; sourceTree = "<group>"; };
		6B22426921FFA76D000ACDA1 /* ADCIOSVisualizerUITests.mm */ = {isa = PBXFileReference; fileEncoding = 4; lastKnownFileType = sourcecode.cpp.objcpp; path = ADCIOSVisualizerUITests.mm; sourceTree = "<group>"; };
		6B2630DA2150804500ED9207 /* ColumnSet.Media.VerticalStretch.json */ = {isa = PBXFileReference; fileEncoding = 4; lastKnownFileType = text.json; name = ColumnSet.Media.VerticalStretch.json; path = ../../../../samples/Tests/ColumnSet.Media.VerticalStretch.json; sourceTree = "<group>"; };
		6B2630DC215080FA00ED9207 /* ColumnSet.VerticalStretch.json */ = {isa = PBXFileReference; fileEncoding = 4; lastKnownFileType = text.json; name = ColumnSet.VerticalStretch.json; path = ../../../../samples/Tests/ColumnSet.VerticalStretch.json; sourceTree = "<group>"; };
		6B2630DE2151A22F00ED9207 /* FactSetWrapping.json */ = {isa = PBXFileReference; fileEncoding = 4; lastKnownFileType = text.json; name = FactSetWrapping.json; path = ../../../../samples/Tests/FactSetWrapping.json; sourceTree = "<group>"; };
		6B2630E02151A26100ED9207 /* LongFactSet.json */ = {isa = PBXFileReference; fileEncoding = 4; lastKnownFileType = text.json; name = LongFactSet.json; path = ../../../../samples/Tests/LongFactSet.json; sourceTree = "<group>"; };
		6B2630E22152CF1500ED9207 /* ColumnSet.json */ = {isa = PBXFileReference; fileEncoding = 4; lastKnownFileType = text.json; name = ColumnSet.json; path = ../../../../samples/v1.0/Elements/ColumnSet.json; sourceTree = "<group>"; };
		6B2D8604211143BD008DD972 /* AdaptiveCards.framework */ = {isa = PBXFileReference; explicitFileType = wrapper.framework; path = AdaptiveCards.framework; sourceTree = BUILT_PRODUCTS_DIR; };
		6B5D23F2212393480010EB07 /* Image.BackgroundColor.json */ = {isa = PBXFileReference; fileEncoding = 4; lastKnownFileType = text.json; name = Image.BackgroundColor.json; path = ../../../../samples/Tests/Image.BackgroundColor.json; sourceTree = "<group>"; };
		6B5D23FA2124ADAB0010EB07 /* Image.ImageBaseUrl.json */ = {isa = PBXFileReference; fileEncoding = 4; lastKnownFileType = text.json; name = Image.ImageBaseUrl.json; path = ../../../../samples/v1.0/Elements/Image.ImageBaseUrl.json; sourceTree = "<group>"; };
		6B5D2412212E15740010EB07 /* Feedback.json */ = {isa = PBXFileReference; fileEncoding = 4; lastKnownFileType = text.json; name = Feedback.json; path = ../../../../samples/Tests/Feedback.json; sourceTree = "<group>"; };
		6B616C4921D6B8D4003E29CE /* SearchResults.json */ = {isa = PBXFileReference; fileEncoding = 4; lastKnownFileType = text.json; name = SearchResults.json; path = ../../../../samples/Tests/SearchResults.json; sourceTree = "<group>"; };
		6B616C3B21CB0B6C003E29CE /* Action.ToggleVisibility.json */ = {isa = PBXFileReference; fileEncoding = 4; lastKnownFileType = text.json; name = Action.ToggleVisibility.json; path = ../../../../samples/v1.2/Elements/Action.ToggleVisibility.json; sourceTree = "<group>"; };
		6B616C4521CB2493003E29CE /* AutoImageSet.json */ = {isa = PBXFileReference; fileEncoding = 4; lastKnownFileType = text.json; name = AutoImageSet.json; path = ../../../../samples/Tests/AutoImageSet.json; sourceTree = "<group>"; };
		6B7B1A9920C21CA800260731 /* SportingEvent.json */ = {isa = PBXFileReference; fileEncoding = 4; lastKnownFileType = text.json; name = SportingEvent.json; path = ../../../../samples/v1.0/Scenarios/SportingEvent.json; sourceTree = "<group>"; };
		6B980930215AE4310024B79B /* CoreGraphics.framework */ = {isa = PBXFileReference; lastKnownFileType = wrapper.framework; name = CoreGraphics.framework; path = System/Library/Frameworks/CoreGraphics.framework; sourceTree = SDKROOT; };
		6B980933215AE6EC0024B79B /* UIKit.framework */ = {isa = PBXFileReference; lastKnownFileType = wrapper.framework; name = UIKit.framework; path = System/Library/Frameworks/UIKit.framework; sourceTree = SDKROOT; };
		6B980935215AE8780024B79B /* AdaptiveCards.framework */ = {isa = PBXFileReference; explicitFileType = wrapper.framework; path = AdaptiveCards.framework; sourceTree = BUILT_PRODUCTS_DIR; };
		6B98093D216573EE0024B79B /* VerticalContentAlignment_ForcedColumn.json */ = {isa = PBXFileReference; fileEncoding = 4; lastKnownFileType = text.json; name = VerticalContentAlignment_ForcedColumn.json; path = ../../../../samples/v1.1/Elements/VerticalContentAlignment_ForcedColumn.json; sourceTree = "<group>"; };
		6B98093F216573EF0024B79B /* Column.VerticalContentAlignment.json */ = {isa = PBXFileReference; fileEncoding = 4; lastKnownFileType = text.json; name = Column.VerticalContentAlignment.json; path = ../../../../samples/v1.1/Elements/Column.VerticalContentAlignment.json; sourceTree = "<group>"; };
		6B980940216573EF0024B79B /* Container.VerticalContentAlignment.json */ = {isa = PBXFileReference; fileEncoding = 4; lastKnownFileType = text.json; name = Container.VerticalContentAlignment.json; path = ../../../../samples/v1.1/Elements/Container.VerticalContentAlignment.json; sourceTree = "<group>"; };
		6B980943216573EF0024B79B /* VerticalContentAlignment.json */ = {isa = PBXFileReference; fileEncoding = 4; lastKnownFileType = text.json; name = VerticalContentAlignment.json; path = ../../../../samples/v1.1/Elements/VerticalContentAlignment.json; sourceTree = "<group>"; };
		6B980944216573EF0024B79B /* Action.OpenUrl.IconUrl.json */ = {isa = PBXFileReference; fileEncoding = 4; lastKnownFileType = text.json; name = Action.OpenUrl.IconUrl.json; path = ../../../../samples/v1.1/Elements/Action.OpenUrl.IconUrl.json; sourceTree = "<group>"; };
		6B980945216573EF0024B79B /* VerticalContentAlignment_ForcedContainer.json */ = {isa = PBXFileReference; fileEncoding = 4; lastKnownFileType = text.json; name = VerticalContentAlignment_ForcedContainer.json; path = ../../../../samples/v1.1/Elements/VerticalContentAlignment_ForcedContainer.json; sourceTree = "<group>"; };
		6B9AB30520D9857A005C8E15 /* Image.Explicit.Size.json */ = {isa = PBXFileReference; fileEncoding = 4; lastKnownFileType = text.json; name = Image.Explicit.Size.json; path = ../../../../samples/Tests/Image.Explicit.Size.json; sourceTree = "<group>"; };
		6B9AB30B20DC4FB3005C8E15 /* IconsInSomeActions.json */ = {isa = PBXFileReference; fileEncoding = 4; lastKnownFileType = text.json; name = IconsInSomeActions.json; path = ../../../../samples/Tests/IconsInSomeActions.json; sourceTree = "<group>"; };
		6B9BDF6E20E18E5B00F13155 /* CustomImageRenderer.h */ = {isa = PBXFileReference; fileEncoding = 4; lastKnownFileType = sourcecode.c.h; path = CustomImageRenderer.h; sourceTree = "<group>"; };
		6B9BDF6F20E18E5B00F13155 /* CustomImageRenderer.mm */ = {isa = PBXFileReference; fileEncoding = 4; lastKnownFileType = sourcecode.cpp.objcpp; path = CustomImageRenderer.mm; sourceTree = "<group>"; };
		6B9BDF7B20E6E0C200F13155 /* Column.Explicit.Size.json */ = {isa = PBXFileReference; fileEncoding = 4; lastKnownFileType = text.json; name = Column.Explicit.Size.json; path = ../../../../samples/Tests/Column.Explicit.Size.json; sourceTree = "<group>"; };
		6B9BDFCB20F6D11F00F13155 /* ADCResolver.m */ = {isa = PBXFileReference; lastKnownFileType = sourcecode.c.objc; path = ADCResolver.m; sourceTree = "<group>"; };
		6B9BDFCD20F6D16E00F13155 /* ADCResolver.h */ = {isa = PBXFileReference; lastKnownFileType = sourcecode.c.h; path = ADCResolver.h; sourceTree = "<group>"; };
		6BAC0F1E2284D52A00E42DEB /* AdaptiveCard.BackgroundImage.FillMode.Cover.json */ = {isa = PBXFileReference; fileEncoding = 4; lastKnownFileType = text.json; name = AdaptiveCard.BackgroundImage.FillMode.Cover.json; path = ../../../../samples/v1.2/Elements/AdaptiveCard.BackgroundImage.FillMode.Cover.json; sourceTree = "<group>"; };
		6BAC0F1F2284D52B00E42DEB /* AdaptiveCard.BackgroundImage.FillMode.json */ = {isa = PBXFileReference; fileEncoding = 4; lastKnownFileType = text.json; name = AdaptiveCard.BackgroundImage.FillMode.json; path = ../../../../samples/v1.2/Elements/AdaptiveCard.BackgroundImage.FillMode.json; sourceTree = "<group>"; };
		6BAC0F202284D52B00E42DEB /* AdaptiveCard.BackgroundImage.FillMode.RepeatVertically.json */ = {isa = PBXFileReference; fileEncoding = 4; lastKnownFileType = text.json; name = AdaptiveCard.BackgroundImage.FillMode.RepeatVertically.json; path = ../../../../samples/v1.2/Elements/AdaptiveCard.BackgroundImage.FillMode.RepeatVertically.json; sourceTree = "<group>"; };
		6BAC0F212284D52B00E42DEB /* AdaptiveCard.BackgroundImage.FillVerticalAlignment.json */ = {isa = PBXFileReference; fileEncoding = 4; lastKnownFileType = text.json; name = AdaptiveCard.BackgroundImage.FillVerticalAlignment.json; path = ../../../../samples/v1.2/Elements/AdaptiveCard.BackgroundImage.FillVerticalAlignment.json; sourceTree = "<group>"; };
		6BAC0F222284D52B00E42DEB /* AdaptiveCard.BackgroundImage.FillMode.RepeatHorizontally.json */ = {isa = PBXFileReference; fileEncoding = 4; lastKnownFileType = text.json; name = AdaptiveCard.BackgroundImage.FillMode.RepeatHorizontally.json; path = ../../../../samples/v1.2/Elements/AdaptiveCard.BackgroundImage.FillMode.RepeatHorizontally.json; sourceTree = "<group>"; };
		6BAC0F37229871DF00E42DEB /* Action.OpenUrl.Style.json */ = {isa = PBXFileReference; fileEncoding = 4; lastKnownFileType = text.json; name = Action.OpenUrl.Style.json; path = ../../../../samples/v1.2/Elements/Action.OpenUrl.Style.json; sourceTree = "<group>"; };
		6BAC0F38229871E000E42DEB /* Action.Submit.Style.json */ = {isa = PBXFileReference; fileEncoding = 4; lastKnownFileType = text.json; name = Action.Submit.Style.json; path = ../../../../samples/v1.2/Elements/Action.Submit.Style.json; sourceTree = "<group>"; };
		6BAC0F39229871E000E42DEB /* Action.ShowCard.Style.json */ = {isa = PBXFileReference; fileEncoding = 4; lastKnownFileType = text.json; name = Action.ShowCard.Style.json; path = ../../../../samples/v1.2/Elements/Action.ShowCard.Style.json; sourceTree = "<group>"; };
		6BC30F5F21DD69D800B9FAAE /* ActionSet.json */ = {isa = PBXFileReference; fileEncoding = 4; lastKnownFileType = text.json; name = ActionSet.json; path = ../../../../samples/v1.2/Elements/ActionSet.json; sourceTree = "<group>"; };
		6BC30F6521DFE8E900B9FAAE /* Media.Sources.json */ = {isa = PBXFileReference; fileEncoding = 4; lastKnownFileType = text.json; name = Media.Sources.json; path = ../../../../samples/v1.1/Elements/Media.Sources.json; sourceTree = "<group>"; };
		6BC30F6621DFE8E900B9FAAE /* Media.json */ = {isa = PBXFileReference; fileEncoding = 4; lastKnownFileType = text.json; name = Media.json; path = ../../../../samples/v1.1/Elements/Media.json; sourceTree = "<group>"; };
		6BC30F6921DFECB400B9FAAE /* ProductVideo.json */ = {isa = PBXFileReference; fileEncoding = 4; lastKnownFileType = text.json; name = ProductVideo.json; path = ../../../../samples/v1.1/Scenarios/ProductVideo.json; sourceTree = "<group>"; };
		6BF339D420A665E600DA5973 /* CustomTextBlockRenderer.mm */ = {isa = PBXFileReference; fileEncoding = 4; lastKnownFileType = sourcecode.cpp.objcpp; path = CustomTextBlockRenderer.mm; sourceTree = "<group>"; };
		6BF339D520A665E600DA5973 /* CustomTextBlockRenderer.h */ = {isa = PBXFileReference; fileEncoding = 4; lastKnownFileType = sourcecode.c.h; path = CustomTextBlockRenderer.h; sourceTree = "<group>"; };
		6BF339E220A66A3F00DA5973 /* AdaptiveCards.framework */ = {isa = PBXFileReference; explicitFileType = wrapper.framework; path = AdaptiveCards.framework; sourceTree = BUILT_PRODUCTS_DIR; };
		6BF430792190F1140068E432 /* Input.Text.InlineAction.json */ = {isa = PBXFileReference; fileEncoding = 4; lastKnownFileType = text.json; name = Input.Text.InlineAction.json; path = ../../../../samples/v1.2/Elements/Input.Text.InlineAction.json; sourceTree = "<group>"; };
		7EF887CC21FBCEF900BAFF02 /* Container.Style.json */ = {isa = PBXFileReference; fileEncoding = 4; lastKnownFileType = text.json; name = Container.Style.json; path = ../../../../samples/v1.2/Elements/Container.Style.json; sourceTree = "<group>"; };
		C8D7215B220CFBAE00E903B3 /* Column.BackgroundImage.json */ = {isa = PBXFileReference; fileEncoding = 4; lastKnownFileType = text.json; name = Column.BackgroundImage.json; path = ../../../../samples/v1.2/Elements/Column.BackgroundImage.json; sourceTree = "<group>"; };
		C8D7215C220CFBAF00E903B3 /* Container.BackgroundImage.json */ = {isa = PBXFileReference; fileEncoding = 4; lastKnownFileType = text.json; name = Container.BackgroundImage.json; path = ../../../../samples/v1.2/Elements/Container.BackgroundImage.json; sourceTree = "<group>"; };
		F4071C821FD63D5300AF4FEA /* Solitaire.json */ = {isa = PBXFileReference; fileEncoding = 4; lastKnownFileType = text.json; name = Solitaire.json; path = ../../../../samples/v1.0/Scenarios/Solitaire.json; sourceTree = "<group>"; };
		F423C0721EE1FB6100905679 /* ADCIOSVisualizer.app */ = {isa = PBXFileReference; explicitFileType = wrapper.application; includeInIndex = 0; path = ADCIOSVisualizer.app; sourceTree = BUILT_PRODUCTS_DIR; };
		F423C0761EE1FB6100905679 /* main.m */ = {isa = PBXFileReference; lastKnownFileType = sourcecode.c.objc; path = main.m; sourceTree = "<group>"; };
		F423C0781EE1FB6100905679 /* AppDelegate.h */ = {isa = PBXFileReference; lastKnownFileType = sourcecode.c.h; path = AppDelegate.h; sourceTree = "<group>"; };
		F423C0791EE1FB6100905679 /* AppDelegate.m */ = {isa = PBXFileReference; lastKnownFileType = sourcecode.c.objc; path = AppDelegate.m; sourceTree = "<group>"; };
		F423C07B1EE1FB6100905679 /* ViewController.h */ = {isa = PBXFileReference; lastKnownFileType = sourcecode.c.h; path = ViewController.h; sourceTree = "<group>"; };
		F423C07C1EE1FB6100905679 /* ViewController.m */ = {isa = PBXFileReference; lastKnownFileType = sourcecode.c.objc; path = ViewController.m; sourceTree = "<group>"; };
		F423C07F1EE1FB6100905679 /* Base */ = {isa = PBXFileReference; lastKnownFileType = file.storyboard; name = Base; path = Base.lproj/Main.storyboard; sourceTree = "<group>"; };
		F423C0821EE1FB6100905679 /* ADCIOSVisualizer.xcdatamodel */ = {isa = PBXFileReference; lastKnownFileType = wrapper.xcdatamodel; path = ADCIOSVisualizer.xcdatamodel; sourceTree = "<group>"; };
		F423C0841EE1FB6100905679 /* Assets.xcassets */ = {isa = PBXFileReference; lastKnownFileType = folder.assetcatalog; path = Assets.xcassets; sourceTree = "<group>"; };
		F423C0871EE1FB6100905679 /* Base */ = {isa = PBXFileReference; lastKnownFileType = file.storyboard; name = Base; path = Base.lproj/LaunchScreen.storyboard; sourceTree = "<group>"; };
		F423C0891EE1FB6100905679 /* Info.plist */ = {isa = PBXFileReference; lastKnownFileType = text.plist.xml; path = Info.plist; sourceTree = "<group>"; };
		F423C08E1EE1FB6100905679 /* ADCIOSVisualizerTests.xctest */ = {isa = PBXFileReference; explicitFileType = wrapper.cfbundle; includeInIndex = 0; path = ADCIOSVisualizerTests.xctest; sourceTree = BUILT_PRODUCTS_DIR; };
		F423C0921EE1FB6100905679 /* ADCIOSVisualizerTests.mm */ = {isa = PBXFileReference; lastKnownFileType = sourcecode.cpp.objcpp; path = ADCIOSVisualizerTests.mm; sourceTree = "<group>"; };
		F423C0941EE1FB6100905679 /* Info.plist */ = {isa = PBXFileReference; lastKnownFileType = text.plist.xml; path = Info.plist; sourceTree = "<group>"; };
		F423C0991EE1FB6100905679 /* ADCIOSVisualizerUITests.xctest */ = {isa = PBXFileReference; explicitFileType = wrapper.cfbundle; includeInIndex = 0; path = ADCIOSVisualizerUITests.xctest; sourceTree = BUILT_PRODUCTS_DIR; };
		F423C09D1EE1FB6100905679 /* ADCIOSVisualizerUITests.mm */ = {isa = PBXFileReference; lastKnownFileType = sourcecode.cpp.objcpp; path = ADCIOSVisualizerUITests.mm; sourceTree = "<group>"; };
		F423C09F1EE1FB6100905679 /* Info.plist */ = {isa = PBXFileReference; lastKnownFileType = text.plist.xml; path = Info.plist; sourceTree = "<group>"; };
		F4933C961F79852C00F6EBFD /* Action.ShowCard.json */ = {isa = PBXFileReference; fileEncoding = 4; lastKnownFileType = text.json; name = Action.ShowCard.json; path = ../../../../samples/v1.0/Elements/Action.ShowCard.json; sourceTree = "<group>"; };
		F4933C981F79852C00F6EBFD /* Action.Submit.json */ = {isa = PBXFileReference; fileEncoding = 4; lastKnownFileType = text.json; name = Action.Submit.json; path = ../../../../samples/v1.0/Elements/Action.Submit.json; sourceTree = "<group>"; };
		F4933C991F79852C00F6EBFD /* Column.SelectAction.json */ = {isa = PBXFileReference; fileEncoding = 4; lastKnownFileType = text.json; name = Column.SelectAction.json; path = ../../../../samples/v1.0/Elements/Column.SelectAction.json; sourceTree = "<group>"; };
		F4933C9A1F79852C00F6EBFD /* Column.Spacing.json */ = {isa = PBXFileReference; fileEncoding = 4; lastKnownFileType = text.json; name = Column.Spacing.json; path = ../../../../samples/v1.0/Elements/Column.Spacing.json; sourceTree = "<group>"; };
		F4933C9B1F79852C00F6EBFD /* Column.Style.json */ = {isa = PBXFileReference; fileEncoding = 4; lastKnownFileType = text.json; name = Column.Style.json; path = ../../../../samples/v1.0/Elements/Column.Style.json; sourceTree = "<group>"; };
		F4933C9C1F79852C00F6EBFD /* Column.Width.json */ = {isa = PBXFileReference; fileEncoding = 4; lastKnownFileType = text.json; name = Column.Width.json; path = ../../../../samples/v1.0/Elements/Column.Width.json; sourceTree = "<group>"; };
		F4933CA01F79852C00F6EBFD /* ColumnSet.Spacing.json */ = {isa = PBXFileReference; fileEncoding = 4; lastKnownFileType = text.json; name = ColumnSet.Spacing.json; path = ../../../../samples/v1.0/Elements/ColumnSet.Spacing.json; sourceTree = "<group>"; };
		F4933CA21F79852C00F6EBFD /* Container.SelectAction.json */ = {isa = PBXFileReference; fileEncoding = 4; lastKnownFileType = text.json; name = Container.SelectAction.json; path = ../../../../samples/v1.0/Elements/Container.SelectAction.json; sourceTree = "<group>"; };
		F4933CA41F79852C00F6EBFD /* Container.Spacing.json */ = {isa = PBXFileReference; fileEncoding = 4; lastKnownFileType = text.json; name = Container.Spacing.json; path = ../../../../samples/v1.0/Elements/Container.Spacing.json; sourceTree = "<group>"; };
		F4933CA61F79852C00F6EBFD /* FactSet.json */ = {isa = PBXFileReference; fileEncoding = 4; lastKnownFileType = text.json; name = FactSet.json; path = ../../../../samples/v1.0/Elements/FactSet.json; sourceTree = "<group>"; };
		F4933CA71F79852C00F6EBFD /* Image.HorizontalAlignment.json */ = {isa = PBXFileReference; fileEncoding = 4; lastKnownFileType = text.json; name = Image.HorizontalAlignment.json; path = ../../../../samples/v1.0/Elements/Image.HorizontalAlignment.json; sourceTree = "<group>"; };
		F4933CA81F79852C00F6EBFD /* Image.SelectAction.json */ = {isa = PBXFileReference; fileEncoding = 4; lastKnownFileType = text.json; name = Image.SelectAction.json; path = ../../../../samples/v1.0/Elements/Image.SelectAction.json; sourceTree = "<group>"; };
		F4933CA91F79852C00F6EBFD /* Image.Size.json */ = {isa = PBXFileReference; fileEncoding = 4; lastKnownFileType = text.json; name = Image.Size.json; path = ../../../../samples/v1.0/Elements/Image.Size.json; sourceTree = "<group>"; };
		F4933CAA1F79852C00F6EBFD /* Image.Spacing.json */ = {isa = PBXFileReference; fileEncoding = 4; lastKnownFileType = text.json; name = Image.Spacing.json; path = ../../../../samples/v1.0/Elements/Image.Spacing.json; sourceTree = "<group>"; };
		F4933CAB1F79852C00F6EBFD /* Image.Style.json */ = {isa = PBXFileReference; fileEncoding = 4; lastKnownFileType = text.json; name = Image.Style.json; path = ../../../../samples/v1.0/Elements/Image.Style.json; sourceTree = "<group>"; };
		F4933CAD1F79852C00F6EBFD /* ImageSet.ImageSize.json */ = {isa = PBXFileReference; fileEncoding = 4; lastKnownFileType = text.json; name = ImageSet.ImageSize.json; path = ../../../../samples/v1.0/Elements/ImageSet.ImageSize.json; sourceTree = "<group>"; };
		F4933CAE1F79852C00F6EBFD /* ImageSet.json */ = {isa = PBXFileReference; fileEncoding = 4; lastKnownFileType = text.json; name = ImageSet.json; path = ../../../../samples/v1.0/Elements/ImageSet.json; sourceTree = "<group>"; };
		F4933CAF1F79852C00F6EBFD /* Input.ChoiceSet.json */ = {isa = PBXFileReference; fileEncoding = 4; lastKnownFileType = text.json; name = Input.ChoiceSet.json; path = ../../../../samples/v1.0/Elements/Input.ChoiceSet.json; sourceTree = "<group>"; };
		F4933CB01F79852C00F6EBFD /* Input.Date.json */ = {isa = PBXFileReference; fileEncoding = 4; lastKnownFileType = text.json; name = Input.Date.json; path = ../../../../samples/v1.0/Elements/Input.Date.json; sourceTree = "<group>"; };
		F4933CB11F79852C00F6EBFD /* Input.Number.json */ = {isa = PBXFileReference; fileEncoding = 4; lastKnownFileType = text.json; name = Input.Number.json; path = ../../../../samples/v1.0/Elements/Input.Number.json; sourceTree = "<group>"; };
		F4933CB21F79852C00F6EBFD /* Input.Text.json */ = {isa = PBXFileReference; fileEncoding = 4; lastKnownFileType = text.json; name = Input.Text.json; path = ../../../../samples/v1.0/Elements/Input.Text.json; sourceTree = "<group>"; };
		F4933CB31F79852C00F6EBFD /* Input.Text.Style.json */ = {isa = PBXFileReference; fileEncoding = 4; lastKnownFileType = text.json; name = Input.Text.Style.json; path = ../../../../samples/v1.0/Elements/Input.Text.Style.json; sourceTree = "<group>"; };
		F4933CB41F79852C00F6EBFD /* Input.Time.json */ = {isa = PBXFileReference; fileEncoding = 4; lastKnownFileType = text.json; name = Input.Time.json; path = ../../../../samples/v1.0/Elements/Input.Time.json; sourceTree = "<group>"; };
		F4933CB51F79852C00F6EBFD /* Input.Toggle.json */ = {isa = PBXFileReference; fileEncoding = 4; lastKnownFileType = text.json; name = Input.Toggle.json; path = ../../../../samples/v1.0/Elements/Input.Toggle.json; sourceTree = "<group>"; };
		F4933CB61F79852C00F6EBFD /* Stylesheet.json */ = {isa = PBXFileReference; fileEncoding = 4; lastKnownFileType = text.json; name = Stylesheet.json; path = ../../../../samples/v1.0/Elements/Stylesheet.json; sourceTree = "<group>"; };
		F4933CB71F79852C00F6EBFD /* TextBlock.Color.json */ = {isa = PBXFileReference; fileEncoding = 4; lastKnownFileType = text.json; name = TextBlock.Color.json; path = ../../../../samples/v1.0/Elements/TextBlock.Color.json; sourceTree = "<group>"; };
		F4933CB81F79852C00F6EBFD /* TextBlock.DateTimeFormatting.json */ = {isa = PBXFileReference; fileEncoding = 4; lastKnownFileType = text.json; name = TextBlock.DateTimeFormatting.json; path = ../../../../samples/v1.0/Elements/TextBlock.DateTimeFormatting.json; sourceTree = "<group>"; };
		F4933CB91F79852C00F6EBFD /* TextBlock.HorizontalAlignment.json */ = {isa = PBXFileReference; fileEncoding = 4; lastKnownFileType = text.json; name = TextBlock.HorizontalAlignment.json; path = ../../../../samples/v1.0/Elements/TextBlock.HorizontalAlignment.json; sourceTree = "<group>"; };
		F4933CBA1F79852C00F6EBFD /* TextBlock.IsSubtle.json */ = {isa = PBXFileReference; fileEncoding = 4; lastKnownFileType = text.json; name = TextBlock.IsSubtle.json; path = ../../../../samples/v1.0/Elements/TextBlock.IsSubtle.json; sourceTree = "<group>"; };
		F4933CBB1F79852C00F6EBFD /* TextBlock.Markdown.json */ = {isa = PBXFileReference; fileEncoding = 4; lastKnownFileType = text.json; name = TextBlock.Markdown.json; path = ../../../../samples/v1.0/Elements/TextBlock.Markdown.json; sourceTree = "<group>"; };
		F4933CBC1F79852C00F6EBFD /* TextBlock.MaxLines.json */ = {isa = PBXFileReference; fileEncoding = 4; lastKnownFileType = text.json; name = TextBlock.MaxLines.json; path = ../../../../samples/v1.0/Elements/TextBlock.MaxLines.json; sourceTree = "<group>"; };
		F4933CBD1F79852C00F6EBFD /* TextBlock.Size.json */ = {isa = PBXFileReference; fileEncoding = 4; lastKnownFileType = text.json; name = TextBlock.Size.json; path = ../../../../samples/v1.0/Elements/TextBlock.Size.json; sourceTree = "<group>"; };
		F4933CBE1F79852C00F6EBFD /* TextBlock.Spacing.json */ = {isa = PBXFileReference; fileEncoding = 4; lastKnownFileType = text.json; name = TextBlock.Spacing.json; path = ../../../../samples/v1.0/Elements/TextBlock.Spacing.json; sourceTree = "<group>"; };
		F4933CC01F79852C00F6EBFD /* TextBlock.Weight.json */ = {isa = PBXFileReference; fileEncoding = 4; lastKnownFileType = text.json; name = TextBlock.Weight.json; path = ../../../../samples/v1.0/Elements/TextBlock.Weight.json; sourceTree = "<group>"; };
		F4933CC11F79852C00F6EBFD /* TextBlock.Wrap.json */ = {isa = PBXFileReference; fileEncoding = 4; lastKnownFileType = text.json; name = TextBlock.Wrap.json; path = ../../../../samples/v1.0/Elements/TextBlock.Wrap.json; sourceTree = "<group>"; };
		F4933CEF1F79853B00F6EBFD /* ActivityUpdate.json */ = {isa = PBXFileReference; fileEncoding = 4; lastKnownFileType = text.json; name = ActivityUpdate.json; path = ../../../../samples/v1.0/Scenarios/ActivityUpdate.json; sourceTree = "<group>"; };
		F4933CF01F79853B00F6EBFD /* CalendarReminder.json */ = {isa = PBXFileReference; fileEncoding = 4; lastKnownFileType = text.json; name = CalendarReminder.json; path = ../../../../samples/v1.0/Scenarios/CalendarReminder.json; sourceTree = "<group>"; };
		F4933CF11F79853B00F6EBFD /* FlightItinerary.json */ = {isa = PBXFileReference; fileEncoding = 4; lastKnownFileType = text.json; name = FlightItinerary.json; path = ../../../../samples/v1.0/Scenarios/FlightItinerary.json; sourceTree = "<group>"; };
		F4933CF21F79853B00F6EBFD /* FlightUpdate.json */ = {isa = PBXFileReference; fileEncoding = 4; lastKnownFileType = text.json; name = FlightUpdate.json; path = ../../../../samples/v1.0/Scenarios/FlightUpdate.json; sourceTree = "<group>"; };
		F4933CF31F79853B00F6EBFD /* FoodOrder.json */ = {isa = PBXFileReference; fileEncoding = 4; lastKnownFileType = text.json; name = FoodOrder.json; path = ../../../../samples/v1.0/Scenarios/FoodOrder.json; sourceTree = "<group>"; };
		F4933CF41F79853B00F6EBFD /* ImageGallery.json */ = {isa = PBXFileReference; fileEncoding = 4; lastKnownFileType = text.json; name = ImageGallery.json; path = ../../../../samples/v1.0/Scenarios/ImageGallery.json; sourceTree = "<group>"; };
		F4933CF51F79853B00F6EBFD /* InputForm.json */ = {isa = PBXFileReference; fileEncoding = 4; lastKnownFileType = text.json; name = InputForm.json; path = ../../../../samples/v1.0/Scenarios/InputForm.json; sourceTree = "<group>"; };
		F4933CF71F79853B00F6EBFD /* Restaurant.json */ = {isa = PBXFileReference; fileEncoding = 4; lastKnownFileType = text.json; name = Restaurant.json; path = ../../../../samples/v1.0/Scenarios/Restaurant.json; sourceTree = "<group>"; };
		F4933CF91F79853B00F6EBFD /* StockUpdate.json */ = {isa = PBXFileReference; fileEncoding = 4; lastKnownFileType = text.json; name = StockUpdate.json; path = ../../../../samples/v1.0/Scenarios/StockUpdate.json; sourceTree = "<group>"; };
		F4933CFA1F79853B00F6EBFD /* WeatherCompact.json */ = {isa = PBXFileReference; fileEncoding = 4; lastKnownFileType = text.json; name = WeatherCompact.json; path = ../../../../samples/v1.0/Scenarios/WeatherCompact.json; sourceTree = "<group>"; };
		F4933CFB1F79853B00F6EBFD /* WeatherLarge.json */ = {isa = PBXFileReference; fileEncoding = 4; lastKnownFileType = text.json; name = WeatherLarge.json; path = ../../../../samples/v1.0/Scenarios/WeatherLarge.json; sourceTree = "<group>"; };
		F49CECBF1F62412E00D7FB55 /* AdaptiveCards.framework */ = {isa = PBXFileReference; explicitFileType = wrapper.framework; path = AdaptiveCards.framework; sourceTree = BUILT_PRODUCTS_DIR; };
		F4D33E841F04705800941E44 /* ACVTableViewController.h */ = {isa = PBXFileReference; fileEncoding = 4; lastKnownFileType = sourcecode.c.h; path = ACVTableViewController.h; sourceTree = "<group>"; };
		F4D33E851F04705800941E44 /* ACVTableViewController.m */ = {isa = PBXFileReference; fileEncoding = 4; lastKnownFileType = sourcecode.c.objc; path = ACVTableViewController.m; sourceTree = "<group>"; };
		F4D402151F7DB0BF00D0356B /* sample.json */ = {isa = PBXFileReference; fileEncoding = 4; lastKnownFileType = text.json; name = sample.json; path = resources/sample.json; sourceTree = "<group>"; };
		F4F255711F993CD200A80D39 /* CustomActionOpenURLRenderer.mm */ = {isa = PBXFileReference; lastKnownFileType = sourcecode.cpp.objcpp; path = CustomActionOpenURLRenderer.mm; sourceTree = "<group>"; };
		F4F255731F9946B200A80D39 /* CustomActionOpenURLRenderer.h */ = {isa = PBXFileReference; fileEncoding = 4; lastKnownFileType = sourcecode.c.h; path = CustomActionOpenURLRenderer.h; sourceTree = "<group>"; };
		F4F44B73203FE73D00A2F24C /* CustomInputNumberRenderer.mm */ = {isa = PBXFileReference; fileEncoding = 4; lastKnownFileType = sourcecode.cpp.objcpp; path = CustomInputNumberRenderer.mm; sourceTree = "<group>"; };
		F4F44B74203FE73D00A2F24C /* CustomInputNumberRenderer.h */ = {isa = PBXFileReference; fileEncoding = 4; lastKnownFileType = sourcecode.c.h; path = CustomInputNumberRenderer.h; sourceTree = "<group>"; };
		F4F44B8220478E1100A2F24C /* DateTimeTestTranslation.json */ = {isa = PBXFileReference; fileEncoding = 4; lastKnownFileType = text.json; name = DateTimeTestTranslation.json; path = ../../../../samples/Tests/DateTimeTestTranslation.json; sourceTree = "<group>"; };
		F4F44B842048CDB300A2F24C /* AdditionalProperty.json */ = {isa = PBXFileReference; fileEncoding = 4; lastKnownFileType = text.json; name = AdditionalProperty.json; path = ../../../../samples/Tests/AdditionalProperty.json; sourceTree = "<group>"; };
		F4F44BA6204CF97100A2F24C /* CustomParsingTestUsingProgressBar.json */ = {isa = PBXFileReference; fileEncoding = 4; lastKnownFileType = text.json; name = CustomParsingTestUsingProgressBar.json; path = ../../../../samples/Tests/CustomParsingTestUsingProgressBar.json; sourceTree = "<group>"; };
		F4F44BA8204CF98900A2F24C /* CustomProgressBarRenderer.h */ = {isa = PBXFileReference; fileEncoding = 4; lastKnownFileType = sourcecode.c.h; path = CustomProgressBarRenderer.h; sourceTree = "<group>"; };
		F4F44BA9204CF98900A2F24C /* CustomProgressBarRenderer.mm */ = {isa = PBXFileReference; fileEncoding = 4; lastKnownFileType = sourcecode.cpp.objcpp; path = CustomProgressBarRenderer.mm; sourceTree = "<group>"; };
/* End PBXFileReference section */

/* Begin PBXFrameworksBuildPhase section */
		F423C06F1EE1FB6100905679 /* Frameworks */ = {
			isa = PBXFrameworksBuildPhase;
			buildActionMask = 2147483647;
			files = (
				6BF339E320A66A3F00DA5973 /* AdaptiveCards.framework in Frameworks */,
			);
			runOnlyForDeploymentPostprocessing = 0;
		};
		F423C08B1EE1FB6100905679 /* Frameworks */ = {
			isa = PBXFrameworksBuildPhase;
			buildActionMask = 2147483647;
			files = (
				6B2D8605211143BD008DD972 /* AdaptiveCards.framework in Frameworks */,
			);
			runOnlyForDeploymentPostprocessing = 0;
		};
		F423C0961EE1FB6100905679 /* Frameworks */ = {
			isa = PBXFrameworksBuildPhase;
			buildActionMask = 2147483647;
			files = (
				6B98093A215AF05A0024B79B /* CoreGraphics.framework in Frameworks */,
				6B980939215AE9A10024B79B /* UIKit.framework in Frameworks */,
				6B980936215AE8780024B79B /* AdaptiveCards.framework in Frameworks */,
			);
			runOnlyForDeploymentPostprocessing = 0;
		};
/* End PBXFrameworksBuildPhase section */

/* Begin PBXGroup section */
		6BAC0F2A228B42EB00E42DEB /* Recovered References */ = {
			isa = PBXGroup;
			children = (
				6BAC0F1E2284D52A00E42DEB /* AdaptiveCard.BackgroundImage.FillMode.Cover.json */,
				6BAC0F222284D52B00E42DEB /* AdaptiveCard.BackgroundImage.FillMode.RepeatHorizontally.json */,
				6BAC0F1F2284D52B00E42DEB /* AdaptiveCard.BackgroundImage.FillMode.json */,
				6BAC0F212284D52B00E42DEB /* AdaptiveCard.BackgroundImage.FillVerticalAlignment.json */,
				6BAC0F202284D52B00E42DEB /* AdaptiveCard.BackgroundImage.FillMode.RepeatVertically.json */,
			);
			name = "Recovered References";
			sourceTree = "<group>";
		};
		6BF339E120A66A3F00DA5973 /* Frameworks */ = {
			isa = PBXGroup;
			children = (
				6B980935215AE8780024B79B /* AdaptiveCards.framework */,
				6B980933215AE6EC0024B79B /* UIKit.framework */,
				6B980930215AE4310024B79B /* CoreGraphics.framework */,
				6B2D8604211143BD008DD972 /* AdaptiveCards.framework */,
				6BF339E220A66A3F00DA5973 /* AdaptiveCards.framework */,
			);
			name = Frameworks;
			sourceTree = "<group>";
		};
		F423C0691EE1FB6100905679 = {
			isa = PBXGroup;
			children = (
				F49CECBF1F62412E00D7FB55 /* AdaptiveCards.framework */,
				F4D33E341F045B6E00941E44 /* Jsons */,
				F423C0741EE1FB6100905679 /* ADCIOSVisualizer */,
				F423C0911EE1FB6100905679 /* ADCIOSVisualizerTests */,
				F423C09C1EE1FB6100905679 /* ADCIOSVisualizerUITests */,
				F423C0731EE1FB6100905679 /* Products */,
				6BF339E120A66A3F00DA5973 /* Frameworks */,
				6BAC0F2A228B42EB00E42DEB /* Recovered References */,
			);
			sourceTree = "<group>";
		};
		F423C0731EE1FB6100905679 /* Products */ = {
			isa = PBXGroup;
			children = (
				F423C0721EE1FB6100905679 /* ADCIOSVisualizer.app */,
				F423C08E1EE1FB6100905679 /* ADCIOSVisualizerTests.xctest */,
				F423C0991EE1FB6100905679 /* ADCIOSVisualizerUITests.xctest */,
			);
			name = Products;
			sourceTree = "<group>";
		};
		F423C0741EE1FB6100905679 /* ADCIOSVisualizer */ = {
			isa = PBXGroup;
			children = (
				6B9BDF6E20E18E5B00F13155 /* CustomImageRenderer.h */,
				6B9BDF6F20E18E5B00F13155 /* CustomImageRenderer.mm */,
				6BF339D520A665E600DA5973 /* CustomTextBlockRenderer.h */,
				6BF339D420A665E600DA5973 /* CustomTextBlockRenderer.mm */,
				F4F44BA8204CF98900A2F24C /* CustomProgressBarRenderer.h */,
				F4F44BA9204CF98900A2F24C /* CustomProgressBarRenderer.mm */,
				F4F44B74203FE73D00A2F24C /* CustomInputNumberRenderer.h */,
				F4F44B73203FE73D00A2F24C /* CustomInputNumberRenderer.mm */,
				F4F255731F9946B200A80D39 /* CustomActionOpenURLRenderer.h */,
				F4F255711F993CD200A80D39 /* CustomActionOpenURLRenderer.mm */,
				F4D33E841F04705800941E44 /* ACVTableViewController.h */,
				F4D33E851F04705800941E44 /* ACVTableViewController.m */,
				F423C0781EE1FB6100905679 /* AppDelegate.h */,
				F423C0791EE1FB6100905679 /* AppDelegate.m */,
				F423C07B1EE1FB6100905679 /* ViewController.h */,
				F423C07C1EE1FB6100905679 /* ViewController.m */,
				6B9BDFCB20F6D11F00F13155 /* ADCResolver.m */,
				6B9BDFCD20F6D16E00F13155 /* ADCResolver.h */,
				F423C07E1EE1FB6100905679 /* Main.storyboard */,
				F423C0841EE1FB6100905679 /* Assets.xcassets */,
				F423C0861EE1FB6100905679 /* LaunchScreen.storyboard */,
				F423C0891EE1FB6100905679 /* Info.plist */,
				F423C0811EE1FB6100905679 /* ADCIOSVisualizer.xcdatamodeld */,
				F423C0751EE1FB6100905679 /* Supporting Files */,
			);
			path = ADCIOSVisualizer;
			sourceTree = "<group>";
		};
		F423C0751EE1FB6100905679 /* Supporting Files */ = {
			isa = PBXGroup;
			children = (
				F423C0761EE1FB6100905679 /* main.m */,
			);
			name = "Supporting Files";
			sourceTree = "<group>";
		};
		F423C0911EE1FB6100905679 /* ADCIOSVisualizerTests */ = {
			isa = PBXGroup;
			children = (
				F423C0921EE1FB6100905679 /* ADCIOSVisualizerTests.mm */,
				F423C0941EE1FB6100905679 /* Info.plist */,
			);
			path = ADCIOSVisualizerTests;
			sourceTree = "<group>";
		};
		F423C09C1EE1FB6100905679 /* ADCIOSVisualizerUITests */ = {
			isa = PBXGroup;
			children = (
				F423C09D1EE1FB6100905679 /* ADCIOSVisualizerUITests.mm */,
				F423C09F1EE1FB6100905679 /* Info.plist */,
			);
			path = ADCIOSVisualizerUITests;
			sourceTree = "<group>";
		};
		F4D33E341F045B6E00941E44 /* Jsons */ = {
			isa = PBXGroup;
			children = (
				6B22426721E94AD0000ACDA1 /* Action.CustomParsing.json */,
				6B096D572257DA0B006CC034 /* Action.IconUrl.TwoActions.json */,
				6B980944216573EF0024B79B /* Action.OpenUrl.IconUrl.json */,
<<<<<<< HEAD
				300ECB70219A53B800371DC5 /* Action.OpenUrl.Sentiment.json */,
				300ECB71219A53B800371DC5 /* Action.ShowCard.Sentiment.json */,
				300ECB6F219A53B800371DC5 /* Action.Submit.Sentiment.json */,
=======
				6BAC0F37229871DF00E42DEB /* Action.OpenUrl.Style.json */,
				F4933C961F79852C00F6EBFD /* Action.ShowCard.json */,
				6BAC0F39229871E000E42DEB /* Action.ShowCard.Style.json */,
				F4933C981F79852C00F6EBFD /* Action.Submit.json */,
				6BAC0F38229871E000E42DEB /* Action.Submit.Style.json */,
>>>>>>> 740978ea
				6B616C3B21CB0B6C003E29CE /* Action.ToggleVisibility.json */,
				6B096D7722601A5A006CC034 /* ActionFallback.json */,
				6BC30F5F21DD69D800B9FAAE /* ActionSet.json */,
				F4933CEF1F79853B00F6EBFD /* ActivityUpdate.json */,
				300ECB67219A234D00371DC5 /* AdaptiveCard.BackgroundImage.DataUri.json */,
				3016458222824B8A0032E11C /* AdaptiveCard.BackgroundImage.FillMode.Cover.json */,
				3016458122824B8A0032E11C /* AdaptiveCard.BackgroundImage.FillMode.Repeat.json */,
				3016458022824B8A0032E11C /* AdaptiveCard.BackgroundImage.FillMode.RepeatHorizontally.json */,
				3016458322824B8A0032E11C /* AdaptiveCard.BackgroundImage.FillMode.RepeatVertically.json */,
				30164555225E60290032E11C /* AdaptiveCard.MinHeight.json */,
				F4F44B842048CDB300A2F24C /* AdditionalProperty.json */,
				6B616C4521CB2493003E29CE /* AutoImageSet.json */,
				6B096D6B225EB726006CC034 /* Bleed.Comprehensive.json */,
				F4933CF01F79853B00F6EBFD /* CalendarReminder.json */,
				C8D7215B220CFBAE00E903B3 /* Column.BackgroundImage.json */,
				6B096D6F225EB73C006CC034 /* Column.Bleed.json */,
				6B9BDF7B20E6E0C200F13155 /* Column.Explicit.Size.json */,
				30164557225E602A0032E11C /* Column.MinHeight.json */,
				F4933C991F79852C00F6EBFD /* Column.SelectAction.json */,
				F4933C9A1F79852C00F6EBFD /* Column.Spacing.json */,
				F4933C9B1F79852C00F6EBFD /* Column.Style.json */,
				6B98093F216573EF0024B79B /* Column.VerticalContentAlignment.json */,
				F4933C9C1F79852C00F6EBFD /* Column.Width.json */,
				30860BC020C9B5C9009F9D99 /* ColumnSet_Container.VerticalStretch.json */,
				6B096D812273CE0A006CC034 /* ColumnSet.AllElements.Stretch.ToggleVisibility.json */,
				6B096D6E225EB73C006CC034 /* ColumnSet.Bleed.json */,
				30860BBE20C9B5C8009F9D99 /* ColumnSet.FactSet.VerticalStretch.json */,
				30860BBB20C9B5C8009F9D99 /* ColumnSet.ImageSet.VerticalStretch.json */,
				30860BB720C9B5C8009F9D99 /* ColumnSet.Input.ChoiceSet.VerticalStretch.json */,
				30860BBD20C9B5C8009F9D99 /* ColumnSet.Input.Date.VerticalStretch.json */,
				30860BBA20C9B5C8009F9D99 /* ColumnSet.Input.Number.VerticalStretch.json */,
				30860BBF20C9B5C9009F9D99 /* ColumnSet.Input.Text.VerticalStretch.json */,
				30860BC120C9B5C9009F9D99 /* ColumnSet.Input.Time.VerticalStretch.json */,
				30860BBC20C9B5C8009F9D99 /* ColumnSet.Input.Toggle.VerticalStretch.json */,
				6B2630E22152CF1500ED9207 /* ColumnSet.json */,
				6B2630DA2150804500ED9207 /* ColumnSet.Media.VerticalStretch.json */,
				30164558225E602A0032E11C /* ColumnSet.MinHeight.json */,
				F4933CA01F79852C00F6EBFD /* ColumnSet.Spacing.json */,
				30C340E32214D50F009A785D /* ColumnSet.Style.json */,
				6B2630DC215080FA00ED9207 /* ColumnSet.VerticalStretch.json */,
				C8D7215C220CFBAF00E903B3 /* Container.BackgroundImage.json */,
				6B096D6D225EB73C006CC034 /* Container.Bleed.json */,
				30164556225E60290032E11C /* Container.MinHeight.json */,
				F4933CA21F79852C00F6EBFD /* Container.SelectAction.json */,
				F4933CA41F79852C00F6EBFD /* Container.Spacing.json */,
				7EF887CC21FBCEF900BAFF02 /* Container.Style.json */,
				6B980940216573EF0024B79B /* Container.VerticalContentAlignment.json */,
				F4F44BA6204CF97100A2F24C /* CustomParsingTestUsingProgressBar.json */,
				F4933CFA1F79853B00F6EBFD /* WeatherCompact.json */,
				F4F44B842048CDB300A2F24C /* AdditionalProperty.json */,
				F4F44B8220478E1100A2F24C /* DateTimeTestTranslation.json */,
				6B096D75225FF465006CC034 /* DeepFallback.json */,
				6B096D7F22694C24006CC034 /* Element.Requires.json */,
				F4933CA61F79852C00F6EBFD /* FactSet.json */,
				6B2630DE2151A22F00ED9207 /* FactSetWrapping.json */,
				6B5D2412212E15740010EB07 /* Feedback.json */,
				F4933CF11F79853B00F6EBFD /* FlightItinerary.json */,
				F4933CF21F79853B00F6EBFD /* FlightUpdate.json */,
				F4933CF31F79853B00F6EBFD /* FoodOrder.json */,
				F4933CF41F79853B00F6EBFD /* ImageGallery.json */,
				F4933CF51F79853B00F6EBFD /* InputForm.json */,
				F4933CF71F79853B00F6EBFD /* Restaurant.json */,
				F4933CF91F79853B00F6EBFD /* StockUpdate.json */,
				F4933CFB1F79853B00F6EBFD /* WeatherLarge.json */,
				F4933CEF1F79853B00F6EBFD /* ActivityUpdate.json */,
				F4933C961F79852C00F6EBFD /* Action.ShowCard.json */,
				F4933C971F79852C00F6EBFD /* Action.ShowCard.Style.json */,
				F4933C981F79852C00F6EBFD /* Action.Submit.json */,
				F4933C991F79852C00F6EBFD /* Column.SelectAction.json */,
				F4933C9A1F79852C00F6EBFD /* Column.Spacing.json */,
				F4933C9B1F79852C00F6EBFD /* Column.Style.json */,
				F4933C9C1F79852C00F6EBFD /* Column.Width.json */,
				F4933CA01F79852C00F6EBFD /* ColumnSet.Spacing.json */,
				F4933CA21F79852C00F6EBFD /* Container.SelectAction.json */,
				F4933CA41F79852C00F6EBFD /* Container.Spacing.json */,
				F4933CA61F79852C00F6EBFD /* FactSet.json */,
				F4933CA71F79852C00F6EBFD /* Image.HorizontalAlignment.json */,
				F4933CA81F79852C00F6EBFD /* Image.SelectAction.json */,
				F4933CA91F79852C00F6EBFD /* Image.Size.json */,
				F4933CAA1F79852C00F6EBFD /* Image.Spacing.json */,
				F4933CAB1F79852C00F6EBFD /* Image.Style.json */,
				F4933CAD1F79852C00F6EBFD /* ImageSet.ImageSize.json */,
				F4933CAE1F79852C00F6EBFD /* ImageSet.json */,
				F4933CAF1F79852C00F6EBFD /* Input.ChoiceSet.json */,
				F4933CB01F79852C00F6EBFD /* Input.Date.json */,
				F4933CB11F79852C00F6EBFD /* Input.Number.json */,
				F4933CB21F79852C00F6EBFD /* Input.Text.json */,
				F4933CB31F79852C00F6EBFD /* Input.Text.Style.json */,
				F4933CB41F79852C00F6EBFD /* Input.Time.json */,
				F4933CB51F79852C00F6EBFD /* Input.Toggle.json */,
				F4933CF51F79853B00F6EBFD /* InputForm.json */,
				6B2630E02151A26100ED9207 /* LongFactSet.json */,
				6BC30F6621DFE8E900B9FAAE /* Media.json */,
				6BC30F6521DFE8E900B9FAAE /* Media.Sources.json */,
				30A3885C20D315AA00AAEE59 /* NotificationCard.json */,
				6BC30F6921DFECB400B9FAAE /* ProductVideo.json */,
				F4933CF71F79853B00F6EBFD /* Restaurant.json */,
				6B096D52225585DD006CC034 /* RichTextBlock.Highlights.json */,
				6B096D5022551F35006CC034 /* RichTextBlock.TextRun.SelectActions.json */,
				F4D402151F7DB0BF00D0356B /* sample.json */,
				6B616C4921D6B8D4003E29CE /* SearchResults.json */,
				6B096D73225FC51F006CC034 /* SimpleFallback.json */,
				F4071C821FD63D5300AF4FEA /* Solitaire.json */,
				6B7B1A9920C21CA800260731 /* SportingEvent.json */,
				F4933CF91F79853B00F6EBFD /* StockUpdate.json */,
				F4933CB61F79852C00F6EBFD /* Stylesheet.json */,
				F4933CB71F79852C00F6EBFD /* TextBlock.Color.json */,
				F4933CB81F79852C00F6EBFD /* TextBlock.DateTimeFormatting.json */,
				301645892294BD080032E11C /* TextBlock.FontTypes.json */,
				F4933CB91F79852C00F6EBFD /* TextBlock.HorizontalAlignment.json */,
				F4933CBA1F79852C00F6EBFD /* TextBlock.IsSubtle.json */,
				F4933CBB1F79852C00F6EBFD /* TextBlock.Markdown.json */,
				F4933CBC1F79852C00F6EBFD /* TextBlock.MaxLines.json */,
				F4933CBD1F79852C00F6EBFD /* TextBlock.Size.json */,
				F4933CBE1F79852C00F6EBFD /* TextBlock.Spacing.json */,
				F4933CC01F79852C00F6EBFD /* TextBlock.Weight.json */,
				F4933CC11F79852C00F6EBFD /* TextBlock.Wrap.json */,
				6B096D832273D10A006CC034 /* ToggleVisibility.AllElements.json */,
				6B98093D216573EE0024B79B /* VerticalContentAlignment_ForcedColumn.json */,
				6B980945216573EF0024B79B /* VerticalContentAlignment_ForcedContainer.json */,
				6B980943216573EF0024B79B /* VerticalContentAlignment.json */,
				F4933CFA1F79853B00F6EBFD /* WeatherCompact.json */,
				F4933CFB1F79853B00F6EBFD /* WeatherLarge.json */,
			);
			name = Jsons;
			sourceTree = "<group>";
		};
/* End PBXGroup section */

/* Begin PBXNativeTarget section */
		F423C0711EE1FB6100905679 /* ADCIOSVisualizer */ = {
			isa = PBXNativeTarget;
			buildConfigurationList = F423C0A21EE1FB6100905679 /* Build configuration list for PBXNativeTarget "ADCIOSVisualizer" */;
			buildPhases = (
				F423C06E1EE1FB6100905679 /* Sources */,
				F423C06F1EE1FB6100905679 /* Frameworks */,
				F423C0701EE1FB6100905679 /* Resources */,
				F423C0D51EE1FE3A00905679 /* Embed Frameworks */,
			);
			buildRules = (
			);
			dependencies = (
			);
			name = ADCIOSVisualizer;
			productName = ADCIOSVisualizer;
			productReference = F423C0721EE1FB6100905679 /* ADCIOSVisualizer.app */;
			productType = "com.apple.product-type.application";
		};
		F423C08D1EE1FB6100905679 /* ADCIOSVisualizerTests */ = {
			isa = PBXNativeTarget;
			buildConfigurationList = F423C0A51EE1FB6100905679 /* Build configuration list for PBXNativeTarget "ADCIOSVisualizerTests" */;
			buildPhases = (
				F423C08A1EE1FB6100905679 /* Sources */,
				F423C08B1EE1FB6100905679 /* Frameworks */,
				F423C08C1EE1FB6100905679 /* Resources */,
			);
			buildRules = (
			);
			dependencies = (
				F423C0901EE1FB6100905679 /* PBXTargetDependency */,
			);
			name = ADCIOSVisualizerTests;
			productName = ADCIOSVisualizerTests;
			productReference = F423C08E1EE1FB6100905679 /* ADCIOSVisualizerTests.xctest */;
			productType = "com.apple.product-type.bundle.unit-test";
		};
		F423C0981EE1FB6100905679 /* ADCIOSVisualizerUITests */ = {
			isa = PBXNativeTarget;
			buildConfigurationList = F423C0A81EE1FB6100905679 /* Build configuration list for PBXNativeTarget "ADCIOSVisualizerUITests" */;
			buildPhases = (
				F423C0951EE1FB6100905679 /* Sources */,
				F423C0961EE1FB6100905679 /* Frameworks */,
				F423C0971EE1FB6100905679 /* Resources */,
			);
			buildRules = (
			);
			dependencies = (
				F423C09B1EE1FB6100905679 /* PBXTargetDependency */,
			);
			name = ADCIOSVisualizerUITests;
			productName = ADCIOSVisualizerUITests;
			productReference = F423C0991EE1FB6100905679 /* ADCIOSVisualizerUITests.xctest */;
			productType = "com.apple.product-type.bundle.ui-testing";
		};
/* End PBXNativeTarget section */

/* Begin PBXProject section */
		F423C06A1EE1FB6100905679 /* Project object */ = {
			isa = PBXProject;
			attributes = {
				LastUpgradeCheck = 1010;
				ORGANIZATIONNAME = Microsoft;
				TargetAttributes = {
					F423C0711EE1FB6100905679 = {
						CreatedOnToolsVersion = 8.3.2;
						DevelopmentTeam = UBF8T346G9;
						ProvisioningStyle = Automatic;
					};
					F423C08D1EE1FB6100905679 = {
						CreatedOnToolsVersion = 8.3.2;
						ProvisioningStyle = Automatic;
						TestTargetID = F423C0711EE1FB6100905679;
					};
					F423C0981EE1FB6100905679 = {
						CreatedOnToolsVersion = 8.3.2;
						ProvisioningStyle = Automatic;
						TestTargetID = F423C0711EE1FB6100905679;
					};
				};
			};
			buildConfigurationList = F423C06D1EE1FB6100905679 /* Build configuration list for PBXProject "ADCIOSVisualizer" */;
			compatibilityVersion = "Xcode 3.2";
			developmentRegion = English;
			hasScannedForEncodings = 0;
			knownRegions = (
				en,
				Base,
			);
			mainGroup = F423C0691EE1FB6100905679;
			productRefGroup = F423C0731EE1FB6100905679 /* Products */;
			projectDirPath = "";
			projectRoot = "";
			targets = (
				F423C0711EE1FB6100905679 /* ADCIOSVisualizer */,
				F423C08D1EE1FB6100905679 /* ADCIOSVisualizerTests */,
				F423C0981EE1FB6100905679 /* ADCIOSVisualizerUITests */,
			);
		};
/* End PBXProject section */

/* Begin PBXResourcesBuildPhase section */
		F423C0701EE1FB6100905679 /* Resources */ = {
			isa = PBXResourcesBuildPhase;
			buildActionMask = 2147483647;
			files = (
				300ECB68219A234D00371DC5 /* Image.DataUri.Style.Person.json in Resources */,
				F4933CDE1F79852C00F6EBFD /* Input.Number.json in Resources */,
				300ECB6A219A234D00371DC5 /* AdaptiveCard.BackgroundImage.DataUri.json in Resources */,
				F4933CE41F79852C00F6EBFD /* TextBlock.Color.json in Resources */,
				6B096D71225EB73C006CC034 /* ColumnSet.Bleed.json in Resources */,
				6B98094F216573F00024B79B /* VerticalContentAlignment_ForcedContainer.json in Resources */,
				F4933CD41F79852C00F6EBFD /* Image.HorizontalAlignment.json in Resources */,
				F4933CC51F79852C00F6EBFD /* Action.Submit.json in Resources */,
				6BAC0F3C229871E000E42DEB /* Action.ShowCard.Style.json in Resources */,
				6BC30F6721DFE8EA00B9FAAE /* Media.Sources.json in Resources */,
				6B268FE520CEF89100D99C1B /* (null) in Resources */,
				6B9AB30C20DC4FB3005C8E15 /* IconsInSomeActions.json in Resources */,
				F4933CED1F79852C00F6EBFD /* TextBlock.Weight.json in Resources */,
				3016455A225E602A0032E11C /* Container.MinHeight.json in Resources */,
				F4933D061F79853B00F6EBFD /* StockUpdate.json in Resources */,
				30860BC620C9B5C9009F9D99 /* ColumnSet.Input.Number.VerticalStretch.json in Resources */,
				F4933D081F79853B00F6EBFD /* WeatherLarge.json in Resources */,
				F4933CCD1F79852C00F6EBFD /* ColumnSet.Spacing.json in Resources */,
				F4933CFE1F79853B00F6EBFD /* FlightItinerary.json in Resources */,
				6B7B1A9B20C21CA900260731 /* SportingEvent.json in Resources */,
				F4933CC81F79852C00F6EBFD /* Column.Style.json in Resources */,
				6B98094E216573F00024B79B /* Action.OpenUrl.IconUrl.json in Resources */,
				F4F44B8320478E1100A2F24C /* DateTimeTestTranslation.json in Resources */,
				6B096D5122551F35006CC034 /* RichTextBlock.TextRun.SelectActions.json in Resources */,
				6B22426821E94AD0000ACDA1 /* Action.CustomParsing.json in Resources */,
				30A3885E20D315AA00AAEE59 /* NotificationCard.json in Resources */,
				3016458822824B8B0032E11C /* AdaptiveCard.BackgroundImage.FillMode.RepeatVertically.json in Resources */,
				F4933CE81F79852C00F6EBFD /* TextBlock.Markdown.json in Resources */,
				6B616C3C21CB0B6D003E29CE /* Action.ToggleVisibility.json in Resources */,
				6B096D8022694C25006CC034 /* Element.Requires.json in Resources */,
				F4933D021F79853B00F6EBFD /* InputForm.json in Resources */,
				6B9AB30620D9857B005C8E15 /* Image.Explicit.Size.json in Resources */,
				30860BCA20C9B5C9009F9D99 /* ColumnSet.FactSet.VerticalStretch.json in Resources */,
				6B096D53225585DD006CC034 /* RichTextBlock.Highlights.json in Resources */,
				F4933CD81F79852C00F6EBFD /* Image.Style.json in Resources */,
				6B980947216573F00024B79B /* VerticalContentAlignment_ForcedColumn.json in Resources */,
				6B5D23F3212393480010EB07 /* Image.BackgroundColor.json in Resources */,
				30860BC720C9B5C9009F9D99 /* ColumnSet.ImageSet.VerticalStretch.json in Resources */,
				6B616C4621CB2493003E29CE /* AutoImageSet.json in Resources */,
				F4933CDD1F79852C00F6EBFD /* Input.Date.json in Resources */,
				30860BCB20C9B5C9009F9D99 /* ColumnSet.Input.Text.VerticalStretch.json in Resources */,
				F4933CE91F79852C00F6EBFD /* TextBlock.MaxLines.json in Resources */,
				30C340E42214D50F009A785D /* ColumnSet.Style.json in Resources */,
				6B096D76225FF465006CC034 /* DeepFallback.json in Resources */,
				F4933CDA1F79852C00F6EBFD /* ImageSet.ImageSize.json in Resources */,
				6B2630DB2150804500ED9207 /* ColumnSet.Media.VerticalStretch.json in Resources */,
				F4933CFD1F79853B00F6EBFD /* CalendarReminder.json in Resources */,
				6B616C4A21D6B8D4003E29CE /* SearchResults.json in Resources */,
				6BAC0F242284D52B00E42DEB /* AdaptiveCard.BackgroundImage.FillMode.Cover.json in Resources */,
				F4933CE31F79852C00F6EBFD /* Stylesheet.json in Resources */,
				F4933D011F79853B00F6EBFD /* ImageGallery.json in Resources */,
				F4933D001F79853B00F6EBFD /* FoodOrder.json in Resources */,
				F4933CE21F79852C00F6EBFD /* Input.Toggle.json in Resources */,
				6B268FE320CEF19400D99C1B /* (null) in Resources */,
				6BF4307A2190F1140068E432 /* Input.Text.InlineAction.json in Resources */,
				6B14FC5D2113BC2200A11CC5 /* (null) in Resources */,
				F4933CFC1F79853B00F6EBFD /* ActivityUpdate.json in Resources */,
				6B5D2413212E15740010EB07 /* Feedback.json in Resources */,
				F4933CD51F79852C00F6EBFD /* Image.SelectAction.json in Resources */,
				F4071C831FD63D5400AF4FEA /* Solitaire.json in Resources */,
				3016458722824B8B0032E11C /* AdaptiveCard.BackgroundImage.FillMode.Cover.json in Resources */,
				F4933CDB1F79852C00F6EBFD /* ImageSet.json in Resources */,
				F4933CC61F79852C00F6EBFD /* Column.SelectAction.json in Resources */,
				6BAC0F3B229871E000E42DEB /* Action.Submit.Style.json in Resources */,
				F4933D041F79853B00F6EBFD /* Restaurant.json in Resources */,
				30860BC220C9B5C9009F9D99 /* (null) in Resources */,
				F423C0881EE1FB6100905679 /* LaunchScreen.storyboard in Resources */,
				F423C0851EE1FB6100905679 /* Assets.xcassets in Resources */,
				F4933CE01F79852C00F6EBFD /* Input.Text.Style.json in Resources */,
				C8D72160220CFBAF00E903B3 /* Column.BackgroundImage.json in Resources */,
				6B096D74225FC51F006CC034 /* SimpleFallback.json in Resources */,
				6B9BDF7C20E6E0C200F13155 /* Column.Explicit.Size.json in Resources */,
				F4933CC71F79852C00F6EBFD /* Column.Spacing.json in Resources */,
				6B9BDF7C20E6E0C200F13155 /* Column.Explicit.Size.json in Resources */,
				3016455C225E602A0032E11C /* ColumnSet.MinHeight.json in Resources */,
				30164559225E602A0032E11C /* AdaptiveCard.MinHeight.json in Resources */,
				6BAC0F282284D52B00E42DEB /* AdaptiveCard.BackgroundImage.FillMode.RepeatHorizontally.json in Resources */,
				F4933CC71F79852C00F6EBFD /* Column.Spacing.json in Resources */,
				F4933CC31F79852C00F6EBFD /* Action.ShowCard.json in Resources */,
				F4933CD31F79852C00F6EBFD /* FactSet.json in Resources */,
				6B98094D216573F00024B79B /* VerticalContentAlignment.json in Resources */,
				F4933CC91F79852C00F6EBFD /* Column.Width.json in Resources */,
				F4933CE51F79852C00F6EBFD /* TextBlock.DateTimeFormatting.json in Resources */,
				3016458622824B8B0032E11C /* AdaptiveCard.BackgroundImage.FillMode.Repeat.json in Resources */,
				3016458522824B8B0032E11C /* AdaptiveCard.BackgroundImage.FillMode.RepeatHorizontally.json in Resources */,
				6B2630E32152CF1500ED9207 /* ColumnSet.json in Resources */,
				6B2630DF2151A23000ED9207 /* FactSetWrapping.json in Resources */,
				6BAC0F3A229871E000E42DEB /* Action.OpenUrl.Style.json in Resources */,
				F4933CFF1F79853B00F6EBFD /* FlightUpdate.json in Resources */,
				F4933D071F79853B00F6EBFD /* WeatherCompact.json in Resources */,
				F4933CE11F79852C00F6EBFD /* Input.Time.json in Resources */,
				F4933CEB1F79852C00F6EBFD /* TextBlock.Spacing.json in Resources */,
				6BC30F6A21DFECB400B9FAAE /* ProductVideo.json in Resources */,
				F4933CE61F79852C00F6EBFD /* TextBlock.HorizontalAlignment.json in Resources */,
				F4933CEA1F79852C00F6EBFD /* TextBlock.Size.json in Resources */,
				300ECB69219A234D00371DC5 /* Image.DataUri.json in Resources */,
				6B096D7822601A5A006CC034 /* ActionFallback.json in Resources */,
				7EF887CD21FBCEF900BAFF02 /* Container.Style.json in Resources */,
				F4933CEE1F79852C00F6EBFD /* TextBlock.Wrap.json in Resources */,
				6B096D582257DA0C006CC034 /* Action.IconUrl.TwoActions.json in Resources */,
				3016455B225E602A0032E11C /* Column.MinHeight.json in Resources */,
				F4933CE71F79852C00F6EBFD /* TextBlock.IsSubtle.json in Resources */,
				F4F44B852048CDB300A2F24C /* AdditionalProperty.json in Resources */,
				30860BC820C9B5C9009F9D99 /* ColumnSet.Input.Toggle.VerticalStretch.json in Resources */,
				30860BCC20C9B5C9009F9D99 /* ColumnSet_Container.VerticalStretch.json in Resources */,
				6BC30F6021DD69D800B9FAAE /* ActionSet.json in Resources */,
				6B096D842273D10A006CC034 /* ToggleVisibility.AllElements.json in Resources */,
				30860BC920C9B5C9009F9D99 /* ColumnSet.Input.Date.VerticalStretch.json in Resources */,
				F4933CD61F79852C00F6EBFD /* Image.Size.json in Resources */,
				F4D402161F7DB0BF00D0356B /* sample.json in Resources */,
				6B096D72225EB73C006CC034 /* Column.Bleed.json in Resources */,
				6B980949216573F00024B79B /* Column.VerticalContentAlignment.json in Resources */,
				6BAC0F252284D52B00E42DEB /* AdaptiveCard.BackgroundImage.FillMode.json in Resources */,
				F423C0801EE1FB6100905679 /* Main.storyboard in Resources */,
				6B096D6C225EB726006CC034 /* Bleed.Comprehensive.json in Resources */,
				6B096D70225EB73C006CC034 /* Container.Bleed.json in Resources */,
				C8D72161220CFBAF00E903B3 /* Container.BackgroundImage.json in Resources */,
				6B096D822273CE0A006CC034 /* ColumnSet.AllElements.Stretch.ToggleVisibility.json in Resources */,
				6B5D23FB2124ADAC0010EB07 /* Image.ImageBaseUrl.json in Resources */,
				3016458A2294BD090032E11C /* TextBlock.FontTypes.json in Resources */,
				F4933CD71F79852C00F6EBFD /* Image.Spacing.json in Resources */,
				6B98094A216573F00024B79B /* Container.VerticalContentAlignment.json in Resources */,
				6BAC0F272284D52B00E42DEB /* AdaptiveCard.BackgroundImage.FillVerticalAlignment.json in Resources */,
				30860BC320C9B5C9009F9D99 /* ColumnSet.Input.ChoiceSet.VerticalStretch.json in Resources */,
				6BAC0F262284D52B00E42DEB /* AdaptiveCard.BackgroundImage.FillMode.RepeatVertically.json in Resources */,
				30860BC420C9B5C9009F9D99 /* (null) in Resources */,
				F4933CDF1F79852C00F6EBFD /* Input.Text.json in Resources */,
				6B2630DD215080FB00ED9207 /* ColumnSet.VerticalStretch.json in Resources */,
				F4933CD11F79852C00F6EBFD /* Container.Spacing.json in Resources */,
				F4F44BA7204CF97200A2F24C /* CustomParsingTestUsingProgressBar.json in Resources */,
				F4933CCF1F79852C00F6EBFD /* Container.SelectAction.json in Resources */,
				6B2630E12151A26100ED9207 /* LongFactSet.json in Resources */,
				30860BCD20C9B5C9009F9D99 /* ColumnSet.Input.Time.VerticalStretch.json in Resources */,
				F4933CDC1F79852C00F6EBFD /* Input.ChoiceSet.json in Resources */,
				6BC30F6821DFE8EA00B9FAAE /* Media.json in Resources */,
			);
			runOnlyForDeploymentPostprocessing = 0;
		};
		F423C08C1EE1FB6100905679 /* Resources */ = {
			isa = PBXResourcesBuildPhase;
			buildActionMask = 2147483647;
			files = (
			);
			runOnlyForDeploymentPostprocessing = 0;
		};
		F423C0971EE1FB6100905679 /* Resources */ = {
			isa = PBXResourcesBuildPhase;
			buildActionMask = 2147483647;
			files = (
			);
			runOnlyForDeploymentPostprocessing = 0;
		};
/* End PBXResourcesBuildPhase section */

/* Begin PBXSourcesBuildPhase section */
		F423C06E1EE1FB6100905679 /* Sources */ = {
			isa = PBXSourcesBuildPhase;
			buildActionMask = 2147483647;
			files = (
				6B9BDFCC20F6D11F00F13155 /* ADCResolver.m in Sources */,
				F4F44BAA204CF98900A2F24C /* CustomProgressBarRenderer.mm in Sources */,
				F4D33E861F04705800941E44 /* ACVTableViewController.m in Sources */,
				6BF339D620A665E600DA5973 /* CustomTextBlockRenderer.mm in Sources */,
				6B9BDF7020E18E5B00F13155 /* CustomImageRenderer.mm in Sources */,
				F423C07D1EE1FB6100905679 /* ViewController.m in Sources */,
				F423C07A1EE1FB6100905679 /* AppDelegate.m in Sources */,
				F4F255721F993CD200A80D39 /* CustomActionOpenURLRenderer.mm in Sources */,
				F423C0831EE1FB6100905679 /* ADCIOSVisualizer.xcdatamodeld in Sources */,
				F423C0771EE1FB6100905679 /* main.m in Sources */,
				F4F44B75203FE73D00A2F24C /* CustomInputNumberRenderer.mm in Sources */,
			);
			runOnlyForDeploymentPostprocessing = 0;
		};
		F423C08A1EE1FB6100905679 /* Sources */ = {
			isa = PBXSourcesBuildPhase;
			buildActionMask = 2147483647;
			files = (
				F423C0931EE1FB6100905679 /* ADCIOSVisualizerTests.mm in Sources */,
			);
			runOnlyForDeploymentPostprocessing = 0;
		};
		F423C0951EE1FB6100905679 /* Sources */ = {
			isa = PBXSourcesBuildPhase;
			buildActionMask = 2147483647;
			files = (
				F423C09E1EE1FB6100905679 /* ADCIOSVisualizerUITests.mm in Sources */,
			);
			runOnlyForDeploymentPostprocessing = 0;
		};
/* End PBXSourcesBuildPhase section */

/* Begin PBXTargetDependency section */
		F423C0901EE1FB6100905679 /* PBXTargetDependency */ = {
			isa = PBXTargetDependency;
			target = F423C0711EE1FB6100905679 /* ADCIOSVisualizer */;
			targetProxy = F423C08F1EE1FB6100905679 /* PBXContainerItemProxy */;
		};
		F423C09B1EE1FB6100905679 /* PBXTargetDependency */ = {
			isa = PBXTargetDependency;
			target = F423C0711EE1FB6100905679 /* ADCIOSVisualizer */;
			targetProxy = F423C09A1EE1FB6100905679 /* PBXContainerItemProxy */;
		};
/* End PBXTargetDependency section */

/* Begin PBXVariantGroup section */
		F423C07E1EE1FB6100905679 /* Main.storyboard */ = {
			isa = PBXVariantGroup;
			children = (
				F423C07F1EE1FB6100905679 /* Base */,
			);
			name = Main.storyboard;
			sourceTree = "<group>";
		};
		F423C0861EE1FB6100905679 /* LaunchScreen.storyboard */ = {
			isa = PBXVariantGroup;
			children = (
				F423C0871EE1FB6100905679 /* Base */,
			);
			name = LaunchScreen.storyboard;
			sourceTree = "<group>";
		};
/* End PBXVariantGroup section */

/* Begin XCBuildConfiguration section */
		F423C0A01EE1FB6100905679 /* Debug */ = {
			isa = XCBuildConfiguration;
			buildSettings = {
				ALWAYS_SEARCH_USER_PATHS = NO;
				CLANG_ANALYZER_NONNULL = YES;
				CLANG_ANALYZER_NUMBER_OBJECT_CONVERSION = YES_AGGRESSIVE;
				CLANG_CXX_LANGUAGE_STANDARD = "gnu++14";
				CLANG_CXX_LIBRARY = "libc++";
				CLANG_ENABLE_MODULES = YES;
				CLANG_ENABLE_OBJC_ARC = YES;
				CLANG_WARN_BLOCK_CAPTURE_AUTORELEASING = YES;
				CLANG_WARN_BOOL_CONVERSION = YES;
				CLANG_WARN_COMMA = YES;
				CLANG_WARN_CONSTANT_CONVERSION = YES;
				CLANG_WARN_DEPRECATED_OBJC_IMPLEMENTATIONS = YES;
				CLANG_WARN_DIRECT_OBJC_ISA_USAGE = YES_ERROR;
				CLANG_WARN_DOCUMENTATION_COMMENTS = YES;
				CLANG_WARN_EMPTY_BODY = YES;
				CLANG_WARN_ENUM_CONVERSION = YES;
				CLANG_WARN_INFINITE_RECURSION = YES;
				CLANG_WARN_INT_CONVERSION = YES;
				CLANG_WARN_NON_LITERAL_NULL_CONVERSION = YES;
				CLANG_WARN_OBJC_IMPLICIT_RETAIN_SELF = YES;
				CLANG_WARN_OBJC_LITERAL_CONVERSION = YES;
				CLANG_WARN_OBJC_ROOT_CLASS = YES_ERROR;
				CLANG_WARN_RANGE_LOOP_ANALYSIS = YES;
				CLANG_WARN_STRICT_PROTOTYPES = YES;
				CLANG_WARN_SUSPICIOUS_MOVE = YES;
				CLANG_WARN_UNREACHABLE_CODE = YES;
				CLANG_WARN__DUPLICATE_METHOD_MATCH = YES;
				"CODE_SIGN_IDENTITY[sdk=iphoneos*]" = "iPhone Developer";
				COPY_PHASE_STRIP = NO;
				DEBUG_INFORMATION_FORMAT = dwarf;
				ENABLE_STRICT_OBJC_MSGSEND = YES;
				ENABLE_TESTABILITY = YES;
				GCC_C_LANGUAGE_STANDARD = gnu99;
				GCC_DYNAMIC_NO_PIC = NO;
				GCC_NO_COMMON_BLOCKS = YES;
				GCC_OPTIMIZATION_LEVEL = 0;
				GCC_PREPROCESSOR_DEFINITIONS = (
					"DEBUG=1",
					"$(inherited)",
				);
				GCC_WARN_64_TO_32_BIT_CONVERSION = YES;
				GCC_WARN_ABOUT_RETURN_TYPE = YES_ERROR;
				GCC_WARN_UNDECLARED_SELECTOR = YES;
				GCC_WARN_UNINITIALIZED_AUTOS = YES_AGGRESSIVE;
				GCC_WARN_UNUSED_FUNCTION = YES;
				GCC_WARN_UNUSED_VARIABLE = YES;
				IPHONEOS_DEPLOYMENT_TARGET = 10.0;
				MTL_ENABLE_DEBUG_INFO = YES;
				ONLY_ACTIVE_ARCH = YES;
				SDKROOT = iphoneos;
			};
			name = Debug;
		};
		F423C0A11EE1FB6100905679 /* Release */ = {
			isa = XCBuildConfiguration;
			buildSettings = {
				ALWAYS_SEARCH_USER_PATHS = NO;
				CLANG_ANALYZER_NONNULL = YES;
				CLANG_ANALYZER_NUMBER_OBJECT_CONVERSION = YES_AGGRESSIVE;
				CLANG_CXX_LANGUAGE_STANDARD = "gnu++14";
				CLANG_CXX_LIBRARY = "libc++";
				CLANG_ENABLE_MODULES = YES;
				CLANG_ENABLE_OBJC_ARC = YES;
				CLANG_WARN_BLOCK_CAPTURE_AUTORELEASING = YES;
				CLANG_WARN_BOOL_CONVERSION = YES;
				CLANG_WARN_COMMA = YES;
				CLANG_WARN_CONSTANT_CONVERSION = YES;
				CLANG_WARN_DEPRECATED_OBJC_IMPLEMENTATIONS = YES;
				CLANG_WARN_DIRECT_OBJC_ISA_USAGE = YES_ERROR;
				CLANG_WARN_DOCUMENTATION_COMMENTS = YES;
				CLANG_WARN_EMPTY_BODY = YES;
				CLANG_WARN_ENUM_CONVERSION = YES;
				CLANG_WARN_INFINITE_RECURSION = YES;
				CLANG_WARN_INT_CONVERSION = YES;
				CLANG_WARN_NON_LITERAL_NULL_CONVERSION = YES;
				CLANG_WARN_OBJC_IMPLICIT_RETAIN_SELF = YES;
				CLANG_WARN_OBJC_LITERAL_CONVERSION = YES;
				CLANG_WARN_OBJC_ROOT_CLASS = YES_ERROR;
				CLANG_WARN_RANGE_LOOP_ANALYSIS = YES;
				CLANG_WARN_STRICT_PROTOTYPES = YES;
				CLANG_WARN_SUSPICIOUS_MOVE = YES;
				CLANG_WARN_UNREACHABLE_CODE = YES;
				CLANG_WARN__DUPLICATE_METHOD_MATCH = YES;
				"CODE_SIGN_IDENTITY[sdk=iphoneos*]" = "iPhone Developer";
				COPY_PHASE_STRIP = NO;
				DEBUG_INFORMATION_FORMAT = "dwarf-with-dsym";
				ENABLE_NS_ASSERTIONS = NO;
				ENABLE_STRICT_OBJC_MSGSEND = YES;
				GCC_C_LANGUAGE_STANDARD = gnu99;
				GCC_NO_COMMON_BLOCKS = YES;
				GCC_WARN_64_TO_32_BIT_CONVERSION = YES;
				GCC_WARN_ABOUT_RETURN_TYPE = YES_ERROR;
				GCC_WARN_UNDECLARED_SELECTOR = YES;
				GCC_WARN_UNINITIALIZED_AUTOS = YES_AGGRESSIVE;
				GCC_WARN_UNUSED_FUNCTION = YES;
				GCC_WARN_UNUSED_VARIABLE = YES;
				IPHONEOS_DEPLOYMENT_TARGET = 10.0;
				MTL_ENABLE_DEBUG_INFO = NO;
				SDKROOT = iphoneos;
				VALIDATE_PRODUCT = YES;
			};
			name = Release;
		};
		F423C0A31EE1FB6100905679 /* Debug */ = {
			isa = XCBuildConfiguration;
			buildSettings = {
				ASSETCATALOG_COMPILER_APPICON_NAME = AppIcon;
				DEVELOPMENT_TEAM = UBF8T346G9;
				INFOPLIST_FILE = ADCIOSVisualizer/Info.plist;
				LD_RUNPATH_SEARCH_PATHS = "$(inherited) @executable_path/Frameworks";
				PRODUCT_BUNDLE_IDENTIFIER = MSFT.ADCIOSVisualizer;
				PRODUCT_NAME = "$(TARGET_NAME)";
			};
			name = Debug;
		};
		F423C0A41EE1FB6100905679 /* Release */ = {
			isa = XCBuildConfiguration;
			buildSettings = {
				ASSETCATALOG_COMPILER_APPICON_NAME = AppIcon;
				DEVELOPMENT_TEAM = UBF8T346G9;
				INFOPLIST_FILE = ADCIOSVisualizer/Info.plist;
				LD_RUNPATH_SEARCH_PATHS = "$(inherited) @executable_path/Frameworks";
				PRODUCT_BUNDLE_IDENTIFIER = MSFT.ADCIOSVisualizer;
				PRODUCT_NAME = "$(TARGET_NAME)";
			};
			name = Release;
		};
		F423C0A61EE1FB6100905679 /* Debug */ = {
			isa = XCBuildConfiguration;
			buildSettings = {
				BUNDLE_LOADER = "$(TEST_HOST)";
				INFOPLIST_FILE = ADCIOSVisualizerTests/Info.plist;
				LD_RUNPATH_SEARCH_PATHS = "$(inherited) @executable_path/Frameworks @loader_path/Frameworks";
				PRODUCT_BUNDLE_IDENTIFIER = MSFT.ADCIOSVisualizerTests;
				PRODUCT_NAME = "$(TARGET_NAME)";
				TEST_HOST = "$(BUILT_PRODUCTS_DIR)/ADCIOSVisualizer.app/ADCIOSVisualizer";
			};
			name = Debug;
		};
		F423C0A71EE1FB6100905679 /* Release */ = {
			isa = XCBuildConfiguration;
			buildSettings = {
				BUNDLE_LOADER = "$(TEST_HOST)";
				INFOPLIST_FILE = ADCIOSVisualizerTests/Info.plist;
				LD_RUNPATH_SEARCH_PATHS = "$(inherited) @executable_path/Frameworks @loader_path/Frameworks";
				PRODUCT_BUNDLE_IDENTIFIER = MSFT.ADCIOSVisualizerTests;
				PRODUCT_NAME = "$(TARGET_NAME)";
				TEST_HOST = "$(BUILT_PRODUCTS_DIR)/ADCIOSVisualizer.app/ADCIOSVisualizer";
			};
			name = Release;
		};
		F423C0A91EE1FB6100905679 /* Debug */ = {
			isa = XCBuildConfiguration;
			buildSettings = {
				INFOPLIST_FILE = ADCIOSVisualizerUITests/Info.plist;
				LD_RUNPATH_SEARCH_PATHS = "$(inherited) @executable_path/Frameworks @loader_path/Frameworks";
				PRODUCT_BUNDLE_IDENTIFIER = MSFT.ADCIOSVisualizerUITests;
				PRODUCT_NAME = "$(TARGET_NAME)";
				TEST_TARGET_NAME = ADCIOSVisualizer;
			};
			name = Debug;
		};
		F423C0AA1EE1FB6100905679 /* Release */ = {
			isa = XCBuildConfiguration;
			buildSettings = {
				INFOPLIST_FILE = ADCIOSVisualizerUITests/Info.plist;
				LD_RUNPATH_SEARCH_PATHS = "$(inherited) @executable_path/Frameworks @loader_path/Frameworks";
				PRODUCT_BUNDLE_IDENTIFIER = MSFT.ADCIOSVisualizerUITests;
				PRODUCT_NAME = "$(TARGET_NAME)";
				TEST_TARGET_NAME = ADCIOSVisualizer;
			};
			name = Release;
		};
/* End XCBuildConfiguration section */

/* Begin XCConfigurationList section */
		F423C06D1EE1FB6100905679 /* Build configuration list for PBXProject "ADCIOSVisualizer" */ = {
			isa = XCConfigurationList;
			buildConfigurations = (
				F423C0A01EE1FB6100905679 /* Debug */,
				F423C0A11EE1FB6100905679 /* Release */,
			);
			defaultConfigurationIsVisible = 0;
			defaultConfigurationName = Release;
		};
		F423C0A21EE1FB6100905679 /* Build configuration list for PBXNativeTarget "ADCIOSVisualizer" */ = {
			isa = XCConfigurationList;
			buildConfigurations = (
				F423C0A31EE1FB6100905679 /* Debug */,
				F423C0A41EE1FB6100905679 /* Release */,
			);
			defaultConfigurationIsVisible = 0;
			defaultConfigurationName = Release;
		};
		F423C0A51EE1FB6100905679 /* Build configuration list for PBXNativeTarget "ADCIOSVisualizerTests" */ = {
			isa = XCConfigurationList;
			buildConfigurations = (
				F423C0A61EE1FB6100905679 /* Debug */,
				F423C0A71EE1FB6100905679 /* Release */,
			);
			defaultConfigurationIsVisible = 0;
			defaultConfigurationName = Release;
		};
		F423C0A81EE1FB6100905679 /* Build configuration list for PBXNativeTarget "ADCIOSVisualizerUITests" */ = {
			isa = XCConfigurationList;
			buildConfigurations = (
				F423C0A91EE1FB6100905679 /* Debug */,
				F423C0AA1EE1FB6100905679 /* Release */,
			);
			defaultConfigurationIsVisible = 0;
			defaultConfigurationName = Release;
		};
/* End XCConfigurationList section */

/* Begin XCVersionGroup section */
		F423C0811EE1FB6100905679 /* ADCIOSVisualizer.xcdatamodeld */ = {
			isa = XCVersionGroup;
			children = (
				F423C0821EE1FB6100905679 /* ADCIOSVisualizer.xcdatamodel */,
			);
			currentVersion = F423C0821EE1FB6100905679 /* ADCIOSVisualizer.xcdatamodel */;
			path = ADCIOSVisualizer.xcdatamodeld;
			sourceTree = "<group>";
			versionGroupType = wrapper.xcdatamodel;
		};
/* End XCVersionGroup section */
	};
	rootObject = F423C06A1EE1FB6100905679 /* Project object */;
}<|MERGE_RESOLUTION|>--- conflicted
+++ resolved
@@ -503,17 +503,11 @@
 				6B22426721E94AD0000ACDA1 /* Action.CustomParsing.json */,
 				6B096D572257DA0B006CC034 /* Action.IconUrl.TwoActions.json */,
 				6B980944216573EF0024B79B /* Action.OpenUrl.IconUrl.json */,
-<<<<<<< HEAD
-				300ECB70219A53B800371DC5 /* Action.OpenUrl.Sentiment.json */,
-				300ECB71219A53B800371DC5 /* Action.ShowCard.Sentiment.json */,
-				300ECB6F219A53B800371DC5 /* Action.Submit.Sentiment.json */,
-=======
 				6BAC0F37229871DF00E42DEB /* Action.OpenUrl.Style.json */,
 				F4933C961F79852C00F6EBFD /* Action.ShowCard.json */,
 				6BAC0F39229871E000E42DEB /* Action.ShowCard.Style.json */,
 				F4933C981F79852C00F6EBFD /* Action.Submit.json */,
 				6BAC0F38229871E000E42DEB /* Action.Submit.Style.json */,
->>>>>>> 740978ea
 				6B616C3B21CB0B6C003E29CE /* Action.ToggleVisibility.json */,
 				6B096D7722601A5A006CC034 /* ActionFallback.json */,
 				6BC30F5F21DD69D800B9FAAE /* ActionSet.json */,
