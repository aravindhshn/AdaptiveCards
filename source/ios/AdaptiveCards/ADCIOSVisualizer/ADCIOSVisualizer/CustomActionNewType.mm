--- conflicted
+++ resolved
@@ -42,42 +42,6 @@
 
 @end
 
-<<<<<<< HEAD
-@interface AlertTarget : NSObject
-
-@property (weak) ACRView *rootView;
-@property CustomActionNewType *action;
-
-- (instancetype)init:(ACRView *)rootView action:(CustomActionNewType *)action;
-
-- (IBAction)send:(UIButton *)sender;
-
-@end
-
-@implementation AlertTarget
-
-- (instancetype)init:(ACRView *)rootView action:(CustomActionNewType *)action
-{
-    self = [super init];
-    if (self) {
-        self.rootView = rootView;
-        self.action = action;
-    }
-    return self;
-}
-
-- (IBAction)send:(UIButton *)sender
-{
-    UIAlertController *alertController = [UIAlertController alertControllerWithTitle:@"successfully rendered new button type" message:_action.alertMessage preferredStyle:UIAlertControllerStyleAlert];
-    [alertController addAction:[UIAlertAction actionWithTitle:@"Dismiss" style:UIAlertActionStyleDefault handler:nil]];
-    _action.alertController = alertController;
-    [_rootView.acrActionDelegate didFetchUserResponses:nil action:_action];
-}
-
-@end
-
-=======
->>>>>>> 71171168
 @implementation CustomActionNewTypeRenderer : ACRBaseActionElementRenderer
 
 + (CustomActionNewTypeRenderer *)getInstance
