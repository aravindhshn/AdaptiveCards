#pragma once

#include "targetver.h"

// Headers for CppUnitTest
#include "CppUnitTest.h"
<<<<<<< HEAD

// TODO: reference additional headers your program requires here
=======
>>>>>>> eeab854d
#include <CodeCoverage\CodeCoverage.h>
#include "Enums.h"<|MERGE_RESOLUTION|>--- conflicted
+++ resolved
@@ -4,10 +4,5 @@
 
 // Headers for CppUnitTest
 #include "CppUnitTest.h"
-<<<<<<< HEAD
-
-// TODO: reference additional headers your program requires here
-=======
->>>>>>> eeab854d
 #include <CodeCoverage\CodeCoverage.h>
 #include "Enums.h"