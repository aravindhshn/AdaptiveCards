#pragma once
#include "pch.h"
#include "EnumMagic.h"

namespace AdaptiveSharedNamespace
{
    enum class AdaptiveCardSchemaKey
    {
        Accent = 0,
        ActionAlignment,
        ActionMode,
        ActionOrientation,
        ActionSet,
        ActionSetConfig,
        Actions,
        ActionsOrientation,
        AdaptiveCard,
        AllowCustomStyle,
        AllowInlinePlayback,
        AltText,
        Attention,
        BackgroundColor,
        BackgroundImage,
        BackgroundImageUrl,
        BaseCardElement,
        Bleed,
        Body,
        Bolder,
        BorderColor,
        BorderThickness,
        Bottom,
        ButtonSpacing,
        Card,
        Center,
        ChoiceSet,
        Choices,
        Color,
        ColorConfig,
        Column,
        ColumnSet,
        Columns,
        Container,
        ContainerStyles,
        Dark,
        Data,
        DateInput,
        Default,
        DefaultPoster,
        ElementId,
        Emphasis,
        ExtraLarge,
        FactSet,
        Facts,
        Fallback,
        FallbackText,
        FontFamily,
        FontSizes,
        FontStyle,
        FontStyles,
        FontWeights,
        ForegroundColors,
        Good,
        Height,
        HorizontalAlignment,
        IconPlacement,
        IconSize,
        IconUrl,
        Id,
        Image,
        ImageBaseUrl,
        ImageSet,
        ImageSize,
        ImageSizes,
        Images,
        InlineAction,
        Inlines,
        InlineTopMargin,
        IsMultiSelect,
        IsMultiline,
        IsRequired,
        IsSelected,
        IsSubtle,
        IsVisible,
        Items,
        Language,
        Large,
        Left,
        Light,
        Lighter,
        LineColor,
        LineThickness,
        Max,
        MaxActions,
        MaxImageHeight,
        MaxLength,
        MaxLines,
        MaxWidth,
        Media,
        Medium,
        Method,
        MimeType,
        Min,
        Mode,
        Monospace,
        NumberInput,
        Padding,
        Paragraphs,
        Placeholder,
        PlayButton,
        Poster,
        Repeat,
        RepeatHorizontally,
        RepeatVertically,
        Requires,
        RichTextBlock,
        Right,
        SelectAction,
        Sentiment,
        Separator,
        ShowActionMode,
        ShowCard,
        ShowCardActionConfig,
        Size,
        Small,
        Sources,
        Spacing,
        SpacingDefinition,
        Speak,
        Stretch,
        Style,
        Subtle,
        SupportsInteractivity,
        TargetElements,
        Text,
        TextBlock,
        TextConfig,
        TextInput,
        TextWeight,
        Thickness,
        TimeInput,
        Title,
        ToggleInput,
        Top,
        Type,
        Url,
        Value,
        ValueOff,
        ValueOn,
        Version,
        VerticalAlignment,
        VerticalContentAlignment,
        Warning,
        Weight,
        Width,
        Wrap,
    };
    DECLARE_ADAPTIVECARD_ENUM(AdaptiveCardSchemaKey);

    enum class CardElementType
    {
        Unsupported = 0,
        AdaptiveCard,
        TextBlock,
        Image,
        Container,
        Column,
        ColumnSet,
        FactSet,
        Fact,
        ImageSet,
        ChoiceInput,
        ChoiceSetInput,
        DateInput,
        NumberInput,
<<<<<<< HEAD
=======
        RichTextBlock,
        TextBlock,
>>>>>>> 0ab81e9e
        TextInput,
        TimeInput,
        ToggleInput,
        Custom,
        Unknown,
        Media,
        ActionSet,
    };
    DECLARE_ADAPTIVECARD_ENUM(CardElementType);

    enum class InlineElementType
    {
        TextRun = 0
    };
    DECLARE_ADAPTIVECARD_ENUM(InlineElementType);

    enum class TextSize
    {
        Small = 0,
        Default,
        Medium,
        Large,
        ExtraLarge
    };
    DECLARE_ADAPTIVECARD_ENUM(TextSize);

    enum class TextWeight
    {
        Lighter = 0,
        Default,
        Bolder
    };
    DECLARE_ADAPTIVECARD_ENUM(TextWeight);

    enum class FontStyle
    {
        Default = 0,
        Monospace
    };
    DECLARE_ADAPTIVECARD_ENUM(FontStyle);

    enum class ForegroundColor
    {
        Default = 0,
        Dark,
        Light,
        Accent,
        Good,
        Warning,
        Attention
    };
    DECLARE_ADAPTIVECARD_ENUM(ForegroundColor);

    enum class HorizontalAlignment
    {
        Left = 0,
        Center,
        Right
    };
    DECLARE_ADAPTIVECARD_ENUM(HorizontalAlignment);

    enum class VerticalAlignment
    {
        Top = 0,
        Center,
        Bottom
    };
    DECLARE_ADAPTIVECARD_ENUM(VerticalAlignment);

    enum class BackgroundImageMode
    {
        Stretch = 0,
        RepeatHorizontally,
        RepeatVertically,
        Repeat
    };
    DECLARE_ADAPTIVECARD_ENUM(BackgroundImageMode);

    enum class ImageStyle
    {
        Default = 0,
        Person
    };
    DECLARE_ADAPTIVECARD_ENUM(ImageStyle);

    enum class ImageSize
    {
        None = 0,
        Auto,
        Stretch,
        Small,
        Medium,
        Large,
    };
    DECLARE_ADAPTIVECARD_ENUM(ImageSize);

    enum class TextInputStyle
    {
        Text = 0,
        Tel,
        Url,
        Email,
    };
    DECLARE_ADAPTIVECARD_ENUM(TextInputStyle);

    enum class ActionType
    {
        Unsupported = 0,
        ShowCard,
        Submit,
        OpenUrl,
        ToggleVisibility,
        Custom
    };
    DECLARE_ADAPTIVECARD_ENUM(ActionType);

    enum class ActionAlignment
    {
        Left = 0,
        Center,
        Right,
        Stretch,
    };
    DECLARE_ADAPTIVECARD_ENUM(ActionAlignment);

    enum class ChoiceSetStyle
    {
        Compact = 0,
        Expanded
    };
    DECLARE_ADAPTIVECARD_ENUM(ChoiceSetStyle);

    enum class SeparatorThickness
    {
        Default = 0,
        Thick,
    };
    DECLARE_ADAPTIVECARD_ENUM(SeparatorThickness);

    enum class Spacing
    {
        Default = 0,
        None,
        Small,
        Medium,
        Large,
        ExtraLarge,
        Padding
    };
    DECLARE_ADAPTIVECARD_ENUM(Spacing);

    enum class ActionsOrientation
    {
        Vertical = 0,
        Horizontal
    };
    DECLARE_ADAPTIVECARD_ENUM(ActionsOrientation);

    enum class ActionMode
    {
        Inline = 0,
        Popup
    };
    DECLARE_ADAPTIVECARD_ENUM(ActionMode);

    enum class ContainerStyle
    {
        None,
        Default,
        Emphasis,
        Good,
        Attention,
        Warning,
        Accent
    };
    DECLARE_ADAPTIVECARD_ENUM(ContainerStyle);

    enum class ErrorStatusCode
    {
        InvalidJson = 0,
        RenderFailed,
        RequiredPropertyMissing,
        InvalidPropertyValue,
        UnsupportedParserOverride,
        IdCollision
    };
    // No mapping to string needed

    enum class WarningStatusCode
    {
        UnknownElementType = 0,
        UnknownPropertyOnElement,
        UnknownEnumValue,
        NoRendererForType,
        InteractivityNotSupported,
        MaxActionsExceeded,
        AssetLoadFailed,
        UnsupportedSchemaVersion,
        UnsupportedMediaType,
        InvalidMediaMix,
        InvalidColorFormat,
        InvalidDimensionSpecified,
        InvalidLanguage,
    };
    // No mapping to string needed

    enum class DateTimePreparsedTokenFormat
    {
        RegularString = 0,
        Time,
        DateCompact,
        DateShort,
        DateLong
    };
    // No mapping to string needed

    enum class IconPlacement
    {
        AboveTitle = 0,
        LeftOfTitle
    };
    DECLARE_ADAPTIVECARD_ENUM(IconPlacement);

    enum class VerticalContentAlignment
    {
        Top = 0,
        Center,
        Bottom
    };
    DECLARE_ADAPTIVECARD_ENUM(VerticalContentAlignment);

    enum class HeightType
    {
        Auto = 0,
        Stretch
    };
    DECLARE_ADAPTIVECARD_ENUM(HeightType);

    // Important: "Content" below is a placeholder for a JSON value -- we can't perform automatic mapping.
    enum class FallbackType
    {
        None,
        Drop,
        Content
    };
}<|MERGE_RESOLUTION|>--- conflicted
+++ resolved
@@ -172,11 +172,8 @@
         ChoiceSetInput,
         DateInput,
         NumberInput,
-<<<<<<< HEAD
-=======
         RichTextBlock,
         TextBlock,
->>>>>>> 0ab81e9e
         TextInput,
         TimeInput,
         ToggleInput,
