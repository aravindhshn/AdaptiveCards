#pragma once
#include "pch.h"

#ifdef _WIN32
#define strncasecmp _strnicmp
#endif // _WIN32

namespace AdaptiveCards
{

struct EnumHash
{
    template <typename T>
    std::size_t operator()(T t) const
    {
        return static_cast<std::size_t>(t);
    }
};

struct CaseInsensitiveEqualTo {
    bool operator() (const std::string& lhs, const std::string& rhs) const {
        return strncasecmp(lhs.c_str(), rhs.c_str(), CHAR_MAX) == 0;
    }
};

struct CaseInsensitiveHash {
    size_t operator() (const std::string& keyval) const {
        return std::accumulate(keyval.begin(), keyval.end(), 0, [](size_t acc, char c) { return acc + (size_t)std::tolower(c); });
    }
};

enum class AdaptiveCardSchemaKey
{
    Type = 0,
    Body,
    Version,
    MinVersion,
    FallbackText,
    BaseCardElement,
    Separation,
    Speak,
    Url,
    ImageStyle,
    ImageSize,
    AltText,
    HorizontalAlignment,
    Text,
    TextSize,
    TextWeight,
    TextColor,
    IsSubtle,
    Wrap,
    MaxLines,
    Items,
    Columns,
    Size,
    Facts,
    Title,
    Value,
    Images,
    Placeholder,
    IsMultiline,
    MaxLength,
    ValueOff,
    ValueOn,
    Max,
    Min,
    Choices,
    IsSelected,
    Style,
    IsMultiSelect,
    IsRequired,
<<<<<<< HEAD
=======
    BackgroundImageUrl
>>>>>>> e4c10d38
};

enum class TextSize
{
    Small = 0,
    Normal,
    Medium,
    Large,
    ExtraLarge
};

enum class TextWeight {
    Lighter = 0,
    Normal,
    Bolder
};

enum class TextColor {
    Default = 0,
    Dark,
    Light,
    Accent,
    Good,
    Warning,
    Attention
};

enum class HorizontalAlignment {
    Left = 0,
    Center,
    Right
};

enum class ImageStyle {
    Normal = 0,
    Person
};

enum class ImageSize {
    Default = 0,
    Auto,
    Stretch,
    Small,
    Medium,
    Large
};

enum class TextInputStyle {
    Text = 0,
    Tel,
    Url,
    Email,
};

enum class CardElementType
{
    Unsupported = 0,
    AdaptiveCard,
    TextBlock,
    Image,
    Container,
    Column,
    ColumnSet,
    FactSet,
    Fact,
    ActionGroup,
    ImageSet,
    InputDate,
    InputNumber,
    InputText,
    InputTime,
    InputToggle,
    InputChoiceSet,
};

enum class ActionType
{
    ShowCard = 0,
    Submit,
    Http,
    OpenUrl
};

enum class ChoiceSetStyle
{
    Compact = 0,
    Expanded
};

enum class SeparationStyle {
    Default = 0,
    None,
    Strong,
};

enum class ActionsOrientation {
    Vertical = 0,
    Horizontal
};

enum class ActionMode {
    Inline = 0,
    Popup
};

const std::string AdaptiveCardSchemaKeyToString(AdaptiveCardSchemaKey type);
AdaptiveCardSchemaKey AdaptiveCardSchemaKeyFromString(const std::string& type);

const std::string CardElementTypeToString(CardElementType elementType);
CardElementType CardElementTypeFromString(const std::string& elementType);

const std::string ActionTypeToString(ActionType elementType);
ActionType ActionTypeFromString(const std::string& elementType);

const std::string HorizontalAlignmentToString(HorizontalAlignment type);
HorizontalAlignment HorizontalAlignmentFromString(const std::string& type);

const std::string TextColorToString(TextColor type);
TextColor TextColorFromString(const std::string& type);

const std::string TextWeightToString(TextWeight type);
TextWeight TextWeightFromString(const std::string& type);

const std::string TextSizeToString(TextSize type);
TextSize TextSizeFromString(const std::string& type);

const std::string ImageSizeToString(ImageSize type);
ImageSize ImageSizeFromString(const std::string& type);

const std::string SeparationStyleToString(SeparationStyle type);
SeparationStyle SeparationStyleFromString(const std::string& type);

const std::string ImageStyleToString(ImageStyle style);
ImageStyle ImageStyleFromString(const std::string& style);

const std::string ActionsOrientationToString(ActionsOrientation style);
ActionsOrientation ActionsOrientationFromString(const std::string& style);

const std::string ActionModeToString(ActionMode style);
ActionMode ActionModeFromString(const std::string& style);

const std::string ChoiceSetStyleToString(ChoiceSetStyle type);
ChoiceSetStyle ChoiceSetStyleFromString(const std::string& type);

<<<<<<< HEAD
=======
const std::string TextInputStyleToString(TextInputStyle style);
TextInputStyle TextInputStyleFromString(const std::string & style);
>>>>>>> e4c10d38
}<|MERGE_RESOLUTION|>--- conflicted
+++ resolved
@@ -70,10 +70,7 @@
     Style,
     IsMultiSelect,
     IsRequired,
-<<<<<<< HEAD
-=======
     BackgroundImageUrl
->>>>>>> e4c10d38
 };
 
 enum class TextSize
@@ -218,9 +215,6 @@
 const std::string ChoiceSetStyleToString(ChoiceSetStyle type);
 ChoiceSetStyle ChoiceSetStyleFromString(const std::string& type);
 
-<<<<<<< HEAD
-=======
 const std::string TextInputStyleToString(TextInputStyle style);
 TextInputStyle TextInputStyleFromString(const std::string & style);
->>>>>>> e4c10d38
 }