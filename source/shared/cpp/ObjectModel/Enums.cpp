// Copyright (c) Microsoft Corporation. All rights reserved.
// Licensed under the MIT License.
#include "pch.h"

// Auto-formatting does terrible things to this file, so turn it off.
// clang-format off
namespace AdaptiveSharedNamespace
{
    DEFINE_ADAPTIVECARD_ENUM_THROW(AdaptiveCardSchemaKey, {
            {AdaptiveCardSchemaKey::Accent, "accent"},
            {AdaptiveCardSchemaKey::ActionAlignment, "actionAlignment"},
            {AdaptiveCardSchemaKey::ActionMode, "actionMode"},
            {AdaptiveCardSchemaKey::ActionSet, "ActionSet"},
            {AdaptiveCardSchemaKey::ActionSetConfig, "actionSetConfig"},
            {AdaptiveCardSchemaKey::Actions, "actions"},
            {AdaptiveCardSchemaKey::ActionsOrientation, "actionsOrientation"},
            {AdaptiveCardSchemaKey::AdaptiveCard, "adaptiveCard"},
            {AdaptiveCardSchemaKey::AllowCustomStyle, "allowCustomStyle"},
            {AdaptiveCardSchemaKey::AllowInlinePlayback, "allowInlinePlayback"},
            {AdaptiveCardSchemaKey::AltText, "altText"},
            {AdaptiveCardSchemaKey::Attention, "attention"},
            {AdaptiveCardSchemaKey::BackgroundColor, "backgroundColor"},
            {AdaptiveCardSchemaKey::BackgroundImage, "backgroundImage"},
            {AdaptiveCardSchemaKey::BackgroundImageUrl, "backgroundImageUrl"},
            {AdaptiveCardSchemaKey::BaseCardElement, "baseCardElement"},
            {AdaptiveCardSchemaKey::BaseContainerStyle, "baseContainerStyle"},
            {AdaptiveCardSchemaKey::Bleed, "bleed"},
            {AdaptiveCardSchemaKey::Body, "body"},
            {AdaptiveCardSchemaKey::Bolder, "bolder"},
            {AdaptiveCardSchemaKey::BorderColor, "borderColor"},
            {AdaptiveCardSchemaKey::BorderThickness, "borderThickness"},
            {AdaptiveCardSchemaKey::Bottom, "bottom"},
            {AdaptiveCardSchemaKey::ButtonSpacing, "buttonSpacing"},
            {AdaptiveCardSchemaKey::Card, "card"},
            {AdaptiveCardSchemaKey::Center, "center"},
            {AdaptiveCardSchemaKey::ChoiceSet, "choiceSet"},
            {AdaptiveCardSchemaKey::Choices, "choices"},
            {AdaptiveCardSchemaKey::Color, "color"},
            {AdaptiveCardSchemaKey::ColorConfig, "colorConfig"},
            {AdaptiveCardSchemaKey::Column, "column"},
            {AdaptiveCardSchemaKey::ColumnSet, "columnSet"},
            {AdaptiveCardSchemaKey::Columns, "columns"},
            {AdaptiveCardSchemaKey::Container, "container"},
            {AdaptiveCardSchemaKey::ContainerStyles, "containerStyles"},
            {AdaptiveCardSchemaKey::Dark, "dark"},
            {AdaptiveCardSchemaKey::Data, "data"},
            {AdaptiveCardSchemaKey::DateInput, "dateInput"},
            {AdaptiveCardSchemaKey::Default, "default"},
            {AdaptiveCardSchemaKey::DefaultPoster, "defaultPoster"},
            {AdaptiveCardSchemaKey::ElementId, "elementId"},
            {AdaptiveCardSchemaKey::Emphasis, "emphasis"},
            {AdaptiveCardSchemaKey::ErrorMessage, "errorMessage"},
            {AdaptiveCardSchemaKey::ExtraLarge, "extraLarge"},
            {AdaptiveCardSchemaKey::FactSet, "factSet"},
            {AdaptiveCardSchemaKey::Facts, "facts"},
            {AdaptiveCardSchemaKey::Fallback, "fallback"},
            {AdaptiveCardSchemaKey::FallbackText, "fallbackText"},
            {AdaptiveCardSchemaKey::FillMode, "fillMode"},
            {AdaptiveCardSchemaKey::FontFamily, "fontFamily"},
            {AdaptiveCardSchemaKey::FontSizes, "fontSizes"},
            {AdaptiveCardSchemaKey::FontType, "fontType"},
            {AdaptiveCardSchemaKey::FontTypes, "fontTypes"},
            {AdaptiveCardSchemaKey::FontWeights, "fontWeights"},
            {AdaptiveCardSchemaKey::ForegroundColor, "foregroundColor"},
            {AdaptiveCardSchemaKey::ForegroundColors, "foregroundColors"},
            {AdaptiveCardSchemaKey::Good, "good"},
            {AdaptiveCardSchemaKey::Height, "height"},
            {AdaptiveCardSchemaKey::Highlight, "highlight"},
            {AdaptiveCardSchemaKey::HighlightColor, "highlightColor"},
            {AdaptiveCardSchemaKey::HighlightColors, "highlightColors"},
            {AdaptiveCardSchemaKey::HorizontalAlignment, "horizontalAlignment"},
            {AdaptiveCardSchemaKey::IconPlacement, "iconPlacement"},
            {AdaptiveCardSchemaKey::IconSize, "iconSize"},
            {AdaptiveCardSchemaKey::IconUrl, "iconUrl"},
            {AdaptiveCardSchemaKey::Id, "id"},
            {AdaptiveCardSchemaKey::IgnoreInputValidation, "ignoreInputValidation"},
            {AdaptiveCardSchemaKey::Image, "image"},
            {AdaptiveCardSchemaKey::ImageBaseUrl, "imageBaseUrl"},
            {AdaptiveCardSchemaKey::ImageSet, "imageSet"},
            {AdaptiveCardSchemaKey::ImageSize, "imageSize"},
            {AdaptiveCardSchemaKey::ImageSizes, "imageSizes"},
            {AdaptiveCardSchemaKey::Images, "images"},
            {AdaptiveCardSchemaKey::InitialValidation, "initialValidation"},
            {AdaptiveCardSchemaKey::InlineAction, "inlineAction"},
            {AdaptiveCardSchemaKey::Inlines, "inlines"},
            {AdaptiveCardSchemaKey::InlineTopMargin, "inlineTopMargin"},
            {AdaptiveCardSchemaKey::Inputs, "inputs"},
            {AdaptiveCardSchemaKey::InputSpacing, "inputSpacing"},
            {AdaptiveCardSchemaKey::IsMultiSelect, "isMultiSelect"},
            {AdaptiveCardSchemaKey::IsMultiline, "isMultiline"},
            {AdaptiveCardSchemaKey::IsRequired, "isRequired"},
            {AdaptiveCardSchemaKey::IsSelected, "isSelected"},
            {AdaptiveCardSchemaKey::IsSubtle, "isSubtle"},
            {AdaptiveCardSchemaKey::IsVisible, "isVisible"},
            {AdaptiveCardSchemaKey::Italic, "italic"},
            {AdaptiveCardSchemaKey::Items, "items"},
			{AdaptiveCardSchemaKey::Label, "label"},
            {AdaptiveCardSchemaKey::Language, "lang"},
            {AdaptiveCardSchemaKey::Large, "large"},
            {AdaptiveCardSchemaKey::Left, "left"},
            {AdaptiveCardSchemaKey::Light, "light"},
            {AdaptiveCardSchemaKey::Lighter, "lighter"},
            {AdaptiveCardSchemaKey::LineColor, "lineColor"},
            {AdaptiveCardSchemaKey::LineThickness, "lineThickness"},
            {AdaptiveCardSchemaKey::Max, "max"},
            {AdaptiveCardSchemaKey::MaxActions, "maxActions"},
            {AdaptiveCardSchemaKey::MaxImageHeight, "maxImageHeight"},
            {AdaptiveCardSchemaKey::MaxLength, "maxLength"},
            {AdaptiveCardSchemaKey::MaxLines, "maxLines"},
            {AdaptiveCardSchemaKey::MaxWidth, "maxWidth"},
            {AdaptiveCardSchemaKey::Media, "media"},
            {AdaptiveCardSchemaKey::Medium, "medium"},
            {AdaptiveCardSchemaKey::Method, "method"},
            {AdaptiveCardSchemaKey::MimeType, "mimeType"},
            {AdaptiveCardSchemaKey::Min, "min"},
            {AdaptiveCardSchemaKey::MinHeight, "minHeight"},
            {AdaptiveCardSchemaKey::Monospace, "monospace"},
            {AdaptiveCardSchemaKey::NumberInput, "numberInput"},
            {AdaptiveCardSchemaKey::OptionalInputs, "optionalInputs"},
            {AdaptiveCardSchemaKey::Padding, "padding"},
            {AdaptiveCardSchemaKey::Placeholder, "placeholder"},
            {AdaptiveCardSchemaKey::PlayButton, "playButton"},
            {AdaptiveCardSchemaKey::Poster, "poster"},
            {AdaptiveCardSchemaKey::Regex, "regex"},
            {AdaptiveCardSchemaKey::Repeat, "repeat"},
            {AdaptiveCardSchemaKey::RepeatHorizontally, "repeatHorizontally"},
            {AdaptiveCardSchemaKey::RepeatVertically, "repeatVertically"},
            {AdaptiveCardSchemaKey::RequiredInputs, "requiredInputs"},
            {AdaptiveCardSchemaKey::Requires, "requires"},
            {AdaptiveCardSchemaKey::RichTextBlock, "richTextBlock"},
            {AdaptiveCardSchemaKey::Right, "right"},
            {AdaptiveCardSchemaKey::SelectAction, "selectAction"},
            {AdaptiveCardSchemaKey::Separator, "separator"},
            {AdaptiveCardSchemaKey::ShowActionMode, "showActionMode"},
            {AdaptiveCardSchemaKey::ShowCard, "showCard"},
            {AdaptiveCardSchemaKey::ShowCardActionConfig, "showCardActionConfig"},
            {AdaptiveCardSchemaKey::Size, "size"},
            {AdaptiveCardSchemaKey::Small, "small"},
            {AdaptiveCardSchemaKey::Sources, "sources"},
            {AdaptiveCardSchemaKey::Spacing, "spacing"},
            {AdaptiveCardSchemaKey::SpacingDefinition, "spacingDefinition"},
            {AdaptiveCardSchemaKey::Speak, "speak"},
            {AdaptiveCardSchemaKey::Stretch, "stretch"},
            {AdaptiveCardSchemaKey::Strikethrough, "strikethrough"},
            {AdaptiveCardSchemaKey::Style, "style"},
            {AdaptiveCardSchemaKey::Subtle, "subtle"},
            {AdaptiveCardSchemaKey::Suffix, "suffix"},
            {AdaptiveCardSchemaKey::SupportsInteractivity, "supportsInteractivity"},
            {AdaptiveCardSchemaKey::TargetElements, "targetElements"},
            {AdaptiveCardSchemaKey::Text, "text"},
            {AdaptiveCardSchemaKey::TextBlock, "textBlock"},
            {AdaptiveCardSchemaKey::TextConfig, "textConfig"},
            {AdaptiveCardSchemaKey::TextInput, "textInput"},
            {AdaptiveCardSchemaKey::TextWeight, "weight"},
            {AdaptiveCardSchemaKey::Thickness, "thickness"},
            {AdaptiveCardSchemaKey::TimeInput, "timeInput"},
            {AdaptiveCardSchemaKey::Title, "title"},
            {AdaptiveCardSchemaKey::ToggleInput, "toggleInput"},
            {AdaptiveCardSchemaKey::Top, "top"},
            {AdaptiveCardSchemaKey::Type, "type"},
            {AdaptiveCardSchemaKey::Underline, "underline"},
            {AdaptiveCardSchemaKey::Url, "url"},
            {AdaptiveCardSchemaKey::Value, "value"},
            {AdaptiveCardSchemaKey::ValueOff, "valueOff"},
            {AdaptiveCardSchemaKey::ValueOn, "valueOn"},
            {AdaptiveCardSchemaKey::Version, "version"},
            {AdaptiveCardSchemaKey::VerticalAlignment, "verticalAlignment"},
            {AdaptiveCardSchemaKey::VerticalContentAlignment, "verticalContentAlignment"},
            {AdaptiveCardSchemaKey::Warning, "warning"},
            {AdaptiveCardSchemaKey::Weight, "weight"},
            {AdaptiveCardSchemaKey::Width, "width"},
            {AdaptiveCardSchemaKey::Wrap, "wrap"}});

    DEFINE_ADAPTIVECARD_ENUM_DEFAULT(CardElementType, CardElementType::Unknown, {
            {CardElementType::AdaptiveCard, "AdaptiveCard"},
            {CardElementType::Column, "Column"},
            {CardElementType::ColumnSet, "ColumnSet"},
            {CardElementType::Container, "Container"},
            {CardElementType::Fact, "Fact"},
            {CardElementType::FactSet, "FactSet"},
            {CardElementType::Image, "Image"},
            {CardElementType::ImageSet, "ImageSet"},
            {CardElementType::ChoiceSetInput, "Input.ChoiceSet"},
            {CardElementType::DateInput, "Input.Date"},
            {CardElementType::NumberInput, "Input.Number"},
            {CardElementType::TextInput, "Input.Text"},
            {CardElementType::TimeInput, "Input.Time"},
            {CardElementType::ToggleInput, "Input.Toggle"},
            {CardElementType::RichTextBlock, "RichTextBlock"},
            {CardElementType::TextBlock, "TextBlock"},
            {CardElementType::Custom, "Custom"},
            {CardElementType::Unknown, "Unknown"},
            {CardElementType::Media, "Media"},
            {CardElementType::ActionSet, "ActionSet"}});

    DEFINE_ADAPTIVECARD_ENUM_DEFAULT(ActionType, ActionType::Unsupported, {
            {ActionType::Unsupported, "Unsupported"},
            {ActionType::OpenUrl, "Action.OpenUrl"},
            {ActionType::ShowCard, "Action.ShowCard"},
            {ActionType::Submit, "Action.Submit"},
            {ActionType::ToggleVisibility, "Action.ToggleVisibility"},
            {ActionType::Custom, "Custom"},
            {ActionType::UnknownAction, "UnknownAction"}});

    DEFINE_ADAPTIVECARD_ENUM_DEFAULT(HeightType, HeightType::Stretch, {
            {HeightType::Auto, "Auto"},
            {HeightType::Stretch, "Stretch"}});

    DEFINE_ADAPTIVECARD_ENUM(Spacing, {
            {Spacing::Default, "default"},
            {Spacing::None, "none"},
            {Spacing::Small, "small"},
            {Spacing::Medium, "medium"},
            {Spacing::Large, "large"},
            {Spacing::ExtraLarge, "extraLarge"},
            {Spacing::Padding, "padding"}});

    DEFINE_ADAPTIVECARD_ENUM(SeparatorThickness, {
            {SeparatorThickness::Default, "default"},
            {SeparatorThickness::Thick, "thick"}});

    DEFINE_ADAPTIVECARD_ENUM(ImageStyle, {
            {
                {ImageStyle::Default, "default"},
                {ImageStyle::Person, "person"}
            },
            {
                {"normal", ImageStyle::Default} // Back compat to support "Normal" for "Default" for pre V1.0 payloads
            }});

    DEFINE_ADAPTIVECARD_ENUM_DEFAULT(VerticalAlignment, VerticalAlignment::Top, {
        { VerticalAlignment::Top, "top" },
        { VerticalAlignment::Center, "center" },
        { VerticalAlignment::Bottom, "bottom" }});

    DEFINE_ADAPTIVECARD_ENUM_DEFAULT(ImageFillMode, ImageFillMode::Cover, {
        { ImageFillMode::Cover, "cover" },
        { ImageFillMode::RepeatHorizontally, "repeatHorizontally" },
        { ImageFillMode::RepeatVertically, "repeatVertically" },
        { ImageFillMode::Repeat, "repeat" }});

    DEFINE_ADAPTIVECARD_ENUM_DEFAULT(ImageSize, ImageSize::Auto, {
            {ImageSize::Auto, "Auto"},
            {ImageSize::Large, "Large"},
            {ImageSize::Medium, "Medium"},
            {ImageSize::Small, "Small"},
            {ImageSize::Stretch, "Stretch"}});

    DEFINE_ADAPTIVECARD_ENUM_DEFAULT(HorizontalAlignment, HorizontalAlignment::Left, {
            {HorizontalAlignment::Center, "center"},
            {HorizontalAlignment::Left, "left"},
            {HorizontalAlignment::Right, "right"}});

    DEFINE_ADAPTIVECARD_ENUM(ForegroundColor, {
            {ForegroundColor::Accent, "Accent"},
            {ForegroundColor::Attention, "Attention"},
            {ForegroundColor::Dark, "Dark"},
            {ForegroundColor::Default, "Default"},
            {ForegroundColor::Good, "Good"},
            {ForegroundColor::Light, "Light"},
            {ForegroundColor::Warning, "Warning"}});

    DEFINE_ADAPTIVECARD_ENUM(TextWeight, {
            {
                {TextWeight::Bolder, "Bolder"},
                {TextWeight::Lighter, "Lighter"},
                {TextWeight::Default, "Default"}
            },
            {
                {"Normal", TextWeight::Default} // Back compat to support "Normal" for "Default" for pre V1.0 payloads
            }});

    DEFINE_ADAPTIVECARD_ENUM(TextSize, {
            {
                {TextSize::ExtraLarge, "ExtraLarge"},
                {TextSize::Large, "Large"},
                {TextSize::Medium, "Medium"},
                {TextSize::Default, "Default"},
                {TextSize::Small, "Small"}
            },
            {
                {"Normal", TextSize::Default} // Back compat to support "Normal" for "Default" for pre V1.0 payloads
            }});

    DEFINE_ADAPTIVECARD_ENUM(FontType, {
            {FontType::Default, "Default"},
            {FontType::Monospace, "Monospace"}});

    DEFINE_ADAPTIVECARD_ENUM_DEFAULT(ActionsOrientation, ActionsOrientation::Horizontal, {
            {ActionsOrientation::Horizontal, "Horizontal"},
            {ActionsOrientation::Vertical, "Vertical"}});

    DEFINE_ADAPTIVECARD_ENUM_DEFAULT(ActionMode, ActionMode::Inline, {
            {ActionMode::Inline, "Inline"},
            {ActionMode::Popup, "Popup"}});

    DEFINE_ADAPTIVECARD_ENUM_DEFAULT(ChoiceSetStyle, ChoiceSetStyle::Compact, {
            {ChoiceSetStyle::Compact, "Compact"},
            {ChoiceSetStyle::Expanded, "Expanded"}});

    DEFINE_ADAPTIVECARD_ENUM_DEFAULT(TextInputStyle, TextInputStyle::Text, {
            {TextInputStyle::Email, "Email"},
            {TextInputStyle::Tel, "Tel"},
            {TextInputStyle::Text, "Text"},
            {TextInputStyle::Url, "Url"}});

    DEFINE_ADAPTIVECARD_ENUM(ContainerStyle, {
            {ContainerStyle::Default, "Default"},
            {ContainerStyle::Emphasis, "Emphasis"},
            {ContainerStyle::Good, "Good"},
            {ContainerStyle::Attention, "Attention"},
            {ContainerStyle::Warning, "Warning"},
            {ContainerStyle::Accent, "Accent"}});

    DEFINE_ADAPTIVECARD_ENUM_DEFAULT(ActionAlignment, ActionAlignment::Left, {
            {ActionAlignment::Left, "Left"},
            {ActionAlignment::Center, "Center"},
            {ActionAlignment::Right, "Right"},
            {ActionAlignment::Stretch, "Stretch"}});

    DEFINE_ADAPTIVECARD_ENUM_DEFAULT(IconPlacement, IconPlacement::AboveTitle, {
            {IconPlacement::AboveTitle, "AboveTitle"},
            {IconPlacement::LeftOfTitle, "LeftOfTitle"}});

    DEFINE_ADAPTIVECARD_ENUM_DEFAULT(VerticalContentAlignment, VerticalContentAlignment::Top, {
            {VerticalContentAlignment::Top, "Top"},
            {VerticalContentAlignment::Center, "Center"},
            {VerticalContentAlignment::Bottom, "Bottom"}});

    DEFINE_ADAPTIVECARD_ENUM_DEFAULT(InlineElementType, InlineElementType::TextRun, {
            {InlineElementType::TextRun, "TextRun"}});
<<<<<<< HEAD

    DEFINE_ADAPTIVECARD_ENUM_DEFAULT(InputNecessityIndicators, InputNecessityIndicators::None, {
            {InputNecessityIndicators::None, "None"},
            {InputNecessityIndicators::RequiredInputs, "RequiredInputs"},
            {InputNecessityIndicators::OptionalInputs, "OptionalInputs"}});

    DEFINE_ADAPTIVECARD_ENUM_DEFAULT(InitialValidation, InitialValidation::OnFocusLost, {
            {InitialValidation::OnFocusLost, "OnFocusLost"},
            {InitialValidation::OnFocusLostWithInput, "OnFocusLostWithInput"},
            {InitialValidation::OnSubmit, "OnSubmit"}});
=======
>>>>>>> 7bdd1733
}<|MERGE_RESOLUTION|>--- conflicted
+++ resolved
@@ -329,17 +329,9 @@
 
     DEFINE_ADAPTIVECARD_ENUM_DEFAULT(InlineElementType, InlineElementType::TextRun, {
             {InlineElementType::TextRun, "TextRun"}});
-<<<<<<< HEAD
-
-    DEFINE_ADAPTIVECARD_ENUM_DEFAULT(InputNecessityIndicators, InputNecessityIndicators::None, {
-            {InputNecessityIndicators::None, "None"},
-            {InputNecessityIndicators::RequiredInputs, "RequiredInputs"},
-            {InputNecessityIndicators::OptionalInputs, "OptionalInputs"}});
 
     DEFINE_ADAPTIVECARD_ENUM_DEFAULT(InitialValidation, InitialValidation::OnFocusLost, {
             {InitialValidation::OnFocusLost, "OnFocusLost"},
             {InitialValidation::OnFocusLostWithInput, "OnFocusLostWithInput"},
             {InitialValidation::OnSubmit, "OnSubmit"}});
-=======
->>>>>>> 7bdd1733
 }