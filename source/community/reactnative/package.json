{
  "name": "adaptivecards-reactnative",
  "description": "AdaptiveCards implementation in ReactNative",
  "version": "2.2.10",
  "keywords": [
    "adaptivecards",
    "cards",
    "bot",
    "microsoft cards",
    "reactnative cards"
  ],
  "author": {
    "name": "BigThinkCode",
    "url": "https://github.com/BigThinkcode"
  },
  "private": false,
  "license": "MIT",
  "scripts": {
    "android": "react-native run-android",
    "ios": "react-native run-ios",
    "start": "react-native start",
    "test": "jest",
    "lint": "eslint ."
  },
  "repository": {
<<<<<<< HEAD
    "url": "https://github.com/BigThinkcode/AdaptiveCards/tree/main/source/community/reactnative",
=======
    "url": "https://github.com/Bigthinkcode/AdaptiveCards/tree/main/source/community/reactnative",
>>>>>>> 4b9d9b8f
    "type": "git"
  },
  "files": [
    "src/components",
    "src/styles",
    "src/utils",
    "src/models",
    "src/adaptive-card.js"
  ],
  "main": "./src/adaptive-card",
  "devDependencies": {
    "@babel/core": "^7.8.4",
    "@babel/runtime": "^7.8.4",
    "@react-native-community/eslint-config": "^1.1.0",
    "babel-jest": "^25.1.0",
    "eslint": "^6.5.1",
    "jest": "^25.1.0",
    "metro-react-native-babel-preset": "^0.59.0",
    "react": "16.13.1",
    "react-native": "0.63.4",
    "react-test-renderer": "16.13.1",
    "rnpm-plugin-windows": "^0.2.11"
  },
  "dependencies": {
    "@react-native-community/datetimepicker": "^3.0.9",
    "@react-native-picker/picker": "^1.9.11",
    "adaptivecards-templating": "1.0.0-rc.0",
    "antlr4ts": "^0.5.0-alpha.3",
    "assert": "^2.0.0",
    "react-native-video": "^4.4.2",
    "react-native-windows": "0.57.1"
  },
  "jest": {
    "preset": "react-native",
    "transformIgnorePatterns": [
      "node_modules/(?!(jest-)?react-native|@react-native-community|@react-native-picker)"
    ]
  }
}<|MERGE_RESOLUTION|>--- conflicted
+++ resolved
@@ -1,7 +1,7 @@
 {
   "name": "adaptivecards-reactnative",
   "description": "AdaptiveCards implementation in ReactNative",
-  "version": "2.2.10",
+  "version": "2.2.11",
   "keywords": [
     "adaptivecards",
     "cards",
@@ -23,11 +23,7 @@
     "lint": "eslint ."
   },
   "repository": {
-<<<<<<< HEAD
-    "url": "https://github.com/BigThinkcode/AdaptiveCards/tree/main/source/community/reactnative",
-=======
     "url": "https://github.com/Bigthinkcode/AdaptiveCards/tree/main/source/community/reactnative",
->>>>>>> 4b9d9b8f
     "type": "git"
   },
   "files": [
