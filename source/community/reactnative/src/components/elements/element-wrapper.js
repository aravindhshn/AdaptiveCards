/**
 * ElementWrapper component that wraps all other element types and 
 * takes care of common parsing & styling.
 * 
 * @example
 * <ElementWrapper json={payload}>
 *  <InputElement json={payload}></InputElement>
 * </ElementWrapper>
 */

import React from 'react';
import {
	View,
	Text,
	StyleSheet
} from 'react-native';
import PropTypes from 'prop-types';
import { InputContext } from '../../utils/context';
import * as Constants from '../../utils/constants';
import * as Utils from '../../utils/util';
import * as Enums from '../../utils/enums';

export default class ElementWrapper extends React.Component {

	static contextType = InputContext;

	static propTypes = {
		isFirst: PropTypes.bool
	};

	static defaultProps = {
		isFirst: false
	};

	render() {
		this.styleConfig = this.props.configManager.styleConfig;
		const computedStyles = this.getComputedStyles();
		const showValidationText = this.props.isError && this.context.showErrors && Utils.isNullOrEmpty(this.props.json.inlineAction);
		const { isFirst } = this.props; //isFirst represent, it is first element
		const isColumnSet = this.props.json.type === Constants.TypeColumnSet;
		return (
			<React.Fragment>
				{!isColumnSet ? !isFirst && this.getSpacingElement() : this.props.json.separator && !isFirst && this.getSeparatorElement()}
				<View style={computedStyles} onLayout={this.props.onPageLayout}>
					{this.props.children}
					{showValidationText && this.getValidationText()}
				</View>
			</React.Fragment>
		)
	}

	/**
	 * @description Return the styles applicable based on the given payload
	 * @returns {Array} computedStyles
	 */
	getComputedStyles = () => {
		const payload = this.props.json;
		const receivedStyles = this.props.style;
		let computedStyles = [styles.inputContainer, receivedStyles];

<<<<<<< HEAD
=======
		// if (payload.parent && payload.parent["verticalContentAlignment"] && payload.type !== Constants.TypeColumnSet) {
		// 	// vertical content alignment
		// 	let verticalContentAlignment = Utils.parseHostConfigEnum(
		// 		Enums.VerticalAlignment,
		// 		payload.parent["verticalContentAlignment"],
		// 		Enums.VerticalAlignment.Top
		// 	);
		// 	switch (verticalContentAlignment) {
		// 		case Enums.VerticalAlignment.Center:
		// 			computedStyles.push({ flex: 1, justifyContent: Constants.CenterString });
		// 			break;
		// 		case Enums.VerticalAlignment.Bottom:
		// 			computedStyles.push({ flex: 1, justifyContent: Constants.FlexEnd });
		// 			break;
		// 		default:
		// 			computedStyles.push({ flex: 1, justifyContent: Constants.FlexStart });
		// 			break;
		// 	}
		// } else {
		// 	// height 
		// 	const height = payload.height || false;
		// 	if (height) {
		// 		const heightEnumValue = Utils.parseHostConfigEnum(
		// 			Enums.Height,
		// 			payload.height,
		// 			Enums.Height.Auto);
		// 		const height = this.props.configManager.hostConfig.getEffectiveHeight(heightEnumValue);
		// 		computedStyles.push({ flex: height });
		// 	}
		// }

>>>>>>> 633a9fb2
		// height 
		const height = payload.height || false;
		if (height) {
			const heightEnumValue = Utils.parseHostConfigEnum(
				Enums.Height,
				payload.height,
				Enums.Height.Auto);
			const height = this.props.configManager.hostConfig.getEffectiveHeight(heightEnumValue);
			computedStyles.push({ flex: height });
		}
		if (payload.parent && payload.parent["verticalContentAlignment"] && payload.parent.type === Constants.TypeColumn) {
			// vertical content alignment
			let verticalContentAlignment = Utils.parseHostConfigEnum(
				Enums.VerticalAlignment,
				payload.parent["verticalContentAlignment"],
				Enums.VerticalAlignment.Top
			);
			switch (verticalContentAlignment) {
				case Enums.VerticalAlignment.Center:
					computedStyles.push({ justifyContent: Constants.CenterString });
					break;
				case Enums.VerticalAlignment.Bottom:
					computedStyles.push({ justifyContent: Constants.FlexEnd });
					break;
				default:
					computedStyles.push({ justifyContent: Constants.FlexStart });
					break;
			}
		}

		return computedStyles;
	}

	/**
	 * @description Return the validation text message
	 * @returns {object} Text element with the message
	 */
	getValidationText = () => {
		const payload = this.props.json;
		const validationTextStyles = [this.styleConfig.fontFamilyName, this.styleConfig.defaultDestructiveButtonForegroundColor];
		return (
			<Text style={validationTextStyles}>
				{payload.errorMessage || Constants.ErrorMessage}
			</Text>
		)
	}

	/**
	 * @description Return the element for spacing and/or separator
	 * @returns {object} View element with spacing based on `spacing` and `separator` prop
	 */
	getSpacingElement = () => {
		const payload = this.props.json;
		const spacingEnumValue = Utils.parseHostConfigEnum(
			Enums.Spacing,
			payload.spacing,
			Enums.Spacing.Default);
		const spacing = this.props.configManager.hostConfig.getEffectiveSpacing(spacingEnumValue);
		const separator = payload.separator || false;

		// spacing styles
		const separatorStyles = [{ height: spacing }];

		// separator styles
		if (separator) {
			separatorStyles.push(this.styleConfig.separatorStyle);
			separatorStyles.push({ paddingTop: spacing / 2, marginTop: spacing / 2, height: 0 });
		}

		return <View style={separatorStyles}></View>
	}

	/**
	 * @description Return the element for separator
	 * @returns {object} View element with `separator` prop
	 */
	getSeparatorElement = () => {
		const spacingEnumValue = Utils.parseHostConfigEnum(
			Enums.Spacing,
			this.props.json.spacing,
			Enums.Spacing.Default);
		const spacing = this.props.configManager.hostConfig.getEffectiveSpacing(spacingEnumValue);
		return <View style={[this.styleConfig.separatorStyle, { height: 3, marginBottom: spacing }]}></View>
	}
}


const styles = StyleSheet.create({
	inputContainer: {
		backgroundColor: Constants.TransparentString
	}
})<|MERGE_RESOLUTION|>--- conflicted
+++ resolved
@@ -58,40 +58,6 @@
 		const receivedStyles = this.props.style;
 		let computedStyles = [styles.inputContainer, receivedStyles];
 
-<<<<<<< HEAD
-=======
-		// if (payload.parent && payload.parent["verticalContentAlignment"] && payload.type !== Constants.TypeColumnSet) {
-		// 	// vertical content alignment
-		// 	let verticalContentAlignment = Utils.parseHostConfigEnum(
-		// 		Enums.VerticalAlignment,
-		// 		payload.parent["verticalContentAlignment"],
-		// 		Enums.VerticalAlignment.Top
-		// 	);
-		// 	switch (verticalContentAlignment) {
-		// 		case Enums.VerticalAlignment.Center:
-		// 			computedStyles.push({ flex: 1, justifyContent: Constants.CenterString });
-		// 			break;
-		// 		case Enums.VerticalAlignment.Bottom:
-		// 			computedStyles.push({ flex: 1, justifyContent: Constants.FlexEnd });
-		// 			break;
-		// 		default:
-		// 			computedStyles.push({ flex: 1, justifyContent: Constants.FlexStart });
-		// 			break;
-		// 	}
-		// } else {
-		// 	// height 
-		// 	const height = payload.height || false;
-		// 	if (height) {
-		// 		const heightEnumValue = Utils.parseHostConfigEnum(
-		// 			Enums.Height,
-		// 			payload.height,
-		// 			Enums.Height.Auto);
-		// 		const height = this.props.configManager.hostConfig.getEffectiveHeight(heightEnumValue);
-		// 		computedStyles.push({ flex: height });
-		// 	}
-		// }
-
->>>>>>> 633a9fb2
 		// height 
 		const height = payload.height || false;
 		if (height) {
