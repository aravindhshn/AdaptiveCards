--- conflicted
+++ resolved
@@ -75,17 +75,6 @@
             );
             switch (verticalContentAlignment) {
                 case Enums.VerticalAlignment.Center:
-<<<<<<< HEAD
-                    computedStyles.push({ justifyContent: Constants.CenterString });
-                    break;
-                case Enums.VerticalAlignment.Bottom:
-                    computedStyles.push({ justifyContent: Constants.FlexEnd });
-                    break;
-                default:
-                    computedStyles.push({ justifyContent: Constants.FlexStart });
-                    break;
-            } 
-=======
                     computedStyles.push({ flex:1, justifyContent: Constants.CenterString });
                     break;
                 case Enums.VerticalAlignment.Bottom:
@@ -99,7 +88,6 @@
             if(this.payload.parent.type === Constants.TypeContainer && this.payload.type === Constants.TypeContainer) {
                 this.payload.verticalContentAlignment = this.payload.parent["verticalContentAlignment"];
             }
->>>>>>> cd562ff5
         } else {
             // vertical content alignment - Default is top
             computedStyles.push({ justifyContent: Constants.FlexStart });
