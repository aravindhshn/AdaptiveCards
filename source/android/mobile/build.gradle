apply plugin: 'com.android.application'

android {
    compileSdkVersion 28
    defaultConfig {
        applicationId "io.adaptivecards.adaptivecardssample"
        minSdkVersion 19
        targetSdkVersion 28
        versionCode 2
        versionName "1.0.1"
        testInstrumentationRunner 'androidx.test.runner.AndroidJUnitRunner'
    }
    buildTypes {
        release {
            minifyEnabled false
            proguardFiles getDefaultProguardFile('proguard-android.txt'), 'proguard-rules.pro'
        }
    }
    // Enable minSdkVersion to be lower than 26 (since requires Invoke-customs)
    // https://stackoverflow.com/a/50198499/1454643
    compileOptions {
        sourceCompatibility JavaVersion.VERSION_1_8
        targetCompatibility JavaVersion.VERSION_1_8
    }
    sourceSets {
        main {
            // including shared samples in APK assets
            assets {
                srcDirs {
                    "../../../samples/"
                }
            }
        }
    }
}

dependencies {
    implementation fileTree(include: ['*.jar'], dir: 'libs')
<<<<<<< HEAD
    androidTestImplementation('com.android.support.test.espresso:espresso-core:3.0.2', {
        exclude group: 'com.android.support', module: 'support-annotations'
    })
    implementation 'com.android.support:appcompat-v7:28.0.0'
    implementation 'com.android.support:design:28.0.0'
=======
    androidTestImplementation('androidx.test.espresso:espresso-core:3.1.0', {
        exclude group: 'com.android.support', module: 'support-annotations'
    })
    implementation 'androidx.appcompat:appcompat:1.0.0'
    implementation 'com.google.android.material:material:1.0.0'
>>>>>>> e8440bad
    implementation 'com.pixplicity.sharp:library:1.1.0'
    implementation 'com.journeyapps:zxing-android-embedded:3.6.0'
    implementation 'com.android.support:support-v4:28.0.0'
    implementation 'com.android.volley:volley:1.1.1'
    implementation 'org.webrtc:google-webrtc:1.0.27306'
    testImplementation 'junit:junit:4.12'

    implementation "com.android.support.constraint:constraint-layout:1.1.3"
    implementation "com.google.android:flexbox:1.0.0"
    implementation project(':adaptivecards')
}<|MERGE_RESOLUTION|>--- conflicted
+++ resolved
@@ -36,19 +36,11 @@
 
 dependencies {
     implementation fileTree(include: ['*.jar'], dir: 'libs')
-<<<<<<< HEAD
-    androidTestImplementation('com.android.support.test.espresso:espresso-core:3.0.2', {
-        exclude group: 'com.android.support', module: 'support-annotations'
-    })
-    implementation 'com.android.support:appcompat-v7:28.0.0'
-    implementation 'com.android.support:design:28.0.0'
-=======
     androidTestImplementation('androidx.test.espresso:espresso-core:3.1.0', {
         exclude group: 'com.android.support', module: 'support-annotations'
     })
     implementation 'androidx.appcompat:appcompat:1.0.0'
     implementation 'com.google.android.material:material:1.0.0'
->>>>>>> e8440bad
     implementation 'com.pixplicity.sharp:library:1.1.0'
     implementation 'com.journeyapps:zxing-android-embedded:3.6.0'
     implementation 'com.android.support:support-v4:28.0.0'
@@ -56,7 +48,7 @@
     implementation 'org.webrtc:google-webrtc:1.0.27306'
     testImplementation 'junit:junit:4.12'
 
-    implementation "com.android.support.constraint:constraint-layout:1.1.3"
-    implementation "com.google.android:flexbox:1.0.0"
+    implementation 'androidx.constraintlayout:constraintlayout:2.0.1'
+    implementation 'com.google.android:flexbox:2.0.1'
     implementation project(':adaptivecards')
 }