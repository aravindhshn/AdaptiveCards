package io.adaptivecards.renderer.input;

import android.app.DatePickerDialog;
import android.app.Dialog;
import android.os.Bundle;
import android.support.v4.app.DialogFragment;
import android.widget.DatePicker;
import android.widget.EditText;

import io.adaptivecards.objectmodel.DateInput;
import io.adaptivecards.objectmodel.DateTimePreparser;
import io.adaptivecards.renderer.readonly.RendererUtil;

import java.text.DateFormat;
import java.util.Calendar;
import java.util.Date;
import java.util.GregorianCalendar;

public class DatePickerFragment extends DialogFragment
        implements DatePickerDialog.OnDateSetListener
{
    public void initialize(DateInput dateInput, EditText editText)
    {
        m_dateInput = dateInput;
        m_editText = editText;
    }

    @Override
    public Dialog onCreateDialog(Bundle savedInstanceState)
    {
        Calendar calendar;

        try
        {
            Date value = DateFormat.getDateInstance().parse(m_editText.getText().toString());
            calendar = new GregorianCalendar();
            calendar.setTime(value);
        }
        catch (Exception excep)
        {
            // Use current date as default date
            calendar = Calendar.getInstance();
        }

<<<<<<< HEAD
        return new DatePickerDialog(getActivity(), this, calendar.get(Calendar.YEAR), calendar.get(Calendar.MONTH), calendar.get(Calendar.DAY_OF_MONTH));
=======
        DatePickerDialog datePickerDialog = new DatePickerDialog(m_context, this, calendar.get(Calendar.YEAR), calendar.get(Calendar.MONTH), calendar.get(Calendar.DAY_OF_MONTH));

        if (!m_dateInput.GetMin().isEmpty())
        {
            datePickerDialog.getDatePicker().setMinDate(RendererUtil.getDate(m_dateInput.GetMin()).getTime().getTime());
        }

        if (!m_dateInput.GetMax().isEmpty())
        {
            datePickerDialog.getDatePicker().setMaxDate(RendererUtil.getDate(m_dateInput.GetMax()).getTime().getTime());
        }

        return datePickerDialog;
>>>>>>> aebacc49
    }

    @Override
    public void onDateSet(DatePicker view, int year, int month, int dayOfMonth)
    {
        Calendar calendar = new GregorianCalendar(year, month, dayOfMonth);
        Date date = calendar.getTime();
        String value = DateFormat.getDateInstance().format(date);
        m_editText.setText(value);
    }

    private DateInput m_dateInput;
    private EditText m_editText;
}<|MERGE_RESOLUTION|>--- conflicted
+++ resolved
@@ -42,9 +42,6 @@
             calendar = Calendar.getInstance();
         }
 
-<<<<<<< HEAD
-        return new DatePickerDialog(getActivity(), this, calendar.get(Calendar.YEAR), calendar.get(Calendar.MONTH), calendar.get(Calendar.DAY_OF_MONTH));
-=======
         DatePickerDialog datePickerDialog = new DatePickerDialog(m_context, this, calendar.get(Calendar.YEAR), calendar.get(Calendar.MONTH), calendar.get(Calendar.DAY_OF_MONTH));
 
         if (!m_dateInput.GetMin().isEmpty())
@@ -58,7 +55,6 @@
         }
 
         return datePickerDialog;
->>>>>>> aebacc49
     }
 
     @Override
