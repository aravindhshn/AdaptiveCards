package io.adaptivecards.renderer;

import android.content.Context;
import android.graphics.Color;
import android.support.v4.app.FragmentManager;
import android.view.Gravity;
import android.view.View;
import android.view.ViewGroup;
import android.widget.LinearLayout;

import io.adaptivecards.objectmodel.AdaptiveCard;
import io.adaptivecards.objectmodel.BackgroundImage;
import io.adaptivecards.objectmodel.BaseActionElement;
import io.adaptivecards.objectmodel.BaseActionElementVector;
import io.adaptivecards.objectmodel.BaseCardElementVector;
import io.adaptivecards.objectmodel.ContainerStyle;
import io.adaptivecards.objectmodel.HeightType;
import io.adaptivecards.objectmodel.HostConfig;
import io.adaptivecards.objectmodel.VerticalContentAlignment;
import io.adaptivecards.renderer.action.ActionElementRenderer;
import io.adaptivecards.renderer.actionhandler.ICardActionHandler;
import io.adaptivecards.renderer.registration.CardRendererRegistration;

public class AdaptiveCardRenderer
{
    public static final String VERSION = "1.2";

    protected AdaptiveCardRenderer()
    {
    }

    public static AdaptiveCardRenderer getInstance()
    {
        if (s_instance == null)
        {
            s_instance = new AdaptiveCardRenderer();
        }

        return s_instance;
    }

<<<<<<< HEAD
=======
    private class BackgroundImageLoaderAsync extends GenericImageLoaderAsync
    {
        private Context m_context;
        private LinearLayout m_layout;

        public BackgroundImageLoaderAsync(RenderedAdaptiveCard renderedCard, Context context, LinearLayout layout, String imageBaseUrl, int maxWidth)
        {
            super(renderedCard, imageBaseUrl, maxWidth);

            m_context = context;
            m_layout = layout;
        }

        @Override
        protected HttpRequestResult<Bitmap> doInBackground(String... args)
        {
            if (args.length == 0)
            {
                return null;
            }
            return loadImage(args[0], m_context);
        }

        void onSuccessfulPostExecute(Bitmap bitmap)
        {
            BitmapDrawable background = new BitmapDrawable(m_context.getResources(), bitmap);
            m_layout.setBackground(background);
            m_layout.bringChildToFront(m_layout.getChildAt(0));
        }
    }

>>>>>>> 999b170f
    public RenderedAdaptiveCard render(Context context, FragmentManager fragmentManager, AdaptiveCard adaptiveCard, ICardActionHandler cardActionHandler)
    {
        return render(context, fragmentManager, adaptiveCard, cardActionHandler, defaultHostConfig);
    }

    // AdaptiveCard ObjectModel is binded to the UI and Action
    public RenderedAdaptiveCard render(
            Context context,
            FragmentManager fragmentManager,
            AdaptiveCard adaptiveCard,
            ICardActionHandler cardActionHandler,
            HostConfig hostConfig)
    {
        RenderedAdaptiveCard result = new RenderedAdaptiveCard(adaptiveCard);
        View cardView = internalRender(result, context, fragmentManager, adaptiveCard, cardActionHandler, hostConfig, false);
        result.setView(cardView);
        return result;
    }

    public View internalRender(RenderedAdaptiveCard renderedCard,
                               Context context,
                               FragmentManager fragmentManager,
                               AdaptiveCard adaptiveCard,
                               ICardActionHandler cardActionHandler,
                               HostConfig hostConfig,
                               boolean isInlineShowCard)
    {
        if (hostConfig == null)
        {
            throw new IllegalArgumentException("hostConfig is null");
        }

        if (renderedCard == null)
        {
            throw new IllegalArgumentException("renderedCard is null");
        }

        LinearLayout rootLayout = new LinearLayout(context);
        rootLayout.setLayoutParams(new LinearLayout.LayoutParams(ViewGroup.LayoutParams.MATCH_PARENT, ViewGroup.LayoutParams.MATCH_PARENT));
        rootLayout.setOrientation(LinearLayout.VERTICAL);
        rootLayout.setFocusable(true);
        rootLayout.setFocusableInTouchMode(true);

        LinearLayout layout = new LinearLayout(context);
        layout.setTag(adaptiveCard);

        if( adaptiveCard.GetHeight() == HeightType.Stretch )
        {
            layout.setLayoutParams(new LinearLayout.LayoutParams(ViewGroup.LayoutParams.MATCH_PARENT, ViewGroup.LayoutParams.MATCH_PARENT, 1));
        }
        else
        {
            layout.setLayoutParams(new LinearLayout.LayoutParams(ViewGroup.LayoutParams.MATCH_PARENT, ViewGroup.LayoutParams.WRAP_CONTENT));
        }

        VerticalContentAlignment contentAlignment = adaptiveCard.GetVerticalContentAlignment();
        switch (contentAlignment)
        {
            case Center:
                layout.setGravity(Gravity.CENTER_VERTICAL);
                break;
            case Bottom:
                layout.setGravity(Gravity.BOTTOM);
                break;
            case Top:
            default:
                layout.setGravity(Gravity.TOP);
                break;
        }

        layout.setOrientation(LinearLayout.VERTICAL);
        int padding = Util.dpToPixels(context, hostConfig.GetSpacing().getPaddingSpacing());
        layout.setPadding(padding, padding, padding, padding);

        rootLayout.addView(layout);

        BaseCardElementVector baseCardElementList = adaptiveCard.GetBody();

        ContainerStyle style = ContainerStyle.Default;

        if (isInlineShowCard && hostConfig.GetActions().getShowCard().getStyle() != ContainerStyle.None)
        {
            style = hostConfig.GetActions().getShowCard().getStyle();
        }

        if (hostConfig.GetAdaptiveCard().getAllowCustomStyle() && adaptiveCard.GetStyle() != ContainerStyle.None)
        {
            style = adaptiveCard.GetStyle();
        }

        String color = hostConfig.GetBackgroundColor(style);

        layout.setBackgroundColor(Color.parseColor(color));

        CardRendererRegistration.getInstance().render(renderedCard, context, fragmentManager, layout, adaptiveCard, baseCardElementList, cardActionHandler, hostConfig, style);

        if (hostConfig.GetSupportsInteractivity())
        {
            // Actions are optional
            BaseActionElementVector baseActionElementList = adaptiveCard.GetActions();
            if (baseActionElementList != null && baseActionElementList.size() > 0)
            {
                LinearLayout showCardsLayout = new LinearLayout(context);
                showCardsLayout.setBackgroundColor(Color.parseColor(color));
                showCardsLayout.setLayoutParams(new LinearLayout.LayoutParams(ViewGroup.LayoutParams.MATCH_PARENT, ViewGroup.LayoutParams.MATCH_PARENT));
                rootLayout.addView(showCardsLayout);

                IActionLayoutRenderer actionLayoutRenderer = CardRendererRegistration.getInstance().getActionLayoutRenderer();
                if(actionLayoutRenderer != null) {
                    actionLayoutRenderer.renderActions(renderedCard, context, fragmentManager, layout, baseActionElementList, cardActionHandler, hostConfig);
                }
            }
        }
        else
        {
            renderedCard.addWarning(new AdaptiveWarning(AdaptiveWarning.INTERACTIVITY_DISALLOWED, "Interactivity is not allowed. Actions not rendered."));
        }

        BackgroundImage backgroundImageProperties = adaptiveCard.GetBackgroundImage();
        if (backgroundImageProperties != null && !backgroundImageProperties.GetUrl().isEmpty())
        {
<<<<<<< HEAD
            BackgroundImageLoaderAsync loaderAsync = new BackgroundImageLoaderAsync(renderedCard, context, layout, hostConfig.GetImageBaseUrl(), backgroundImageProperties);
=======
            BackgroundImageLoaderAsync loaderAsync = new BackgroundImageLoaderAsync(
                    renderedCard,
                    context,
                    layout,
                    hostConfig.GetImageBaseUrl(),
                    context.getResources().getDisplayMetrics().widthPixels);
>>>>>>> 999b170f

            IOnlineImageLoader onlineImageLoader = CardRendererRegistration.getInstance().getOnlineImageLoader();
            if(onlineImageLoader != null)
            {
                loaderAsync.registerCustomOnlineImageLoader(onlineImageLoader);
            }

            IDataUriImageLoader dataUriImageLoader = CardRendererRegistration.getInstance().getDataUriImageLoader();
            if(dataUriImageLoader != null)
            {
                loaderAsync.registerCustomDataUriImageLoader(dataUriImageLoader);
            }

            loaderAsync.execute(backgroundImageProperties.GetUrl());
        }

        BaseActionElement selectAction = renderedCard.getAdaptiveCard().GetSelectAction();
        if (selectAction != null)
        {
            rootLayout.setClickable(true);
            rootLayout.setOnClickListener(new ActionElementRenderer.ButtonOnClickListener(renderedCard, selectAction, cardActionHandler));
        }

        return rootLayout;
    }

    private static AdaptiveCardRenderer s_instance = null;

    private IOnlineImageLoader m_onlineImageLoader = null;

    private HostConfig defaultHostConfig = new HostConfig();
}<|MERGE_RESOLUTION|>--- conflicted
+++ resolved
@@ -39,40 +39,6 @@
         return s_instance;
     }
 
-<<<<<<< HEAD
-=======
-    private class BackgroundImageLoaderAsync extends GenericImageLoaderAsync
-    {
-        private Context m_context;
-        private LinearLayout m_layout;
-
-        public BackgroundImageLoaderAsync(RenderedAdaptiveCard renderedCard, Context context, LinearLayout layout, String imageBaseUrl, int maxWidth)
-        {
-            super(renderedCard, imageBaseUrl, maxWidth);
-
-            m_context = context;
-            m_layout = layout;
-        }
-
-        @Override
-        protected HttpRequestResult<Bitmap> doInBackground(String... args)
-        {
-            if (args.length == 0)
-            {
-                return null;
-            }
-            return loadImage(args[0], m_context);
-        }
-
-        void onSuccessfulPostExecute(Bitmap bitmap)
-        {
-            BitmapDrawable background = new BitmapDrawable(m_context.getResources(), bitmap);
-            m_layout.setBackground(background);
-            m_layout.bringChildToFront(m_layout.getChildAt(0));
-        }
-    }
-
->>>>>>> 999b170f
     public RenderedAdaptiveCard render(Context context, FragmentManager fragmentManager, AdaptiveCard adaptiveCard, ICardActionHandler cardActionHandler)
     {
         return render(context, fragmentManager, adaptiveCard, cardActionHandler, defaultHostConfig);
@@ -194,16 +160,13 @@
         BackgroundImage backgroundImageProperties = adaptiveCard.GetBackgroundImage();
         if (backgroundImageProperties != null && !backgroundImageProperties.GetUrl().isEmpty())
         {
-<<<<<<< HEAD
-            BackgroundImageLoaderAsync loaderAsync = new BackgroundImageLoaderAsync(renderedCard, context, layout, hostConfig.GetImageBaseUrl(), backgroundImageProperties);
-=======
             BackgroundImageLoaderAsync loaderAsync = new BackgroundImageLoaderAsync(
                     renderedCard,
                     context,
                     layout,
                     hostConfig.GetImageBaseUrl(),
-                    context.getResources().getDisplayMetrics().widthPixels);
->>>>>>> 999b170f
+                    context.getResources().getDisplayMetrics().widthPixels,
+					backgroundImageProperties);
 
             IOnlineImageLoader onlineImageLoader = CardRendererRegistration.getInstance().getOnlineImageLoader();
             if(onlineImageLoader != null)
