--- conflicted
+++ resolved
@@ -1,10 +1,7 @@
-<<<<<<< HEAD
-import * as Adaptive from "adaptivecards";
-
-=======
 // Copyright (c) Microsoft Corporation. All rights reserved.
 // Licensed under the MIT License.
->>>>>>> c57f7047
+import * as Adaptive from "adaptivecards";
+
 export interface IPoint {
 	x: number;
 	y: number;
