import * as Clipboard from "clipboard";
import * as Adaptive from "adaptivecards";
import * as monaco from 'monaco-editor/esm/vs/editor/editor.api';
import * as Constants from "./constants";
import * as Designer from "./card-designer-surface";
import * as DesignerPeers from "./designer-peers";
import { HostContainer } from "./containers/host-container";
import { adaptiveCardSchema } from "./adaptive-card-schema";
import { FullScreenHandler } from "./fullscreen-handler";
import { Toolbar, ToolbarButton, ToolbarChoicePicker, ToolbarElementAlignment } from "./toolbar";
import { SidePane, SidePaneOrientation } from "./side-pane";
import { Splitter } from "./splitter";
import { IPoint, Utils } from "./miscellaneous";
import { BasePaletteItem, ElementPaletteItem } from "./tool-palette";
import { DefaultContainer } from "./containers/default/default-container";

import "./adaptivecards-designer.css";
import { AdaptiveCard } from "adaptivecards";
<<<<<<< HEAD

export class CardDesigner {
    private static internalProcessMarkdown(text: string): string {
        if (CardDesigner.processMarkdown) {
            return CardDesigner.processMarkdown(text);
        }
        else {
            // Check for markdownit
            if (window["markdownit"]) {
                return window["markdownit"]().render(text);
            }

            return text;
        }
    }

    static processMarkdown: (text: string) => string;
=======


export class CardDesigner {
    private static internalProcessMarkdown(text: string, result: Adaptive.IMarkdownProcessingResult) {
        if (CardDesigner.onProcessMarkdown) {
            CardDesigner.onProcessMarkdown(text, result);
        }
        else {
            result.didProcess = false;
        }
    }

    static onProcessMarkdown: (text: string, result: Adaptive.IMarkdownProcessingResult) => void = null;
>>>>>>> f55b5d7a

    private static MAX_UNDO_STACK_SIZE = 50;

    private _monacoEditor: monaco.editor.IStandaloneCodeEditor;
    private _hostContainers: Array<HostContainer>;
    private _isMonacoEditorLoaded: boolean = false;
    private _designerSurface: Designer.CardDesignerSurface;
    private _propertySheetHostConfig: Adaptive.HostConfig;
    private _designerHostElement: HTMLElement;
    private _draggedPaletteItem: BasePaletteItem;
    private _draggedElement: HTMLElement;
    private _currentMousePosition: IPoint;
    private _card: Adaptive.AdaptiveCard;
    private _activeHostContainer: HostContainer;
    private _undoStack: Array<object> = [];
    private _undoStackIndex: number = -1;
    private _toolPalettePane: SidePane;
    private _jsonEditorPane: SidePane;
    private _propertySheetPane: SidePane;
	private _treeViewPane: SidePane;
	private _assetPath: string;

    private buildTreeView() {
        if (this._treeViewPane.content) {
            this._treeViewPane.content.innerHTML = "";
            this._treeViewPane.content.appendChild(this.designerSurface.rootPeer.treeItem.render());
		}
    }

    private buildPropertySheet(peer: DesignerPeers.DesignerPeer) {
        if (this._propertySheetPane.content) {
            this._propertySheetPane.content.innerHTML = "";

            let card: Adaptive.AdaptiveCard;

            if (peer) {
                card = peer.buildPropertySheetCard();
            }
            else {

                card = new Adaptive.AdaptiveCard();
                card.parse(
                    {
                        type: "AdaptiveCard",
                        version: "1.0",
                        body: [
                            {
                                type: "TextBlock",
                                wrap: true,
                                text: "**Nothing is selected**"
                            },
                            {
                                type: "TextBlock",
                                wrap: true,
                                text: "Select an element in the card to modify its properties."
                            }
                        ]
                    }
                );
                card.padding = new Adaptive.PaddingDefinition(
                    Adaptive.Spacing.Small,
                    Adaptive.Spacing.Small,
                    Adaptive.Spacing.Small,
                    Adaptive.Spacing.Small
                )
            }

            card.hostConfig = this._propertySheetHostConfig;

            this._propertySheetPane.content.appendChild(card.render());
        }
    }

    private addPaletteItem(paletteItem: BasePaletteItem, hostElement: HTMLElement) {
        paletteItem.render();
        paletteItem.onStartDrag = (sender: BasePaletteItem) => {
            this._draggedPaletteItem = sender;

            this._draggedElement = sender.cloneElement();
            this._draggedElement.style.position = "absolute";
            this._draggedElement.style.left = this._currentMousePosition.x + "px";
            this._draggedElement.style.top = this._currentMousePosition.y + "px";

            document.body.appendChild(this._draggedElement);
        }

        hostElement.appendChild(paletteItem.renderedElement);
    }

    private buildPalette() {
        this._toolPalettePane.content.innerHTML = "";

        let categorizedTypes: Object = {};

        for (let i = 0; i < Adaptive.AdaptiveCard.elementTypeRegistry.getItemCount(); i++) {
            let dummyCardElement = Adaptive.AdaptiveCard.elementTypeRegistry.getItemAt(i).createInstance();
            let peerRegistration = Designer.CardDesignerSurface.cardElementPeerRegistry.findTypeRegistration((<any>dummyCardElement).constructor);

            if (peerRegistration) {
                if (!categorizedTypes.hasOwnProperty(peerRegistration.category)) {
                    categorizedTypes[peerRegistration.category] = [];
                }

                let paletteItem = new ElementPaletteItem(
                    Adaptive.AdaptiveCard.elementTypeRegistry.getItemAt(i),
                    peerRegistration
                )

                categorizedTypes[peerRegistration.category].push(paletteItem);
            }
        }

        for (let category in categorizedTypes) {
            let node = document.createElement('li');
            node.innerText = category;
            node.className = "acd-palette-category";

            this._toolPalettePane.content.appendChild(node);

            for (var i = 0; i < categorizedTypes[category].length; i++) {
                this.addPaletteItem(categorizedTypes[category][i], this._toolPalettePane.content);
            }
        }

        /* This is to test "snippet" support. Snippets are not yet fully baked
        let personaHeaderSnippet = new SnippetPaletteItem("Persona header");
        personaHeaderSnippet.snippet = {
            type: "ColumnSet",
            columns: [
                {
                    width: "auto",
                    items: [
                        {
                            type: "Image",
                            size: "Small",
                            style: "Person",
                            url: "https://pbs.twimg.com/profile_images/3647943215/d7f12830b3c17a5a9e4afcc370e3a37e_400x400.jpeg"
                        }
                    ]
                },
                {
                    width: "stretch",
                    items: [
                        {
                            type: "TextBlock",
                            text: "John Doe",
                            weight: "Bolder",
                            wrap: true
                        },
                        {
                            type: "TextBlock",
                            spacing: "None",
                            text: "Additional information",
                            wrap: true
                        }
                    ]
                }
            ]
        };

        this.addPaletteItem(personaHeaderSnippet);
        */
    }

    private endDrag() {
        if (this._draggedPaletteItem) {
            this._draggedPaletteItem.endDrag();
            this._draggedElement.remove();

            this._draggedPaletteItem = null;
            this._draggedElement = null;
        }
    }

    private recreateDesignerSurface() {
        let styleSheetLinkElement = <HTMLLinkElement>document.getElementById("adaptiveCardStylesheet");

        if (styleSheetLinkElement == null) {
            styleSheetLinkElement = document.createElement("link");
            styleSheetLinkElement.id = "adaptiveCardStylesheet";

            document.getElementsByTagName("head")[0].appendChild(styleSheetLinkElement);
        }

        styleSheetLinkElement.rel = "stylesheet";
		styleSheetLinkElement.type = "text/css";
		
        styleSheetLinkElement.href = Utils.joinPaths(this._assetPath, this.activeHostContainer.styleSheet);

        let designerBackground = document.getElementById("designerBackground");

        if (designerBackground) {
            designerBackground.style.backgroundColor = this.activeHostContainer.getBackgroundColor();
        }

        this.activeHostContainer.initialize();

        this._designerHostElement.innerHTML = "";
        this.activeHostContainer.renderTo(this._designerHostElement);

        this._designerSurface = new Designer.CardDesignerSurface(this.activeHostContainer.cardHost);
        this._designerSurface.onSelectedPeerChanged = (peer: DesignerPeers.CardElementPeer) => {
            this.buildPropertySheet(peer);
        };
        this._designerSurface.onLayoutUpdated = (isFullRefresh: boolean) => {
            if (isFullRefresh) {
                this.scheduleUpdateJsonFromCard();
            }

            this.buildTreeView();
        };
        this._designerSurface.onCardValidated = (errors: Array<Adaptive.IValidationError>) => {
            let errorPane = document.getElementById("errorPane");
            errorPane.innerHTML = "";

            if (errors.length > 0) {
                let errorMessages: Array<string> = [];

                for (let error of errors) {
                    if (errorMessages.indexOf(error.message) < 0) {
                        errorMessages.push(error.message);
                    }
                }

                for (let message of errorMessages) {
                    let errorElement = document.createElement("div");
                    errorElement.style.overflow = "hidden";
                    errorElement.style.textOverflow = "ellipsis";
                    errorElement.innerText = message;

                    errorPane.appendChild(errorElement);
                }

                errorPane.classList.remove("acd-hidden");
            }
            else {
                errorPane.classList.add("acd-hidden");
            }
        };

        this.buildPalette();
        this.buildPropertySheet(null);

        if (this._card) {
            this._card.hostConfig = this.activeHostContainer.getHostConfig();
        }

        this._designerSurface.card = this._card;
    }

    private activeHostContainerChanged() {
        this.recreateDesignerSurface();
    }

    public updateJsonEditorLayout() {
        if (this._isMonacoEditorLoaded) {
            // Monaco is very finicky. It will apparently only properly layout if
            // its direct container has an explicit height.
            let jsonEditorPaneRect = this._jsonEditorPane.attachedTo.getBoundingClientRect();
            let jsonEditorHeaderRect = this._jsonEditorPane.getHeaderBoundingRect();
   
            this._jsonEditorPane.content.style.height = (jsonEditorPaneRect.height - jsonEditorHeaderRect.height) + "px";
   
            this._monacoEditor.layout();
        }
    }
    
    private updateFullLayout() {
        this.scheduleLayoutUpdate();
        this.updateJsonEditorLayout();
    }
    
    private jsonUpdateTimer: any;
    private cardUpdateTimer: any;
    private updateLayoutTimer: any;
    
    private preventCardUpdate: boolean = false;
    
    private setJsonPayload(payload: object) {
        this._monacoEditor.setValue(JSON.stringify(payload, null, 4));
    }

    private updateJsonFromCard(addToUndoStack: boolean = true) {
        try {
            this.preventCardUpdate = true;
    
            if (!this.preventJsonUpdate && this._isMonacoEditorLoaded) {
                let cardPayload = this.card.toJSON();
    
                if (addToUndoStack) {
                    this.addToUndoStack(cardPayload);
                }
    
                this.setJsonPayload(cardPayload);
            }
        }
        finally {
            this.preventCardUpdate = false;
        }
    }
    
    private scheduleUpdateJsonFromCard() {
        clearTimeout(this.jsonUpdateTimer);
    
        if (!this.preventJsonUpdate) {
            this.jsonUpdateTimer = setTimeout(() => { this.updateJsonFromCard(); }, 100);
        }
    }
    
    private preventJsonUpdate: boolean = false;
    
    private getCurrentJsonPayload(): string {
        return this._isMonacoEditorLoaded ? this._monacoEditor.getValue() : Constants.defaultPayload;
    }

    private updateCardFromJson() {
        try {
            this.preventJsonUpdate = true;
    
            if (!this.preventCardUpdate) {
                this.designerSurface.setCardPayloadAsString(this.getCurrentJsonPayload());
            }
        }
        finally {
            this.preventJsonUpdate = false;
        }
    }
    
    private scheduleUpdateCardFromJson() {
        clearTimeout(this.cardUpdateTimer);
    
        if (!this.preventCardUpdate) {
            this.cardUpdateTimer = setTimeout(() => { this.updateCardFromJson(); }, 100);
        }
    }
    
    private scheduleLayoutUpdate() {
        clearTimeout(this.updateLayoutTimer);
    
        this.updateLayoutTimer = setTimeout(() => { this.designerSurface.updateLayout(false); }, 50);
    }
    
    private _fullScreenHandler = new FullScreenHandler();
    private _fullScreenButton: ToolbarButton;
    private _hostContainerChoicePicker: ToolbarChoicePicker;
    private _undoButton: ToolbarButton;
    private _redoButton: ToolbarButton;
    private _newCardButton: ToolbarButton;
    private _copyJSONButton: ToolbarButton;

    private prepareToolbar() {
        this._fullScreenButton = new ToolbarButton(
            CardDesigner.ToolbarCommands.FullScreen,
            "Enter Full Screen",
            "acd-icon-fullScreen",
            (sender) => { this._fullScreenHandler.toggleFullScreen(); });
        this._fullScreenButton.displayCaption = false;
        this._fullScreenButton.toolTip = "Enter full screen";
        this._fullScreenButton.alignment = ToolbarElementAlignment.Right;

        this.toolbar.addElement(this._fullScreenButton);

        if (this._hostContainers && this._hostContainers.length > 0) {
            this._hostContainerChoicePicker = new ToolbarChoicePicker(CardDesigner.ToolbarCommands.HostAppPicker);
            this._hostContainerChoicePicker.separator = true;
            this._hostContainerChoicePicker.label = "Select host app:"
            this._hostContainerChoicePicker.width = 350;

            for (let i = 0; i < this._hostContainers.length; i++) {
                this._hostContainerChoicePicker.choices.push(
                    {
                        name: this._hostContainers[i].name,
                        value: i.toString(),
                    }
                );
            }

            this._hostContainerChoicePicker.onChanged = (sender) => {
                this.activeHostContainer = this._hostContainers[Number.parseInt(this._hostContainerChoicePicker.value)];

                this.activeHostContainerChanged();
            }

            this.toolbar.addElement(this._hostContainerChoicePicker);
        }

        this._undoButton = new ToolbarButton(
            CardDesigner.ToolbarCommands.Undo,
            "Undo",
            "acd-icon-undo",
            (sender) => { this.undo(); });
        this._undoButton.separator = true;
        this._undoButton.toolTip = "Undo your last change";
        this._undoButton.isEnabled = false;
        this._undoButton.displayCaption = false;

        this.toolbar.addElement(this._undoButton);

        this._redoButton = new ToolbarButton(
            CardDesigner.ToolbarCommands.Redo,
            "Redo",
            "acd-icon-redo",
            (sender) => { this.redo(); });
        this._redoButton.toolTip = "Redo your last changes";
        this._redoButton.isEnabled = false;
        this._redoButton.displayCaption = false;

        this.toolbar.addElement(this._redoButton);

        this._newCardButton = new ToolbarButton(
            CardDesigner.ToolbarCommands.NewCard,
            "New card",
            "acd-icon-newCard",
            (sender) => { this.newCard(); });
            this._newCardButton.separator = true;

        this.toolbar.addElement(this._newCardButton);

        this._copyJSONButton = new ToolbarButton(
            CardDesigner.ToolbarCommands.CopyJSON,
            "Copy JSON",
            "acd-icon-copy");
        this.toolbar.addElement(this._copyJSONButton);

        this._fullScreenHandler = new FullScreenHandler();
        this._fullScreenHandler.onFullScreenChanged = (isFullScreen: boolean) => {
            this._fullScreenButton.toolTip = isFullScreen ? "Exit full screen" : "Enter full screen";
    
            this.updateFullLayout();
        }
    }

    private onResize() {
        this._monacoEditor.layout();
    }

    private loadMonaco(callback: () => void) {
        // window["require"].config({ paths: { 'vs': './editor/monaco/min/vs' } });
        // window["require"](
        //     ['vs/editor/editor.main'],
        //     function () {
        //         callback();
		//     });
		
		// If loaded using WebPack this should work, but it's not right now...
		//callback();
<<<<<<< HEAD
    }
	

    public monacoModuleLoaded(monaco: any = null) {
		if(!monaco)
			monaco = window["monaco"];
=======
    }	

    public monacoModuleLoaded(monaco: any = null) {
		if (!monaco) {
            monaco = window["monaco"];
        }
>>>>>>> f55b5d7a

        let monacoConfiguration = {
            schemas: [
                {
                    uri: "http://adaptivecards.io/schemas/adaptive-card.json",
                    schema: adaptiveCardSchema,
                    fileMatch: ["*"],
                }
            ],
            validate: false,
            allowComments: true
        }
    
		this._jsonEditorPane.content = document.createElement("div");
		
		// TODO: set this in our editor instead of defaults
        monaco.languages.json.jsonDefaults.setDiagnosticsOptions(monacoConfiguration);

        this._monacoEditor = monaco.editor.create(
            this._jsonEditorPane.content,
            {
                folding: true,
                //validate: false,
                fontSize: 13.5,
                language: 'json',
                minimap: {
                    enabled: false
                }
            }
        );
        
        this._monacoEditor.onDidChangeModelContent(() => { this.scheduleUpdateCardFromJson(); });

        window.addEventListener('resize', () => { this.onResize(); });

        this._isMonacoEditorLoaded = true;

        this.updateJsonEditorLayout();
        this.updateJsonFromCard(false);
    }
    
    private updateToolbar() {
        this._undoButton.isEnabled = this.canUndo;
        this._redoButton.isEnabled = this.canRedo;
    }

    private addToUndoStack(payload: object) {
        let doAdd: boolean = true;

        if (this._undoStack.length > 0) {
            doAdd = this._undoStack[this._undoStack.length - 1] != payload;
        }

        if (doAdd) {
            let undoPayloadsToDiscard = this._undoStack.length - (this._undoStackIndex + 1);

            if (undoPayloadsToDiscard > 0) {
                this._undoStack.splice(this._undoStackIndex + 1, undoPayloadsToDiscard);
            }

            this._undoStack.push(payload);

            if (this._undoStack.length > CardDesigner.MAX_UNDO_STACK_SIZE) {
                this._undoStack.splice(0, 1);
            }

            this._undoStackIndex = this._undoStack.length - 1;

            this.updateToolbar();
        }
    }

    private handlePointerUp(e: PointerEvent) {
        this.endDrag();
        this.designerSurface.endDrag();
    }

    private handlePointerMove(e: PointerEvent) {
        this._currentMousePosition = { x: e.x, y: e.y };

        let isPointerOverDesigner = this.designerSurface.isPointerOver(this._currentMousePosition.x, this._currentMousePosition.y);
        let peerDropped = false;

        if (this._draggedPaletteItem && isPointerOverDesigner) {
            let peer = this._draggedPaletteItem.createPeer(this.designerSurface);

            let clientCoordinates = this.designerSurface.pageToClientCoordinates(this._currentMousePosition.x, this._currentMousePosition.y);

            if (this.designerSurface.tryDrop(clientCoordinates, peer)) {
                this.endDrag();

                this.designerSurface.startDrag(peer);

                peerDropped = true;
            }
        }

        if (!peerDropped && this._draggedElement) {
            this._draggedElement.style.left = this._currentMousePosition.x - 10 + "px";
            this._draggedElement.style.top = this._currentMousePosition.y - 10 + "px";
        }
    }

    readonly toolbar: Toolbar = new Toolbar();

    constructor(hostContainers: Array<HostContainer> = null) {
<<<<<<< HEAD
        AdaptiveCard.processMarkdown = (text: string) => {
            return CardDesigner.internalProcessMarkdown(text)
=======
        AdaptiveCard.onProcessMarkdown = (text: string, result: Adaptive.IMarkdownProcessingResult) => {
            CardDesigner.internalProcessMarkdown(text, result);
>>>>>>> f55b5d7a
        }

        this._hostContainers = hostContainers ? hostContainers : [];

        this.prepareToolbar();

        this._propertySheetHostConfig = new Adaptive.HostConfig(
            {
                preExpandSingleShowCardAction: true,
                supportsInteractivity: true,
                fontFamily: "Segoe UI",
                spacing: {
                    small: 10,
                    default: 20,
                    medium: 30,
                    large: 40,
                    extraLarge: 50,
                    padding: 20
                },
                separator: {
                    lineThickness: 1,
                    lineColor: "#EEEEEE"
                },
                textAlign: {
                    right: "right"
                },
                fontSizes: {
                    small: 12,
                    default: 14,
                    medium: 17,
                    large: 21,
                    extraLarge: 26
                },
                fontWeights: {
                    lighter: 200,
                    default: 400,
                    bolder: 600
                },
                imageSizes: {
                    small: 40,
                    medium: 80,
                    large: 160
                },
                containerStyles: {
                    default: {
                        backgroundColor: "#f9f9f9",
                        foregroundColors: {
                            default: {
                                default: "#333333",
                                subtle: "#EE333333"
                            },
                            accent: {
                                default: "#2E89FC",
                                subtle: "#882E89FC"
                            },
                            attention: {
                                default: "#cc3300",
                                subtle: "#DDcc3300"
                            },
                            good: {
                                default: "#54a254",
                                subtle: "#DD54a254"
                            },
                            warning: {
                                default: "#e69500",
                                subtle: "#DDe69500"
                            }
                        }
                    },
                    emphasis: {
                        backgroundColor: "#08000000",
                        foregroundColors: {
                            default: {
                                default: "#333333",
                                subtle: "#EE333333"
                            },
                            accent: {
                                default: "#2E89FC",
                                subtle: "#882E89FC"
                            },
                            attention: {
                                default: "#cc3300",
                                subtle: "#DDcc3300"
                            },
                            good: {
                                default: "#54a254",
                                subtle: "#DD54a254"
                            },
                            warning: {
                                default: "#e69500",
                                subtle: "#DDe69500"
                            }
                        }
                    }
                },
                actions: {
                    maxActions: 5,
                    spacing: Adaptive.Spacing.Default,
                    buttonSpacing: 10,
                    showCard: {
                        actionMode: Adaptive.ShowCardActionMode.Inline,
                        inlineTopMargin: 16
                    },
                    actionsOrientation: Adaptive.Orientation.Horizontal,
                    actionAlignment: Adaptive.ActionAlignment.Left
                },
                adaptiveCard: {
                    allowCustomStyle: true
                },
                imageSet: {
                    imageSize: Adaptive.Size.Medium,
                    maxImageHeight: 100
                },
                factSet: {
                    title: {
                        color: Adaptive.TextColor.Default,
                        size: Adaptive.TextSize.Default,
                        isSubtle: false,
                        weight: Adaptive.TextWeight.Bolder,
                        wrap: true,
                        maxWidth: 150,
                    },
                    value: {
                        color: Adaptive.TextColor.Default,
                        size: Adaptive.TextSize.Default,
                        isSubtle: false,
                        weight: Adaptive.TextWeight.Default,
                        wrap: true,
                    },
                    spacing: 10
                }
            }
        );

        this._propertySheetHostConfig.cssClassNamePrefix = "default";
    }

    attachTo(root: HTMLElement)  {
        let styleSheetLinkElement = document.createElement("link");
        styleSheetLinkElement.id = "__ac-designer";
        styleSheetLinkElement.rel = "stylesheet";
		styleSheetLinkElement.type = "text/css";		
        styleSheetLinkElement.href = Utils.joinPaths(this._assetPath, "adaptivecards-designer.css");

        document.getElementsByTagName("head")[0].appendChild(styleSheetLinkElement);

        if (this._hostContainers && this._hostContainers.length > 0) {
            this._activeHostContainer = this._hostContainers[0];
        }
        else {
            this._activeHostContainer = new DefaultContainer("Default", "default-container.css");
        }

        root.style.flex = "1 1 auto";
        root.style.display = "flex";
        root.style.flexDirection = "column";
        root.style.overflow = "hidden";

        root.innerHTML = 
            '<div id="toolbarHost"></div>' +
            '<div class="content" style="display: flex; flex: 1 1 auto; overflow-y: hidden;">' +
                '<div id="leftCollapsedPaneTabHost" class="acd-verticalCollapsedTabContainer" style="border-right: 1px solid #D2D2D2;"></div>' +
                '<div id="toolPalettePane" class="selector-toolPalette" style="background-color: white; border-right: 1px solid #D2D2D2;">' +
                    '<div id="toolPaletteHost" class="acd-dockedPane"></div>' +
                '</div>' +
                '<div style="display: flex; flex-direction: column; flex: 1 1 100%; overflow: hidden;">' +
                    '<div style="display: flex; flex: 1 1 100%; overflow: hidden;">' +
                        '<div id="designerBackground" style="flex: 1 1 70%; background-color: #F6F6F6; display: flex; flex-direction: column; overflow: auto;">' +
                            '<div style="flex: 1 1 100%; overflow: auto;">' +
                                '<div id="designerHost" style="margin: 20px 40px 20px 20px;"></div>' +
                            '</div>' +
                            '<div id="errorPane" class="acd-error-pane acd-hidden"></div>' +
                        '</div>' +
                        '<div id="treeViewSplitter" class="acd-vertical-splitter selector-treeView"></div>' +
                        '<div id="treeViewPane" class="acd-treeView-pane selector-treeView">' +
                            '<div id="treeViewHost" class="acd-treeView-host"></div>' +
                        '</div>' +
                        '<div id="propertySheetSplitter" class="acd-vertical-splitter selector-propertySheet"></div>' +
                        '<div id="propertySheetPane" class="acd-propertySheet-pane selector-propertySheet">' +
                            '<div id="propertySheetHost" class="acd-propertySheet-host"></div>' +
                        '</div>' +
                    '</div>' +
                    '<div id="jsonEditorSplitter" class="acd-horizontal-splitter selector-jsonEditor"></div>' +
                    '<div id="jsonEditorPane" class="acd-json-editor-pane selector-jsonEditor"></div>' +
                    '<div id="bottomCollapsedPaneTabHost" style="border-top: 1px solid #D2D2D2;"></div>' +
                '</div>' +
                '<div id="rightCollapsedPaneTabHost" class="acd-verticalCollapsedTabContainer" style="border-left: 1px solid #D2D2D2;"></div>' +
            '</div>';

        this.toolbar.attachTo(document.getElementById("toolbarHost"));

        new Clipboard(
            this._copyJSONButton.renderedElement,
            {
                text: (trigger) => { return JSON.stringify(this.card.toJSON(), null, 4); }
            });
        
        // Tool palette pane
        this._toolPalettePane = new SidePane(
            document.getElementById("toolPalettePane"),
            document.getElementById("leftCollapsedPaneTabHost"),
            "toolPalette",
            "Tool box",
            "selector-toolPalette");
        this._toolPalettePane.onToggled = (sender: SidePane) => {
            this.updateFullLayout();
        }
        this._toolPalettePane.content = document.getElementById("toolPaletteHost");

        // Splitter for JSON editor pane
        let jsonEditorSplitter = new Splitter(
            document.getElementById("jsonEditorSplitter"),
            document.getElementById("jsonEditorPane"),
            false);
        jsonEditorSplitter.onResized = (splitter: Splitter, newSize: number) => {
            this.updateJsonEditorLayout();

            this._jsonEditorPane.saveState();
        }
        
        // JSON editor pane
        this._jsonEditorPane = new SidePane(
            document.getElementById("jsonEditorPane"),
            document.getElementById("bottomCollapsedPaneTabHost"),
            "jsonEditor",
            "JSON",
            "selector-jsonEditor",
            SidePaneOrientation.Horizontal
        )
        this._jsonEditorPane.onToggled = (sender: SidePane) => {
            this.updateFullLayout();
        }
        this._jsonEditorPane.content = document.createElement("div");
        this._jsonEditorPane.content.style.padding = "8px";
        this._jsonEditorPane.content.innerText = "Loading editor..."

        // Splitter for property sheet pane
        let propertySheetSplitter = new Splitter(
            document.getElementById("propertySheetSplitter"),
            document.getElementById("propertySheetPane"),
            true);
        propertySheetSplitter.minimum = 230;
        propertySheetSplitter.onResized = (splitter: Splitter, newSize: number) => {
            this.scheduleLayoutUpdate();

            this._propertySheetPane.saveState();
        }
        
        // Property sheet pane
        this._propertySheetPane = new SidePane(
            document.getElementById("propertySheetPane"),
            document.getElementById("rightCollapsedPaneTabHost"),
            "propertySheet",
            "Element properties",
            "selector-propertySheet");
        this._propertySheetPane.onToggled = (sender: SidePane) => {
            this.updateFullLayout();
        };
        this._propertySheetPane.content = document.getElementById("propertySheetHost");

        // Splitter for tree view pane
        let treeViewSplitter = new Splitter(
            document.getElementById("treeViewSplitter"),
            document.getElementById("treeViewPane"),
            true);
        treeViewSplitter.minimum = 140;
        treeViewSplitter.onResized = (splitter: Splitter, newSize: number) => {
            this.scheduleLayoutUpdate();
    
            this._treeViewPane.saveState();
        }
    
        // Tree view pane
        this._treeViewPane = new SidePane(
            document.getElementById("treeViewPane"),
            document.getElementById("rightCollapsedPaneTabHost"),
            "treeView",
            "Visual tree view",
            "selector-treeView");
        this._treeViewPane.onToggled = (sender: SidePane) => {
            this.updateFullLayout();
        };
        this._treeViewPane.content = document.getElementById("treeViewHost");
    
        this._designerHostElement = document.getElementById("designerHost")

        this.recreateDesignerSurface();

		
        this.loadMonaco(() => { this.monacoModuleLoaded(); });

        window.addEventListener("pointermove", (e: PointerEvent) => { this.handlePointerMove(e); });
        window.addEventListener("resize", () => { this.scheduleLayoutUpdate(); });
        window.addEventListener("pointerup", (e: PointerEvent) => { this.handlePointerUp(e); });

        let card = new Adaptive.AdaptiveCard();
        card.onImageLoaded = (image: Adaptive.Image) => {
            this.scheduleLayoutUpdate();
        }

        this.card = card;
    }

    undo() {
        if (this.canUndo) {
            this._undoStackIndex--;

            let card = this._undoStack[this._undoStackIndex];

            this.setJsonPayload(card);

            this.updateToolbar();
        }
    }

    redo() {
        if (this._undoStackIndex < this._undoStack.length - 1) {
            this._undoStackIndex++;

            let card = this._undoStack[this._undoStackIndex];

            this.setJsonPayload(card);

            this.updateToolbar();
        }
    }

    newCard() {
        let card = {
            type: "AdaptiveCard",
            version: "1.0",
            body: [
            ]
        }

        this.setJsonPayload(card);
    }

    setCard(payload: object) {
        try {
            this.preventJsonUpdate = true;
    
            if (!this.preventCardUpdate) {
                this.designerSurface.setCardPayloadAsObject(payload);
            }
        }
        finally {
            this.preventJsonUpdate = false;
        }

        this.updateJsonFromCard();
    }

    getCard(): object {
        return this.designerSurface.card.toJSON();
    }
    
    get activeHostContainer(): HostContainer {
        return this._activeHostContainer;
    }

    set activeHostContainer(value: HostContainer) {
        if (this._activeHostContainer !== value) {
            this._activeHostContainer = value;

            this.activeHostContainerChanged();
        }
    }

    get canUndo(): boolean {
        return this._undoStackIndex >= 1;
    }

    get canRedo(): boolean {
        return this._undoStackIndex < this._undoStack.length - 1;
    }

    get card(): Adaptive.AdaptiveCard {
        return this._card;
    }

    set card(value: Adaptive.AdaptiveCard) {
        if (this._card != value) {
            if (this._card) {
                this._card.designMode = false;
            }

            this._card = value;

            if (this._card) {
                this._card.designMode = true;
                this._card.hostConfig = this.activeHostContainer.getHostConfig();
            }

            this.recreateDesignerSurface();
            this.updateCardFromJson();
        }
    }

    get designerSurface(): Designer.CardDesignerSurface {
        return this._designerSurface;
    }

    get treeViewPane(): SidePane {
        return this._treeViewPane;
    }

    get propertySheetPane(): SidePane {
        return this._propertySheetPane;
    }

    get jsonEditorPane(): SidePane {
        return this._jsonEditorPane;
    }

    get toolPalettePane(): SidePane {
        return this._toolPalettePane;
	}
	
	get assetPath(): string {
		return this._assetPath;
	}
		
	set assetPath(value: string) {
		this._assetPath = value;
	}
<<<<<<< HEAD
=======
}

export module CardDesigner {
    export class ToolbarCommands {
        static FullScreen = "__fullScreenButton";
        static HostAppPicker = "__hostAppPicker";
        static Undo = "__undoButton";
        static Redo = "__redoButton";
        static NewCard = "__newCardButton";
        static CopyJSON = "__copyJsonButton";
    }
>>>>>>> f55b5d7a
}<|MERGE_RESOLUTION|>--- conflicted
+++ resolved
@@ -16,25 +16,6 @@
 
 import "./adaptivecards-designer.css";
 import { AdaptiveCard } from "adaptivecards";
-<<<<<<< HEAD
-
-export class CardDesigner {
-    private static internalProcessMarkdown(text: string): string {
-        if (CardDesigner.processMarkdown) {
-            return CardDesigner.processMarkdown(text);
-        }
-        else {
-            // Check for markdownit
-            if (window["markdownit"]) {
-                return window["markdownit"]().render(text);
-            }
-
-            return text;
-        }
-    }
-
-    static processMarkdown: (text: string) => string;
-=======
 
 
 export class CardDesigner {
@@ -48,7 +29,6 @@
     }
 
     static onProcessMarkdown: (text: string, result: Adaptive.IMarkdownProcessingResult) => void = null;
->>>>>>> f55b5d7a
 
     private static MAX_UNDO_STACK_SIZE = 50;
 
@@ -495,21 +475,12 @@
 		
 		// If loaded using WebPack this should work, but it's not right now...
 		//callback();
-<<<<<<< HEAD
-    }
-	
-
-    public monacoModuleLoaded(monaco: any = null) {
-		if(!monaco)
-			monaco = window["monaco"];
-=======
     }	
 
     public monacoModuleLoaded(monaco: any = null) {
 		if (!monaco) {
             monaco = window["monaco"];
         }
->>>>>>> f55b5d7a
 
         let monacoConfiguration = {
             schemas: [
@@ -616,13 +587,8 @@
     readonly toolbar: Toolbar = new Toolbar();
 
     constructor(hostContainers: Array<HostContainer> = null) {
-<<<<<<< HEAD
-        AdaptiveCard.processMarkdown = (text: string) => {
-            return CardDesigner.internalProcessMarkdown(text)
-=======
         AdaptiveCard.onProcessMarkdown = (text: string, result: Adaptive.IMarkdownProcessingResult) => {
             CardDesigner.internalProcessMarkdown(text, result);
->>>>>>> f55b5d7a
         }
 
         this._hostContainers = hostContainers ? hostContainers : [];
@@ -1049,8 +1015,6 @@
 	set assetPath(value: string) {
 		this._assetPath = value;
 	}
-<<<<<<< HEAD
-=======
 }
 
 export module CardDesigner {
@@ -1062,5 +1026,4 @@
         static NewCard = "__newCardButton";
         static CopyJSON = "__copyJsonButton";
     }
->>>>>>> f55b5d7a
 }