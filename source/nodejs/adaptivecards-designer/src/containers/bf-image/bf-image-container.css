--- conflicted
+++ resolved
@@ -155,7 +155,6 @@
     background-color: #CCCCCC;
 }
 
-<<<<<<< HEAD
 @keyframes ac-spinner-rotate {
     from { transform: rotate(0) }
     to { transform: rotate(360deg) }
@@ -173,7 +172,7 @@
     animation-iteration-count: infinite;
     animation-timing-function: cubic-bezier(0.53, 0.21, 0.29, 0.67);
 }
-=======
+
 /* Popup menu */
 
 .ac-ctrl-overlay {
@@ -271,5 +270,4 @@
   
 .ac-ctrl-popup-container:focus {
     outline: 0;
-}
->>>>>>> 0bc58504
+}