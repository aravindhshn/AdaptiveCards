// Copyright (c) Microsoft Corporation. All rights reserved.
// Licensed under the MIT License.
import * as Adaptive  from "adaptivecards";
import * as Controls  from "adaptivecards-controls";
import { DraggableElement } from "./draggable-element";
import { PeerCommand } from "./peer-command";
import { CardDesignerSurface, DesignContext } from "./card-designer-surface";
import { DesignerPeerTreeItem } from "./designer-peer-treeitem";
import { Rect, IPoint } from "./miscellaneous";
import { GlobalSettings } from "./shared";
import { FieldPicker } from "./field-picker";

export abstract class DesignerPeerInplaceEditor {
    onClose: (applyChanges: boolean) => void;

    abstract initialize();
    abstract applyChanges();
    abstract render(): HTMLElement;
}

export abstract class CardElementPeerInplaceEditor<TCardElement extends Adaptive.CardElement> extends DesignerPeerInplaceEditor {
    readonly cardElement: TCardElement;

    constructor(cardElement: TCardElement) {
        super();

        this.cardElement = cardElement;
    }
}

export class DesignerPeerRegistrationBase {
    readonly category: string;
    readonly iconClass: string;

    constructor(category: string, iconClass: string = null) {
        this.category = category;
        this.iconClass = iconClass;
    }
}

export class DesignerPeerRegistration<TSource, TPeer> extends DesignerPeerRegistrationBase{
    readonly sourceType: TSource;

    peerType: TPeer;

    constructor(sourceType: TSource, peerType: TPeer, category: string, iconClass: string = null) {
        super(category, iconClass);

        this.sourceType = sourceType;
        this.peerType = peerType;
    }
}

export class PropertySheetCategory {
    static readonly DefaultCategory = "__defaultCategory";
    static readonly LayoutCategory = "Layout";
    static readonly StyleCategory = "Style";
    static readonly SelectionAction = "Selection action";
    static readonly InlineAction = "Inline action";
    static readonly Validation = "Validation";

    private _entries: PropertySheetEntry[] = [];

    constructor(readonly name: string) { }

    render(container: Adaptive.Container, context: PropertySheetContext, displayCategoryName: boolean) {
        let entriesToRender: PropertySheetEntry[] = [];

        for (let entry of this._entries) {
            if (Adaptive.isVersionLessOrEqual(entry.targetVersion, context.designContext.targetVersion)) {
                entriesToRender.push(entry);
            }
        }

        if (entriesToRender.length > 0) {
            if (displayCategoryName) {
                let header = new Adaptive.TextBlock();
                header.separator = true;
                header.text = "**" + (this.name === PropertySheetCategory.DefaultCategory ? context.peer.getCardObject().getJsonTypeName() : this.name) + "**";

                container.addItem(header);
            }

            for (let entry of entriesToRender) {
                if (Adaptive.isVersionLessOrEqual(entry.targetVersion, context.designContext.targetVersion)) {
                    container.addItem(entry.render(context));
                }
            }
        }
    }

    add(...entries: PropertySheetEntry[]) {
        this._entries = this._entries.concat(entries);
    }

    remove(...entries: PropertySheetEntry[]) {
        for (let entry of entries) {
            let index: number;

            do {
                let index = this._entries.indexOf(entry);

                if (index >= 0) {
                    this._entries.splice(index, 1);
                }
            } while (index >= 0);
        }
    }

    getEntryAt(index: number): PropertySheetEntry {
        return this._entries[index];
    }

    get length(): number {
        return this._entries.length;
    }
}

export class PropertySheet {
    private _categories: { [key: string]: PropertySheetCategory } = {};

    constructor(readonly displayCategoryNames: boolean = true) {
        this._categories[PropertySheetCategory.DefaultCategory] = new PropertySheetCategory(PropertySheetCategory.DefaultCategory);
        this._categories[PropertySheetCategory.LayoutCategory] = new PropertySheetCategory(PropertySheetCategory.LayoutCategory);
        this._categories[PropertySheetCategory.StyleCategory] = new PropertySheetCategory(PropertySheetCategory.StyleCategory);
    }

    add(categoryName: string, ...entries: PropertySheetEntry[]) {
        let category = this._categories[categoryName];

        if (!category) {
            category = new PropertySheetCategory(categoryName);

            this._categories[categoryName] = category;
        }

        category.add(...entries);
    }

    remove(...entries: PropertySheetEntry[]) {
        for (let categoryName of Object.keys(this._categories)) {
            this._categories[categoryName].remove(...entries);
        }
    }

    render(container: Adaptive.Container, context: PropertySheetContext) {
        for (let categoryName of Object.keys(this._categories)) {
            this._categories[categoryName].render(container, context, this.displayCategoryNames);
        }
    }
}

export class PropertySheetContext {
    private _target: object = undefined;

    constructor(
        readonly designContext: DesignContext,
        readonly peer: DesignerPeer,
        target: object = undefined) {
        this._target = target;
    }

    get target(): object {
        return this._target != undefined ? this._target : this.peer.getCardObject();
    }
}

export abstract class PropertySheetEntry {
    abstract render(context: PropertySheetContext): Adaptive.CardElement;

    constructor(readonly targetVersion: Adaptive.TargetVersion) { }
}

export class SubPropertySheetEntry {
    render(context: PropertySheetContext): Adaptive.CardElement {
        let container = new Adaptive.Container();
        container.spacing = Adaptive.Spacing.Small;

        this.propertySheet.render(container, new PropertySheetContext(
            context.designContext,
            context.peer,
            this.target));

        return container;
    }

    constructor(readonly targetVersion: Adaptive.TargetVersion, readonly target: object, readonly propertySheet: PropertySheet) { }
}

export class CustomPropertySheetEntry extends PropertySheetEntry {
    render(context: PropertySheetContext): Adaptive.CardElement {
        if (this.onRender) {
            return this.onRender(context);
        }
    }

    constructor(readonly targetVersion: Adaptive.TargetVersion, readonly onRender: (context: PropertySheetContext) => Adaptive.CardElement) {
        super(targetVersion);
    }
}

export interface IPropertySheetEditorCommand {
    caption: string;
    onExecute: (sender: SingleInputPropertyEditor, clickedElement: HTMLElement) => void;
}

export abstract class SingleInputPropertyEditor extends PropertySheetEntry {
    protected abstract createInput(context: PropertySheetContext): Adaptive.Input;

    protected getPropertyValue(context: PropertySheetContext): any {
        return context.target[this.propertyName];
    }

    protected setPropertyValue(context: PropertySheetContext, value: string) {
        context.target[this.propertyName] = value;
    }

    protected getAdditionalCommands(context: PropertySheetContext): IPropertySheetEditorCommand[] {
        return [];
    }

    render(context: PropertySheetContext): Adaptive.CardElement {
        let leftColumn = new Adaptive.Column();
        leftColumn.width = new Adaptive.SizeAndUnit(100, Adaptive.SizeUnit.Pixel);
        leftColumn.verticalContentAlignment = Adaptive.VerticalAlignment.Center;

        let rightColumn = new Adaptive.Column();
        rightColumn.width = "stretch";
        rightColumn.verticalContentAlignment = Adaptive.VerticalAlignment.Center;

        let columnSet = new Adaptive.ColumnSet();

        columnSet.spacing = Adaptive.Spacing.Small;

        columnSet.addColumn(leftColumn);
        columnSet.addColumn(rightColumn);

        let label = new Adaptive.TextBlock();
        label.horizontalAlignment = Adaptive.HorizontalAlignment.Right;
        label.wrap = true;
        label.text = this.label;

        let input = this.createInput(context);
        input.onValueChanged = () => {
            this.setPropertyValue(context, input.value);

            context.peer.changed(this.causesPropertySheetRefresh);
        }

        leftColumn.addItem(label);
        rightColumn.addItem(input);

        let additionalCommands = this.getAdditionalCommands(context);

        if (additionalCommands && additionalCommands.length > 0) {
            let commandColumn = new Adaptive.Column();
            commandColumn.width = "auto";
            commandColumn.spacing = Adaptive.Spacing.Small;
            commandColumn.verticalContentAlignment = Adaptive.VerticalAlignment.Center;

            let actionSet = new Adaptive.ActionSet();

            for (let command of additionalCommands) {
                let action = new Adaptive.SubmitAction();
                action.title = command.caption;
                action.onExecute = (sender: Adaptive.Action) => { command.onExecute(this, sender.renderedElement); };

                actionSet.addAction(action);
            }

            commandColumn.addItem(actionSet);
            columnSet.addColumn(commandColumn);
        }

        return columnSet;
    }

    constructor(
        readonly targetVersion: Adaptive.TargetVersion,
        readonly propertyName: string,
        readonly label: string,
        readonly causesPropertySheetRefresh: boolean = false) {
        super(targetVersion);
    }
}

export class StringPropertyEditor extends SingleInputPropertyEditor {
    protected createInput(context: PropertySheetContext): Adaptive.Input {
        let input = new Adaptive.TextInput();
        input.defaultValue = this.getPropertyValue(context);
        input.placeholder = "(not set)";
        input.isMultiline = this.isMultiline;

        return input;
    }

    protected getAdditionalCommands(context: PropertySheetContext): IPropertySheetEditorCommand[] {
        if (GlobalSettings.enableDataBindingSupport && this.allowBinding) {
            return [
                {
                    caption: "...",
                    onExecute: (sender: SingleInputPropertyEditor, clickedElement: HTMLElement) => {
                        let fieldPicker = new FieldPicker(context.designContext.dataStructure);
                        fieldPicker.onClose = (sender, wasCancelled) => {
                            if (!wasCancelled) {
                                this.setPropertyValue(context, fieldPicker.selectedField.asExpression());

                                context.peer.changed(true);
                            }
                        }
                        fieldPicker.popup(clickedElement);
                    }
                }
            ];
        }
        else {
            return super.getAdditionalCommands(context);
        }
    }

    constructor(
        readonly targetVersion: Adaptive.TargetVersion,
        readonly propertyName: string,
        readonly label: string,
        readonly allowBinding: boolean = false,
        readonly isMultiline: boolean = false,
        readonly causesPropertySheetRefresh: boolean = false) {
        super(targetVersion, propertyName, label, causesPropertySheetRefresh);
    }
}

export class NumberPropertyEditor extends SingleInputPropertyEditor {
    protected setPropertyValue(context: PropertySheetContext, value: string) {
        try {
            context.target[this.propertyName] = parseFloat(value);
        }
        catch {
            context.target[this.propertyName] = this.defaultValue;
        }
    }

    protected createInput(context: PropertySheetContext): Adaptive.Input {
        let input = new Adaptive.NumberInput();
        input.defaultValue = this.getPropertyValue(context);
        input.placeholder = "(not set)";

        return input;
    }

    constructor(
        readonly targetVersion: Adaptive.TargetVersion,
        readonly propertyName: string,
        readonly label: string,
        readonly defaultValue: number | undefined = undefined,
        readonly causesPropertySheetRefresh: boolean = false) {
        super(targetVersion, propertyName, label, causesPropertySheetRefresh);
    }
}

export class ObjectPropertyEditor extends StringPropertyEditor {
    protected getPropertyValue(context: PropertySheetContext): any {
        return JSON.stringify(context.target[this.propertyName]);
    }

    protected setPropertyValue(context: PropertySheetContext, value: string) {
        context.target[this.propertyName] = JSON.parse(value);
    }
}

export class CustomCardObjectPropertyEditor extends StringPropertyEditor {
    protected getPropertyValue(context: PropertySheetContext): any {
        return context.peer.getCardObject().getCustomProperty(this.propertyName);
    }

    protected setPropertyValue(context: PropertySheetContext, value: string) {
        context.peer.getCardObject().setCustomProperty(this.propertyName, value);
    }
}

export class BooleanPropertyEditor extends SingleInputPropertyEditor {
    protected getPropertyValue(context: PropertySheetContext): any {
        let v = context.target[this.propertyName];

        return typeof v === "boolean" ? v.toString() : "false";
    }

    protected setPropertyValue(context: PropertySheetContext, value: string) {
        context.target[this.propertyName] = value == "true";
    }

    protected createInput(context: PropertySheetContext): Adaptive.Input {
        let input = new Adaptive.ToggleInput();
        input.defaultValue = this.getPropertyValue(context);

        return input;
    }
}

export interface IVersionedChoice {
    targetVersion: Adaptive.TargetVersion;
    name: string;
    value: string;
}

export class ChoicePropertyEditor extends SingleInputPropertyEditor {
    protected createInput(context: PropertySheetContext): Adaptive.Input {
        let input = new Adaptive.ChoiceSetInput();
        input.defaultValue = this.getPropertyValue(context);
        input.isCompact = true;
        input.placeholder = "(not set)";

        for (let choice of this.choices) {
            if (Adaptive.isVersionLessOrEqual(choice.targetVersion, context.designContext.targetVersion)) {
                input.choices.push(new Adaptive.Choice(choice.name, choice.value));
            }
        }

        return input;
    }

    constructor(
        readonly targetVersion: Adaptive.TargetVersion,
        readonly propertyName: string,
        readonly label: string,
        readonly choices: IVersionedChoice[],
        readonly causesPropertySheetRefresh: boolean = false) {
        super(targetVersion, propertyName, label, causesPropertySheetRefresh);
    }
}

export class ContainerStylePropertyEditor extends ChoicePropertyEditor {
    protected getPropertyValue(context: PropertySheetContext): any {
        let currentStyle = context.target[this.propertyName];

        return currentStyle ? currentStyle.toString() : "not_set";
    }

    protected setPropertyValue(context: PropertySheetContext, value: string) {
        if (value == "not_set") {
            context.target[this.propertyName] = undefined;
        }
        else {
            context.target[this.propertyName] = value;
        }
    }

    constructor(readonly targetVersion: Adaptive.TargetVersion,readonly propertyName: string, readonly label: string) {
        super(
            targetVersion,
            propertyName,
            label,
            [
                { targetVersion: Adaptive.Versions.v1_0, name: "(not set)", value: "not_set" },
                { targetVersion: Adaptive.Versions.v1_0, name: "Default", value: "default" },
                { targetVersion: Adaptive.Versions.v1_0, name: "Emphasis", value: "emphasis" },
                { targetVersion: Adaptive.Versions.v1_2, name: "Accent", value: "accent" },
                { targetVersion: Adaptive.Versions.v1_2, name: "Good", value: "good" },
                { targetVersion: Adaptive.Versions.v1_2, name: "Attention", value: "attention" },
                { targetVersion: Adaptive.Versions.v1_2, name: "Warning", value: "warning" }
            ]);
    }
}

export class ColumnWidthPropertyEditor extends ChoicePropertyEditor {
    protected getPropertyValue(context: PropertySheetContext): any {
        if (context.target[this.propertyName] instanceof Adaptive.SizeAndUnit) {
            if (context.target[this.propertyName].unit == Adaptive.SizeUnit.Pixel) {
                return "pixels";
            }
            else {
                return "weighted";
            }
        }
        else {
            return context.target[this.propertyName].toString();
        }
    }

    protected setPropertyValue(context: PropertySheetContext, value: string) {
        switch (value) {
            case "auto":
                context.target[this.propertyName] = "auto";
                break;
            case "pixels":
                context.target[this.propertyName] = new Adaptive.SizeAndUnit(50, Adaptive.SizeUnit.Pixel);
                break;
            case "weighted":
                context.target[this.propertyName] = new Adaptive.SizeAndUnit(50, Adaptive.SizeUnit.Weight);
                break;
            case "stretch":
            default:
                context.target[this.propertyName] = "stretch";
                break;
        }
    }
}

export class HeightPropertyEditor extends ChoicePropertyEditor {
    protected setPropertyValue(context: PropertySheetContext, value: string) {
        let processedValue: string;

        switch (value) {
            case "auto":
            case "stretch":
                processedValue = value;
                break;
            default:
                processedValue = "auto";
                break;
        }

        context.target[this.propertyName] = processedValue;
    }
}

export class SizeAndUnitPropertyEditor extends NumberPropertyEditor {
    protected getPropertyValue(context: PropertySheetContext): any {
        return (<Adaptive.SizeAndUnit>context.target[this.propertyName]).physicalSize.toString();
    }

    protected setPropertyValue(context: PropertySheetContext, value: string) {
        context.target[this.propertyName] = new Adaptive.SizeAndUnit(parseInt(value), this.sizeUnit);
    }

    constructor(
        readonly targetVersion: Adaptive.TargetVersion,
        readonly propertyName: string,
        readonly label: string,
        readonly sizeUnit: Adaptive.SizeUnit,
        readonly defaultValue: number | undefined = undefined,
        readonly causesPropertySheetRefresh: boolean = false) {
        super(targetVersion, propertyName, label, defaultValue, causesPropertySheetRefresh);
    }
}

export class ActionPropertyEditor extends SingleInputPropertyEditor {
    protected getPropertyValue(context: PropertySheetContext): any {
        let action = <Adaptive.Action>context.target[this.propertyName];

        return action ? action.getJsonTypeName() : "none";
    }

    protected setPropertyValue(context: PropertySheetContext, value: string) {
        context.target[this.propertyName] = parseInt(value, 10);

        if (value == "none") {
            context.target[this.propertyName] = null;
        }
        else {
            context.target[this.propertyName] = context.designContext.hostContainer.actionsRegistry.createInstance(value, context.designContext.targetVersion);
        }
    }

    protected createInput(context: PropertySheetContext): Adaptive.Input {
        let input = new Adaptive.ChoiceSetInput();
        input.defaultValue = this.getPropertyValue(context);
        input.isCompact = true;
        input.placeholder = "(not set)";
        input.choices.push(new Adaptive.Choice("(not set)", "none"));

        for (var i = 0; i < context.designContext.hostContainer.actionsRegistry.getItemCount(); i++) {
            let actionType = context.designContext.hostContainer.actionsRegistry.getItemAt(i).typeName;
            let doAddActionType = this.forbiddenActionTypes ? this.forbiddenActionTypes.indexOf(actionType) < 0 : true;

            if (doAddActionType) {
                let choice = new Adaptive.Choice(actionType, actionType);

                input.choices.push(choice);
            }
        }

        return input;
    }

    constructor(
        readonly targetVersion: Adaptive.TargetVersion,
        readonly propertyName: string,
        readonly label: string,
        readonly forbiddenActionTypes: string[] = [],
        readonly causesPropertySheetRefresh: boolean = false) {
        super(targetVersion, propertyName, label, causesPropertySheetRefresh);
    }
}

export class CompoundPropertyEditor extends PropertySheetEntry {
    render(context: PropertySheetContext): Adaptive.CardElement {
        let container = new Adaptive.Container();

        for (let entry of this.entries) {
            if (Adaptive.isVersionLessOrEqual(entry.targetVersion, context.designContext.targetVersion)) {
                container.addItem(
                    entry.render(
                        new PropertySheetContext(
                            context.designContext,
                            context.peer,
                            context.target[this.propertyName])));
            }
        }

        return container;
    }

    constructor(
        readonly targetVersion: Adaptive.TargetVersion,
        readonly propertyName: string,
        readonly entries: PropertySheetEntry[] = []) {
        super(targetVersion);
    }
}

export class EnumPropertyEditor extends SingleInputPropertyEditor {
    protected setPropertyValue(context: PropertySheetContext, value: string) {
        context.target[this.propertyName] = parseInt(value, 10);
    }

    protected createInput(context: PropertySheetContext): Adaptive.Input {
        let input = new Adaptive.ChoiceSetInput();
        input.defaultValue = this.getPropertyValue(context);
        input.isCompact = true;
        input.placeholder = "(not set)";

        for (let key in this.enumType) {
            let v = parseInt(key, 10);

            if (!isNaN(v)) {
                input.choices.push(new Adaptive.Choice(this.enumType[key], key));
            }
        }

        return input;
    }

    constructor(
        readonly targetVersion: Adaptive.TargetVersion,
        readonly propertyName: string,
        readonly label: string,
        readonly enumType: { [s: number]: string },
        readonly causesPropertySheetRefresh: boolean = false) {
        super(targetVersion, propertyName, label, causesPropertySheetRefresh);
    }
}

interface INameValuePair {
    name: string;
    value: string;
}

class NameValuePairPropertyEditor extends PropertySheetEntry {
    private collectionChanged(context: PropertySheetContext, nameValuePairs: INameValuePair[], refreshPropertySheet: boolean) {
        let newCollection: any[] = [];

        for (let nameValuePair of nameValuePairs) {
            let item = this.createCollectionItem(nameValuePair.name, nameValuePair.value);

            newCollection.push(item);
        }

        context.target[this.collectionPropertyName] = newCollection;

        context.peer.changed(refreshPropertySheet);
    }

    render(context: PropertySheetContext): Adaptive.CardElement {
        let result = new Adaptive.Container();

        let collection = context.target[this.collectionPropertyName];

        if (!Array.isArray(collection)) {
            throw new Error("The " + this.collectionPropertyName + " property on " + context.peer.getCardObject().getJsonTypeName() + " either doesn't exist or isn't an array.")
        }

        let nameValuePairs: INameValuePair[] = [];

        for (let pair of collection) {
            nameValuePairs.push(
                {
                    name: pair[this.namePropertyName],
                    value: pair[this.valuePropertyName]
                }
            )
        }

        if (nameValuePairs.length == 0) {
            let messageTextBlock = new Adaptive.TextBlock();
            messageTextBlock.spacing = Adaptive.Spacing.Small;
            messageTextBlock.text = this.messageIfEmpty;

            result.addItem(messageTextBlock);
        }
        else {
            for (let i = 0; i < nameValuePairs.length; i++) {
                let textInput = new Adaptive.TextInput();
                textInput.placeholder = this.namePropertyLabel;
                textInput.defaultValue = nameValuePairs[i].name;
                textInput.onValueChanged = (sender) => {
                    nameValuePairs[i].name = sender.value;

                    this.collectionChanged(context, nameValuePairs, false);
                };

                let nameColumn = new Adaptive.Column("stretch");
                nameColumn.addItem(textInput);

                textInput = new Adaptive.TextInput();
                textInput.placeholder = this.valuePropertyLabel;
                textInput.defaultValue = nameValuePairs[i].value;
                textInput.onValueChanged = (sender) => {
                    nameValuePairs[i].value = sender.value;

                    this.collectionChanged(context, nameValuePairs, false);
                };

                let valueColumn = new Adaptive.Column("stretch");
                valueColumn.spacing = Adaptive.Spacing.Small;
                valueColumn.addItem(textInput);

                let removeAction = new Adaptive.SubmitAction();
                removeAction.title = "X";
                removeAction.onExecute = (sender) => {
                    nameValuePairs.splice(i, 1);

                    this.collectionChanged(context, nameValuePairs, true);
                }

                let actionSet = new Adaptive.ActionSet();
                actionSet.addAction(removeAction);

                let removeColumn = new Adaptive.Column("auto");
                removeColumn.spacing = Adaptive.Spacing.Small;
                removeColumn.addItem(actionSet);

                let columnSet = new Adaptive.ColumnSet();
                columnSet.spacing = Adaptive.Spacing.Small;
                columnSet.addColumn(nameColumn);
                columnSet.addColumn(valueColumn);
                columnSet.addColumn(removeColumn);

                result.addItem(columnSet);
            }
        }

        let addAction = new Adaptive.SubmitAction();
        addAction.title = this.addButtonTitle;
        addAction.onExecute = (sender) => {
            nameValuePairs.push({ name: "", value: "" });

            this.collectionChanged(context, nameValuePairs, true);
        }

        let actionSet = new Adaptive.ActionSet();
        actionSet.spacing = Adaptive.Spacing.Small;
        actionSet.addAction(addAction);

        result.addItem(actionSet);

        return result;
    }

    constructor(
        readonly targetVersion: Adaptive.TargetVersion,
        readonly collectionPropertyName: string,
        readonly namePropertyName: string,
        readonly valuePropertyName: string,
        readonly createCollectionItem: (name: string, value: string) => any,
        readonly namePropertyLabel: string = "Name",
        readonly valuePropertyLabel: string = "Value",
        readonly addButtonTitle: string = "Add",
        readonly messageIfEmpty: string = "This collection is empty") {
        super(targetVersion);
    }
}

export abstract class DesignerPeer extends DraggableElement {
    static readonly idProperty = new StringPropertyEditor(Adaptive.Versions.v1_0, "id", "Id");

    static onPopulatePropertySheet?: (sender: DesignerPeer, propertySheet: PropertySheet) => void;

    private _parent: DesignerPeer;
    private _cardObject: Adaptive.CardObject;
    private _children: Array<DesignerPeer> = [];
    private _isSelected: boolean = false;
    private _inplaceEditorOverlay: HTMLElement;
    private _inplaceEditor: DesignerPeerInplaceEditor = null;

    private closeInplaceEditor(applyChanges: boolean) {
        if (this._inplaceEditor) {
            if (applyChanges) {
                this._inplaceEditor.applyChanges();

                this.changed(true);
            }

            this._inplaceEditor = null;

            this._inplaceEditorOverlay.parentNode.removeChild(this._inplaceEditorOverlay);
        }
    }

    private tryOpenInplaceEditor(): boolean {
        this._inplaceEditor = this.createInplaceEditor();

        if (this._inplaceEditor) {
            this._inplaceEditor.onClose = (applyChanges: boolean) => {
                this.closeInplaceEditor(applyChanges);
            }

            this._inplaceEditorOverlay = document.createElement("div");
            this._inplaceEditorOverlay.tabIndex = 0;
            this._inplaceEditorOverlay.style.zIndex = "600";
            this._inplaceEditorOverlay.style.backgroundColor = "transparent";
            this._inplaceEditorOverlay.style.position = "absolute";
            this._inplaceEditorOverlay.style.left = "0";
            this._inplaceEditorOverlay.style.top = "0";
            this._inplaceEditorOverlay.style.width = document.documentElement.scrollWidth + "px";
            this._inplaceEditorOverlay.style.height = document.documentElement.scrollHeight + "px";
            this._inplaceEditorOverlay.onfocus = (e) => { this.closeInplaceEditor(true); };

            let cardObjectBoundingRect = this.getCardObjectBoundingRect();
            let peerBoundingRect = this.getBoundingRect();
            let topPadding = peerBoundingRect.height - cardObjectBoundingRect.height;

            let inplaceEditorHost = document.createElement("div");
            inplaceEditorHost.className = "acd-inplace-editor-host";
            inplaceEditorHost.style.left = Math.floor(cardObjectBoundingRect.left + pageXOffset) + "px";
            inplaceEditorHost.style.top = Math.floor(cardObjectBoundingRect.top + pageYOffset - topPadding) + "px";
            inplaceEditorHost.style.width = Math.ceil(peerBoundingRect.width) + "px";
            inplaceEditorHost.style.height = Math.ceil(peerBoundingRect.height) + "px";
            inplaceEditorHost.style.paddingTop = topPadding + "px";

            let renderedInplaceEditor = this._inplaceEditor.render();
            renderedInplaceEditor.classList.add("acd-inplace-editor");
            renderedInplaceEditor.tabIndex = 0;
            renderedInplaceEditor.onblur = (e) => { this.closeInplaceEditor(true); };

            inplaceEditorHost.appendChild(renderedInplaceEditor);

            this._inplaceEditorOverlay.appendChild(inplaceEditorHost);

            document.body.appendChild(this._inplaceEditorOverlay);

            this._inplaceEditor.initialize();

            return true;
        }

        return false;
    }

    protected click(e: MouseEvent) {
        super.click(e);

        this.isSelected = true;
    }

    protected doubleClick(e: MouseEvent) {
        super.doubleClick(e);

        this.tryOpenInplaceEditor();
    }

    protected isContainer(): boolean {
        return false;
    }

    protected getToolTip(): string {
        return null;
    }

    protected internalAddCommands(context: DesignContext, commands: Array<PeerCommand>) {
        // Do nothing in base implementation
    }

    protected internalRender(): HTMLElement {
        let element = document.createElement("div");
        element.classList.add("acd-peer");

        let toolTip = this.getToolTip();

        if (toolTip) {
            element.title = toolTip;
        }

        if (this.isContainer()) {
            element.classList.add("container");
        }

        element.style.position = "absolute";

        return element;
    }

    protected internalUpdateCssStyles() {
        if (this.isSelected) {
            this.renderedElement.classList.add("selected");
        }
        else {
            this.renderedElement.classList.remove("selected");
        }

        if (this.dragging) {
            this.renderedElement.classList.add("dragging");
        }
        else {
            this.renderedElement.classList.remove("dragging");
        }
    }

    protected peerAdded(newPeer: DesignerPeer) {
        this.changed(false);

        if (this.onPeerAdded) {
            this.onPeerAdded(this, newPeer);
        }
    }

    protected peerRemoved(peer: DesignerPeer) {
        if (this.onPeerRemoved) {
            this.onPeerRemoved(peer);
        }
    }

    protected internalUpdateLayout() {
        if (this.renderedElement) {
            let clientRect = this.getBoundingRect();

            this.renderedElement.style.width = clientRect.width + "px";
            this.renderedElement.style.height = clientRect.height + "px";
            this.renderedElement.style.left = clientRect.left + "px";
            this.renderedElement.style.top = clientRect.top + "px";
        }
    }

    protected createInplaceEditor(): DesignerPeerInplaceEditor {
        return null;
    }

    protected internalGetTreeItemText(): string {
        return null;
    }

    protected abstract internalRemove(): boolean;

    readonly registration: DesignerPeerRegistrationBase;
    readonly designerSurface: CardDesignerSurface;
    readonly treeItem: DesignerPeerTreeItem;

    onParentChanged: (sender: DesignerPeer) => void;
    onSelectedChanged: (sender: DesignerPeer) => void;
    onChanged: (sender: DesignerPeer, updatePropertySheet: boolean) => void;
    onPeerRemoved: (sender: DesignerPeer) => void;
    onPeerAdded: (sender: DesignerPeer, newPeer: DesignerPeer) => void;

    getCardObject(): Adaptive.CardObject {
        return this._cardObject;
    }

    constructor(
        parent: DesignerPeer,
        designerSurface: CardDesignerSurface,
        registration: DesignerPeerRegistrationBase,
        cardObject: Adaptive.CardObject) {
        super();

        this._parent = parent;

        this.registration = registration;
        this.designerSurface = designerSurface;
        this._cardObject = cardObject;
        this.treeItem = new DesignerPeerTreeItem(this);
    }

    abstract getBoundingRect(): Rect;
    abstract getCardObjectBoundingRect(): Rect;

    changed(updatePropertySheet: boolean) {
        if (this.onChanged) {
            this.onChanged(this, updatePropertySheet);
        }
    }

    getTreeItemText(): string {
        return this.internalGetTreeItemText();
    }

    populatePropertySheet(propertySheet: PropertySheet, defaultCategory: string = PropertySheetCategory.DefaultCategory) {
        // Do nothing in base implementation
    }

    canDrop(peer: DesignerPeer): boolean {
        return false;
    }

    canBeRemoved(): boolean {
        return true;
    }

    tryDrop(peer: DesignerPeer, insertionPoint: IPoint): boolean {
        return false;
    }

    tryAdd(peer: DesignerPeer): boolean {
        return false;
    }

    insertChild(peer: DesignerPeer, index: number = -1) {
        if (index == -1) {
            this._children.push(peer);
        }
        else {
            this._children.splice(index, 0, peer);
        }

        peer.parent = this;

        this.peerAdded(peer);
    }

    removeChild(peer: DesignerPeer) {
        var index = this._children.indexOf(peer);

        if (index >= 0) {
            peer.parent = null;
            this._children.splice(index, 1);
        }
    }

    getChildCount(): number {
        return this._children.length;
    }

    getChildAt(index: number): DesignerPeer {
        return this._children[index];
    }

    getCommands(context: DesignContext, promoteParentCommands: boolean = false): Array<PeerCommand> {
        let result: Array<PeerCommand> = [];

        this.internalAddCommands(context, result);

        if (promoteParentCommands && this.parent) {
            let parentCommands = this.parent.getCommands(context);

            for (let command of parentCommands) {
                if (command.isPromotable) {
                    result.push(command);
                }
            }
        }

        return result;
    }

    remove(onlyFromCard: boolean, removeChildren: boolean): boolean {
        if (removeChildren) {
            while (this._children.length > 0) {
                this._children[0].remove(onlyFromCard, removeChildren);
            }
        }

        var result = this.internalRemove();

        if (result && !onlyFromCard) {
            if (this.parent) {
                this.parent.removeChild(this);
            }

            this.removeElementsFromDesignerSurface();

            this.peerRemoved(this);
        }

        return result;
    }

    addElementsToDesignerSurface(designerSurface: HTMLElement, processChildren: boolean = false) {
        designerSurface.appendChild(this.renderedElement);

        if (processChildren) {
            for (var i = 0; i < this.getChildCount(); i++) {
                this.getChildAt(i).addElementsToDesignerSurface(designerSurface, processChildren);
            }
        }
    }

    removeElementsFromDesignerSurface(processChildren: boolean = false) {
        this.renderedElement.parentNode.removeChild(this.renderedElement);

        if (processChildren) {
            for (var i = 0; i < this.getChildCount(); i++) {
                this.getChildAt(i).removeElementsFromDesignerSurface(processChildren);
            }
        }
    }

    buildPropertySheetCard(context: DesignContext): Adaptive.AdaptiveCard {
        let card = new Adaptive.AdaptiveCard();
        card.padding = new Adaptive.PaddingDefinition(
            Adaptive.Spacing.Small,
            Adaptive.Spacing.Small,
            Adaptive.Spacing.Small,
            Adaptive.Spacing.Small);

        let propertySheet = new PropertySheet();

        this.populatePropertySheet(propertySheet);

        if (DesignerPeer.onPopulatePropertySheet) {
            DesignerPeer.onPopulatePropertySheet(this, propertySheet);
        }

        propertySheet.render(
            card,
            new PropertySheetContext(context, this));

        let actionSet = new Adaptive.ActionSet();
        let commands = this.getCommands(context, true);

        for (let command of commands) {
            if (command.showInPropertySheet) {
                let action = new Adaptive.SubmitAction();
                action.title = command.name;
                action.onExecute = (sender: Adaptive.Action) => {
                    command.execute(command, action.renderedElement);
                }

                actionSet.addAction(action);
            }
        }

        actionSet.separator = true;

        card.addItem(actionSet);

        return card;
    }

    scrollIntoView() {
        if (this.renderedElement) {
            this.renderedElement.scrollIntoView();
        }

        if (this.treeItem && this.treeItem.renderedElement) {
            this.treeItem.renderedElement.scrollIntoView();
        }
    }

    get parent(): DesignerPeer {
        return this._parent;
    }

    set parent(value: DesignerPeer) {
        this._parent = value;

        if (this.onParentChanged) {
            this.onParentChanged(this);
        }
    }

    get isSelected(): boolean {
        return this._isSelected;
    }

    set isSelected(value: boolean) {
        if (value != this._isSelected) {
            this._isSelected = value;

            this.updateLayout();
            this.treeItem.isSelected = this._isSelected;

            if (this.onSelectedChanged) {
                this.onSelectedChanged(this);
            }
        }
    }
}

export class ActionPeer extends DesignerPeer {
    static readonly titleProperty = new StringPropertyEditor(Adaptive.Versions.v1_0, "title", "Title");
    static readonly styleProperty = new ChoicePropertyEditor(
        Adaptive.Versions.v1_2,
        "style",
        "Style",
        [
            { targetVersion: Adaptive.Versions.v1_2, name: "Default", value: Adaptive.ActionStyle.Default },
            { targetVersion: Adaptive.Versions.v1_2, name: "Positive", value: Adaptive.ActionStyle.Positive },
            { targetVersion: Adaptive.Versions.v1_2, name: "Destructive", value: Adaptive.ActionStyle.Destructive }
        ]);
    static readonly iconUrlProperty = new StringPropertyEditor(Adaptive.Versions.v1_1, "iconUrl", "Icon URL");

    protected doubleClick(e: MouseEvent) {
        super.doubleClick(e);

        this.action.renderedElement.click();
    }

    protected internalRemove(): boolean {
        return this.action.remove();
    }

    constructor(
        parent: DesignerPeer,
        designerSurface: CardDesignerSurface,
        registration: DesignerPeerRegistrationBase,
        action: Adaptive.Action) {
        super(parent, designerSurface, registration, action);
    }

    protected internalGetTreeItemText(): string {
        if (this.action.title && this.action.title != "") {
            return this.action.title;
        }
        else {
            return super.internalGetTreeItemText();
        }
    }

    isDraggable(): boolean {
        return false;
    }

    getBoundingRect(): Rect {
        let designSurfaceOffset = this.designerSurface.getDesignerSurfaceOffset();
        let actionBoundingRect = this.action.renderedElement.getBoundingClientRect();

        return new Rect(
            actionBoundingRect.top - designSurfaceOffset.y,
            actionBoundingRect.right - designSurfaceOffset.x,
            actionBoundingRect.bottom - designSurfaceOffset.y,
            actionBoundingRect.left - designSurfaceOffset.x
        );
    }

    getCardObjectBoundingRect(): Rect {
        let actionBoundingRect = this.action.renderedElement.getBoundingClientRect();

        return new Rect(
            actionBoundingRect.top,
            actionBoundingRect.right,
            actionBoundingRect.bottom,
            actionBoundingRect.left
        );
    }

    populatePropertySheet(propertySheet: PropertySheet, defaultCategory: string = PropertySheetCategory.DefaultCategory) {
        super.populatePropertySheet(propertySheet, defaultCategory);

        propertySheet.add(
            defaultCategory,
            ActionPeer.idProperty,
            ActionPeer.titleProperty,
            ActionPeer.styleProperty,
            ActionPeer.iconUrlProperty);
    }

    get action(): Adaptive.Action {
        return <Adaptive.Action>this.getCardObject();
    }
}

export abstract class TypedActionPeer<TAction extends Adaptive.Action> extends ActionPeer {
    constructor(
        parent: DesignerPeer,
        designerSurface: CardDesignerSurface,
        registration: DesignerPeerRegistrationBase,
        action: TAction) {
        super(parent, designerSurface, registration, action);
    }

    get action(): TAction {
        return <TAction>this.getCardObject();
    }
}

export class HttpActionPeer extends TypedActionPeer<Adaptive.HttpAction> {
    static readonly ignoreInputValidationProperty = new BooleanPropertyEditor(Adaptive.Versions.v1_3, "ignoreInputValidation", "Ignore input validation");
    static readonly methodProperty = new ChoicePropertyEditor(
        Adaptive.Versions.v1_0,
        "method",
        "Method",
        [
            { targetVersion: Adaptive.Versions.v1_0, name: "GET", value: "GET" },
            { targetVersion: Adaptive.Versions.v1_0, name: "POST", value: "POST" }
        ],
        true);
    static readonly urlProperty = new StringPropertyEditor(Adaptive.Versions.v1_0, "url", "Url");
    static readonly bodyProperty = new StringPropertyEditor(Adaptive.Versions.v1_0, "body", "Body", false, true);
    static readonly headersProperty = new NameValuePairPropertyEditor(
        Adaptive.Versions.v1_0,
        "headers",
        "name",
        "value",
        (name: string, value: string) => { return new Adaptive.HttpHeader(name, value); },
        "Name",
        "Value",
        "Add a new header",
        "This action has no header.");

    populatePropertySheet(propertySheet: PropertySheet, defaultCategory: string = PropertySheetCategory.DefaultCategory) {
        super.populatePropertySheet(propertySheet, defaultCategory);

        propertySheet.add(
            PropertySheetCategory.DefaultCategory,
            HttpActionPeer.ignoreInputValidationProperty);

        propertySheet.add(
            defaultCategory,
            HttpActionPeer.methodProperty,
            HttpActionPeer.urlProperty);

        if (this.action.method == "POST") {
            propertySheet.add(
                defaultCategory,
                HttpActionPeer.bodyProperty);
        }

        propertySheet.add(
            "HTTP headers",
            HttpActionPeer.headersProperty);
    }
}

export class SubmitActionPeer extends TypedActionPeer<Adaptive.SubmitAction> {
    static readonly dataProperty = new ObjectPropertyEditor(Adaptive.Versions.v1_0, "data", "Data");
    static readonly associatedInputsProperty = new ChoicePropertyEditor(
        Adaptive.Versions.v1_3,
        "associatedInputs",
        "Associated inputs",
        [
            { targetVersion: Adaptive.Versions.v1_3, name: "Automatic", value: "auto" },
            { targetVersion: Adaptive.Versions.v1_3, name: "None", value: "none" }
        ]);

    populatePropertySheet(propertySheet: PropertySheet, defaultCategory: string = PropertySheetCategory.DefaultCategory) {
        super.populatePropertySheet(propertySheet, defaultCategory);

        propertySheet.add(
            defaultCategory,
            SubmitActionPeer.dataProperty,
            SubmitActionPeer.associatedInputsProperty);
    }
}

export class OpenUrlActionPeer extends TypedActionPeer<Adaptive.OpenUrlAction> {
    static readonly urlProperty = new StringPropertyEditor(Adaptive.Versions.v1_0, "url", "Url");

    populatePropertySheet(propertySheet: PropertySheet, defaultCategory: string = PropertySheetCategory.DefaultCategory) {
        super.populatePropertySheet(propertySheet, defaultCategory);

        propertySheet.add(
            defaultCategory,
            OpenUrlActionPeer.urlProperty);
    }
}

export class ShowCardActionPeer extends TypedActionPeer<Adaptive.ShowCardAction> {
    protected getToolTip(): string {
        return "Double click to open/close";
    }
}

export class ToggleVisibilityActionPeer extends TypedActionPeer<Adaptive.ToggleVisibilityAction> {
}

export class CardElementPeer extends DesignerPeer {
    static readonly dataContextProperty = new CustomCardObjectPropertyEditor("*", "$data", "Data context", true);
    static readonly whenProperty = new CustomCardObjectPropertyEditor("*", "$when", "Only show when", true);
    static readonly idProperty = new StringPropertyEditor(Adaptive.Versions.v1_0, "id", "Id");
    static readonly isVisibleProperty = new BooleanPropertyEditor(Adaptive.Versions.v1_2, "isVisible", "Initially visible");
    static readonly spacingProperty = new EnumPropertyEditor(Adaptive.Versions.v1_0, "spacing", "Spacing", Adaptive.Spacing);
    static readonly separatorProperty = new BooleanPropertyEditor(Adaptive.Versions.v1_0, "separator", "Separator");
    static readonly horizontalAlignmentProperty = new EnumPropertyEditor(Adaptive.Versions.v1_0, "horizontalAlignment", "Horizontal alignment", Adaptive.HorizontalAlignment);
    static readonly heightProperty = new HeightPropertyEditor(
        Adaptive.Versions.v1_1,
        "height",
        "Height",
        [
            { targetVersion: Adaptive.Versions.v1_1, name: "Automatic", value: "auto" },
            { targetVersion: Adaptive.Versions.v1_1, name: "Stretch", value: "stretch" }
        ]);

    protected internalRemove(): boolean {
        return this.cardElement.remove();
    }

    protected internalUpdateCssStyles() {
        super.internalUpdateCssStyles();

        if (this.cardElement.isVisible) {
            this.renderedElement.classList.remove("invisible");
        }
        else {
            this.renderedElement.classList.add("invisible");
        }
    }

    constructor(
        parent: DesignerPeer,
        designerSurface: CardDesignerSurface,
        registration: DesignerPeerRegistrationBase,
        cardElement: Adaptive.CardElement) {
        super(parent, designerSurface, registration, cardElement);

        if (cardElement instanceof Adaptive.CardElementContainer) {
            for (var i = 0; i < cardElement.getItemCount(); i++) {
                this.insertChild(CardDesignerSurface.cardElementPeerRegistry.createPeerInstance(this.designerSurface, this, cardElement.getItemAt(i)));
            }
        }

        for (var i = 0; i < this.cardElement.getActionCount(); i++) {
            this.insertChild(CardDesignerSurface.actionPeerRegistry.createPeerInstance(this.designerSurface, this, cardElement.getActionAt(i)));
        }
    }

    getTreeItemText(): string {
        let text = super.getTreeItemText();

        if (this.cardElement.isVisible) {
            return text;
        }
        else {
            let result = "Hidden";

            if (text) {
                result += " - " + text;
            }

            return result;
        }
    }

    initializeCardElement() {
        // Do nothing in base implementation
    }

<<<<<<< HEAD
    canDrop(peer: DesignerPeer) {
        return this.cardElement instanceof Adaptive.Container && peer instanceof CardElementPeer;
    }

    tryDrop(peer: DesignerPeer, insertionPoint: IPoint): boolean {
        if (this.cardElement instanceof Adaptive.Container && peer instanceof CardElementPeer) {
            let targetChild: DesignerPeer = null;
            let insertAfter: boolean;

            for (var i = 0; i < this.getChildCount(); i++) {
                let rect = this.getChildAt(i).getBoundingRect();

                if (rect.isInside(insertionPoint)) {
                    targetChild = this.getChildAt(i);

                    insertAfter = (insertionPoint.y - rect.top) >= (rect.height / 2);

                    break;
                }
            }

            if (targetChild != peer) {
                if (peer.cardElement.parent) {
                    if (!peer.remove(true, false)) {
                        return false;
                    }

                    peer.parent.removeChild(peer);
                }

                if (!targetChild) {
                    let rect = this.getBoundingRect();

                    insertAfter = (insertionPoint.y - rect.top) >= (rect.height / 2);

                    if (this.cardElement.getItemCount() > 0 && insertAfter) {
                        this.cardElement.insertItemAfter(peer.cardElement, this.cardElement.getItemAt(this.cardElement.getItemCount() - 1));
                    }
                    else {
                        this.cardElement.insertItemAfter(peer.cardElement, null);
                    }
                }
                else {
                    if (insertAfter) {
                        this.cardElement.insertItemAfter(peer.cardElement, (<CardElementPeer>targetChild).cardElement);
                    }
                    else {
                        this.cardElement.insertItemBefore(peer.cardElement, (<CardElementPeer>targetChild).cardElement);
                    }
                }

                this.insertChild(peer, peer.cardElement.index);
                this.changed(false);

                return true;
            }
        }

        return false;
    }

    tryAdd(peer: DesignerPeer): boolean {
        if (this.cardElement instanceof Adaptive.Container && peer instanceof CardElementPeer) {
            if (peer.cardElement.parent) {
                if (!peer.remove(true, false)) {
                    return false;
                }

                peer.parent.removeChild(peer);
            }

            this.cardElement.addItem(peer.cardElement);
            this.insertChild(peer, peer.cardElement.index);
            this.changed(false);

            return true;
        }

        return false;
    }

=======
>>>>>>> d5b49f87
    getBoundingRect(): Rect {
        let designSurfaceOffset = this.designerSurface.getDesignerSurfaceOffset();
        let cardElementBoundingRect = this.cardElement.renderedElement.getBoundingClientRect();

        if (this.cardElement.hasVisibleSeparator) {
            let separatorBoundingRect = this.cardElement.separatorElement.getBoundingClientRect();

            return new Rect(
                Math.min(separatorBoundingRect.top, cardElementBoundingRect.top) - designSurfaceOffset.y,
                Math.max(separatorBoundingRect.right, cardElementBoundingRect.right) - designSurfaceOffset.x,
                Math.max(separatorBoundingRect.bottom, cardElementBoundingRect.bottom) - designSurfaceOffset.y,
                Math.min(separatorBoundingRect.left, cardElementBoundingRect.left) - designSurfaceOffset.x,
            )
        }
        else {
            return new Rect(
                cardElementBoundingRect.top - designSurfaceOffset.y,
                cardElementBoundingRect.right - designSurfaceOffset.x,
                cardElementBoundingRect.bottom - designSurfaceOffset.y,
                cardElementBoundingRect.left - designSurfaceOffset.x
            );
        }
    }

    getCardObjectBoundingRect(): Rect {
        let cardElementBoundingRect = this.cardElement.renderedElement.getBoundingClientRect();

        return new Rect(
            cardElementBoundingRect.top,
            cardElementBoundingRect.right,
            cardElementBoundingRect.bottom,
            cardElementBoundingRect.left
        );
    }

    populatePropertySheet(propertySheet: PropertySheet, defaultCategory: string = PropertySheetCategory.DefaultCategory) {
        super.populatePropertySheet(propertySheet, defaultCategory);

        if (GlobalSettings.enableDataBindingSupport) {
            propertySheet.add(
                defaultCategory,
                CardElementPeer.dataContextProperty,
                CardElementPeer.whenProperty);
        }

        propertySheet.add(
            defaultCategory,
            CardElementPeer.idProperty,
            CardElementPeer.isVisibleProperty);

        propertySheet.add(
            PropertySheetCategory.LayoutCategory,
            CardElementPeer.spacingProperty,
            CardElementPeer.separatorProperty,
            CardElementPeer.horizontalAlignmentProperty,
            CardElementPeer.heightProperty);
    }

    get cardElement(): Adaptive.CardElement {
        return <Adaptive.CardElement>this.getCardObject();
    }
}

export abstract class TypedCardElementPeer<TCardElement extends Adaptive.CardElement> extends CardElementPeer {
    constructor(
        parent: DesignerPeer,
        designerSurface: CardDesignerSurface,
        registration: DesignerPeerRegistrationBase,
        cardElement: TCardElement) {
        super(parent, designerSurface, registration, cardElement);
    }

    get cardElement(): TCardElement {
        return <TCardElement>this.getCardObject();
    }
}

export abstract class BaseContainerPeer<TContainer extends Adaptive.Container> extends TypedCardElementPeer<TContainer> {
    private removePeer(peer: CardElementPeer): boolean {
        if (peer.cardElement.parent) {
            if (!peer.remove(true, false)) {
                return false;
            }

            peer.parent.removeChild(peer);
        }

        return true;
    }
    
    protected isContainer(): boolean {
        return true;
    }

    canDrop(peer: DesignerPeer) {
        return peer instanceof CardElementPeer;
    }

    tryDrop(peer: DesignerPeer, insertionPoint: IPoint): boolean {
        if (peer instanceof CardElementPeer) {
            let targetPeer: DesignerPeer | undefined = undefined;
            let insertAfter: boolean = false;

            for (var i = 0; i < this.getChildCount(); i++) {
                let rect = this.getChildAt(i).getBoundingRect();

                if (rect.isInside(insertionPoint) && this.getChildAt(i).getCardObject() instanceof Adaptive.CardElement) {
                    targetPeer = this.getChildAt(i);

                    insertAfter = (insertionPoint.y - rect.top) >= (rect.height / 2);

                    break;
                }
            }

            if (targetPeer === peer) {
                return false;
            }

            if (targetPeer) {
                let targetCardElement = <Adaptive.CardElement>targetPeer.getCardObject();

                if (insertAfter) {
                    if (peer.cardElement.index - targetCardElement.index !== 1) {
                        if (!this.removePeer(peer)) {
                            return false;
                        }
                
                        this.cardElement.insertItemAfter(peer.cardElement, targetCardElement);
                    }
                    else {
                        return false;
                    }
                }
                else {
                    if (targetCardElement.index - peer.cardElement.index !== 1) {
                        if (!this.removePeer(peer)) {
                            return false;
                        }
                
                        this.cardElement.insertItemBefore(peer.cardElement, targetCardElement);
                    }
                    else {
                        return false;
                    }
                }
            }
            else {
                let rect = this.getBoundingRect();

                if (this.cardElement.getItemCount() === 0) {
                    if (!this.removePeer(peer)) {
                        return false;
                    }

                    this.cardElement.addItem(peer.cardElement);
                }
                else {
                    insertAfter = (insertionPoint.y - rect.top) >= (rect.height / 2);

                    if (insertAfter) {
                        if (this.cardElement.indexOf(peer.cardElement) !== this.cardElement.getItemCount() - 1) {
                            if (!this.removePeer(peer)) {
                                return false;
                            }

                            this.cardElement.addItem(peer.cardElement);
                        }
                        else {
                            return false;
                        }
                    }
                    else {
                        if (this.cardElement.indexOf(peer.cardElement) !== 0) {
                            if (!this.removePeer(peer)) {
                                return false;
                            }
                            
                            this.cardElement.insertItemAt(peer.cardElement, 0);
                        }
                        else {
                            return false;
                        }
                    }
                }
            }
                
            this.insertChild(peer, peer.cardElement.index);

            peer.updateLayout();

            this.changed(false);
        
            return true;
        }

        return false;
    }
}

export class AdaptiveCardPeer extends BaseContainerPeer<Adaptive.AdaptiveCard> {
    static readonly langProperty = new StringPropertyEditor(Adaptive.Versions.v1_1, "lang", "Language");
    static readonly fallbackTextProperty = new StringPropertyEditor(Adaptive.Versions.v1_0, "fallbackText", "Fallback text", false, true);
    static readonly speakProperty = new StringPropertyEditor(Adaptive.Versions.v1_0, "speak", "Speak");

    protected addAction(action: Adaptive.Action) {
        this.cardElement.addAction(action);

        this.insertChild(CardDesignerSurface.actionPeerRegistry.createPeerInstance(this.designerSurface, this, action));
    }

    protected internalRemove(): boolean {
        return true;
    }

    protected internalAddCommands(context: DesignContext, commands: Array<PeerCommand>) {
        super.internalAddCommands(context, commands);

        let availableActions: Adaptive.ITypeRegistration<Adaptive.Action>[] = [];

        for (var i = 0; i < context.hostContainer.actionsRegistry.getItemCount(); i++) {
            let typeRegistration = context.hostContainer.actionsRegistry.getItemAt(i);

            if (typeRegistration.schemaVersion.compareTo(context.targetVersion) <= 0) {
                availableActions.push(typeRegistration);
            }
        }

        if (availableActions.length > 0) {
            commands.push(
                new PeerCommand(
                    {
                        name: "Add an action",
                        alwaysShowName: true,
                        iconClass: "acd-icon-bolt",
                        showInPropertySheet: true,
                        execute: (command: PeerCommand, clickedElement: HTMLElement) => {
                            let popupMenu = new Controls.PopupMenu();

                            for (let i = 0; i < availableActions.length; i++) {
                                let menuItem = new Controls.DropDownItem(i.toString(), availableActions[i].typeName);
                                menuItem.onClick = (clickedItem: Controls.DropDownItem) => {
                                    let registration = availableActions[i];
                                    let action = new registration.objectType();
                                    action.title = registration.typeName;

                                    this.addAction(action);

                                    popupMenu.closePopup(false);
                                };

                                popupMenu.items.add(menuItem);
                            }

                            popupMenu.popup(clickedElement);
                        }
                    })
            );
        }
    }

    isDraggable(): boolean {
        return false;
    }

    canBeRemoved(): boolean {
        return false;
    }

    populatePropertySheet(propertySheet: PropertySheet, defaultCategory: string = PropertySheetCategory.DefaultCategory) {
        super.populatePropertySheet(propertySheet, defaultCategory);

        propertySheet.remove(
            DesignerPeer.idProperty,
            CardElementPeer.isVisibleProperty,
            CardElementPeer.horizontalAlignmentProperty,
            CardElementPeer.separatorProperty,
            CardElementPeer.heightProperty,
            CardElementPeer.spacingProperty);

        propertySheet.add(
            defaultCategory,
            AdaptiveCardPeer.langProperty,
            AdaptiveCardPeer.fallbackTextProperty,
            AdaptiveCardPeer.speakProperty);

        propertySheet.add(
            PropertySheetCategory.LayoutCategory,
            ContainerPeer.minHeightProperty,
            ContainerPeer.verticalContentAlignmentProperty);

        propertySheet.add(
            "Background image",
            ContainerPeer.backgroundImageProperty);

        propertySheet.add(
            PropertySheetCategory.SelectionAction,
            ContainerPeer.selectActionProperty);

        if (this.cardElement.selectAction) {
            let selectActionPeer = CardDesignerSurface.actionPeerRegistry.createPeerInstance(this.designerSurface, null, this.cardElement.selectAction);
            selectActionPeer.onChanged = (sender: DesignerPeer, updatePropertySheet: boolean) => { this.changed(updatePropertySheet); };

            let subPropertySheet = new PropertySheet(false);
            selectActionPeer.populatePropertySheet(subPropertySheet, PropertySheetCategory.SelectionAction);

            subPropertySheet.remove(
                ActionPeer.iconUrlProperty,
                ActionPeer.styleProperty);

            propertySheet.add(
                PropertySheetCategory.SelectionAction,
                new SubPropertySheetEntry(Adaptive.Versions.v1_0, this.cardElement.selectAction, subPropertySheet));
        }
    }
}

export class ColumnPeer extends BaseContainerPeer<Adaptive.Column> {
    private static readonly pixelWidthProperty = new SizeAndUnitPropertyEditor(Adaptive.Versions.v1_1, "width", "Width in pixels", Adaptive.SizeUnit.Pixel);
    private static readonly weightProperty = new SizeAndUnitPropertyEditor(Adaptive.Versions.v1_0, "width", "Weight", Adaptive.SizeUnit.Weight);

    static readonly widthProperty = new ColumnWidthPropertyEditor(
        Adaptive.Versions.v1_0,
        "width",
        "Width",
        [
            { targetVersion: Adaptive.Versions.v1_0, name: "Automatic", value: "auto" },
            { targetVersion: Adaptive.Versions.v1_0, name: "Stretch", value: "stretch" },
            { targetVersion: Adaptive.Versions.v1_0, name: "Weighted", value: "weighted" },
            { targetVersion: Adaptive.Versions.v1_1, name: "Pixels", value: "pixels" }
        ],
        true);

    protected internalGetTreeItemText(): string {
        if (this.cardElement.width instanceof Adaptive.SizeAndUnit) {
            switch (this.cardElement.width.unit) {
                case Adaptive.SizeUnit.Weight:
                    return "Weight: " + this.cardElement.width.physicalSize;
                default:
                    return this.cardElement.width.physicalSize + " pixels";
            }
        }
        else {
            switch (this.cardElement.width) {
                case "stretch":
                    return "Stretch";
                case "auto":
                    return "Automatic";
                default:
                    return "";
            }
        }
    }

    isDraggable(): boolean {
        return false;
    }

    populatePropertySheet(propertySheet: PropertySheet, defaultCategory: string = PropertySheetCategory.DefaultCategory) {
        super.populatePropertySheet(propertySheet, defaultCategory);

        propertySheet.add(
            PropertySheetCategory.LayoutCategory,
            ColumnPeer.widthProperty);

        if (this.cardElement.width instanceof Adaptive.SizeAndUnit) {
            if (this.cardElement.width.unit == Adaptive.SizeUnit.Pixel) {
                propertySheet.add(
                    PropertySheetCategory.LayoutCategory,
                    ColumnPeer.pixelWidthProperty);
            }
            else {
                propertySheet.add(
                    PropertySheetCategory.LayoutCategory,
                    ColumnPeer.weightProperty);
            }
        }

        propertySheet.add(
            PropertySheetCategory.LayoutCategory,
            ContainerPeer.minHeightProperty,
            ContainerPeer.verticalContentAlignmentProperty);

        propertySheet.add(
            PropertySheetCategory.StyleCategory,
            ContainerPeer.styleProperty,
            ContainerPeer.bleedProperty);

        propertySheet.add(
            "Background image",
            ContainerPeer.backgroundImageProperty);

        propertySheet.add(
            PropertySheetCategory.SelectionAction,
            ContainerPeer.selectActionProperty);

        if (this.cardElement.selectAction) {
            let selectActionPeer = CardDesignerSurface.actionPeerRegistry.createPeerInstance(this.designerSurface, null, this.cardElement.selectAction);
            selectActionPeer.onChanged = (sender: DesignerPeer, updatePropertySheet: boolean) => { this.changed(updatePropertySheet); };

            let subPropertySheet = new PropertySheet(false);
            selectActionPeer.populatePropertySheet(subPropertySheet, PropertySheetCategory.SelectionAction);

            subPropertySheet.remove(
                ActionPeer.iconUrlProperty,
                ActionPeer.styleProperty);

            propertySheet.add(
                PropertySheetCategory.SelectionAction,
                new SubPropertySheetEntry(Adaptive.Versions.v1_0, this.cardElement.selectAction, subPropertySheet));
        }
    }
}

export class ColumnSetPeer extends TypedCardElementPeer<Adaptive.ColumnSet> {
    protected isContainer(): boolean {
        return true;
    }

    protected internalAddCommands(context: DesignContext, commands: Array<PeerCommand>) {
        super.internalAddCommands(context, commands);

        commands.push(
            new PeerCommand(
                {
                    name: "Add a column",
                    iconClass: "acd-icon-addColumn",
                    isPromotable: true,
                    execute: (command: PeerCommand, clickedElement: HTMLElement) => {
                        var column = new Adaptive.Column();
                        column.width = "stretch";

                        this.cardElement.addColumn(column);

                        this.insertChild(CardDesignerSurface.cardElementPeerRegistry.createPeerInstance(this.designerSurface, this, column));
                    }
                })
        );
    }

    protected internalGetTreeItemText(): string {
        let columnCount = this.cardElement.getItemCount();

        switch (columnCount) {
            case 0:
                return "No column";
            case 1:
                return "1 column";
            default:
                return columnCount + " columns";
        }
    }

    populatePropertySheet(propertySheet: PropertySheet, defaultCategory: string = PropertySheetCategory.DefaultCategory) {
        super.populatePropertySheet(propertySheet, defaultCategory);

        propertySheet.add(
            defaultCategory,
            ContainerPeer.minHeightProperty,
            ContainerPeer.styleProperty,
            ContainerPeer.bleedProperty);

        propertySheet.add(
            PropertySheetCategory.SelectionAction,
            ContainerPeer.selectActionProperty);

        if (this.cardElement.selectAction) {
            let selectActionPeer = CardDesignerSurface.actionPeerRegistry.createPeerInstance(this.designerSurface, null, this.cardElement.selectAction);
            selectActionPeer.onChanged = (sender: DesignerPeer, updatePropertySheet: boolean) => { this.changed(updatePropertySheet); };

            let subPropertySheet = new PropertySheet(false);
            selectActionPeer.populatePropertySheet(subPropertySheet, PropertySheetCategory.SelectionAction);

            subPropertySheet.remove(
                ActionPeer.iconUrlProperty,
                ActionPeer.styleProperty);

            propertySheet.add(
                PropertySheetCategory.SelectionAction,
                new SubPropertySheetEntry(Adaptive.Versions.v1_0, this.cardElement.selectAction, subPropertySheet));
        }
    }

    canDrop(peer: DesignerPeer) {
        return true;
    }
}

export class ContainerPeer extends BaseContainerPeer<Adaptive.Container> {
    static readonly selectActionProperty = new ActionPropertyEditor(Adaptive.Versions.v1_1, "selectAction", "Action type", [ Adaptive.ShowCardAction.JsonTypeName ], true);
    static readonly minHeightProperty = new NumberPropertyEditor(Adaptive.Versions.v1_2, "minPixelHeight", "Minimum height in pixels");
    static readonly verticalContentAlignmentProperty = new EnumPropertyEditor(Adaptive.Versions.v1_1, "verticalContentAlignment", "Vertical content alignment", Adaptive.VerticalAlignment);
    static readonly styleProperty = new ContainerStylePropertyEditor(Adaptive.Versions.v1_0, "style", "Style");
    static readonly bleedProperty = new BooleanPropertyEditor(Adaptive.Versions.v1_2, "bleed", "Bleed");
    static readonly backgroundImageProperty = new CompoundPropertyEditor(
        Adaptive.Versions.v1_0,
        "backgroundImage",
        [
            new StringPropertyEditor(Adaptive.Versions.v1_0, "url", "URL", true),
            new EnumPropertyEditor(Adaptive.Versions.v1_2, "fillMode", "Fill mode", Adaptive.FillMode),
            new EnumPropertyEditor(Adaptive.Versions.v1_2, "horizontalAlignment", "Horizontal alignment", Adaptive.HorizontalAlignment),
            new EnumPropertyEditor(Adaptive.Versions.v1_2, "verticalAlignment", "Vertical alignment", Adaptive.VerticalAlignment)
        ]
    );

    populatePropertySheet(propertySheet: PropertySheet, defaultCategory: string = PropertySheetCategory.DefaultCategory) {
        super.populatePropertySheet(propertySheet, defaultCategory);

        propertySheet.add(
            PropertySheetCategory.LayoutCategory,
            ContainerPeer.minHeightProperty,
            ContainerPeer.verticalContentAlignmentProperty);

        propertySheet.add(
            PropertySheetCategory.StyleCategory,
            ContainerPeer.styleProperty,
            ContainerPeer.bleedProperty);

        propertySheet.add(
            "Background image",
            ContainerPeer.backgroundImageProperty);

        propertySheet.add(
            PropertySheetCategory.SelectionAction,
            ContainerPeer.selectActionProperty);

        if (this.cardElement.selectAction) {
            let selectActionPeer = CardDesignerSurface.actionPeerRegistry.createPeerInstance(this.designerSurface, null, this.cardElement.selectAction);
            selectActionPeer.onChanged = (sender: DesignerPeer, updatePropertySheet: boolean) => { this.changed(updatePropertySheet); };

            let subPropertySheet = new PropertySheet(false);
            selectActionPeer.populatePropertySheet(subPropertySheet, PropertySheetCategory.SelectionAction);

            subPropertySheet.remove(
                ActionPeer.iconUrlProperty,
                ActionPeer.styleProperty);

            propertySheet.add(
                PropertySheetCategory.SelectionAction,
                new SubPropertySheetEntry(Adaptive.Versions.v1_0, this.cardElement.selectAction, subPropertySheet));
        }
    }
}

export class ActionSetPeer extends TypedCardElementPeer<Adaptive.AdaptiveCard> {
    protected addAction(action: Adaptive.Action) {
        this.cardElement.addAction(action);

        this.insertChild(CardDesignerSurface.actionPeerRegistry.createPeerInstance(this.designerSurface, this, action));
    }

    protected internalAddCommands(context: DesignContext, commands: Array<PeerCommand>) {
        super.internalAddCommands(context, commands);

        let availableActions: Adaptive.ITypeRegistration<Adaptive.Action>[] = [];

        for (var i = 0; i < context.hostContainer.actionsRegistry.getItemCount(); i++) {
            let typeRegistration = context.hostContainer.actionsRegistry.getItemAt(i);

            if (typeRegistration.schemaVersion.compareTo(context.targetVersion) <= 0) {
                availableActions.push(typeRegistration);
            }
        }

        if (availableActions.length > 0) {
            commands.push(
                new PeerCommand(
                    {
                        name: "Add an action",
                        alwaysShowName: true,
                        iconClass: "acd-icon-bolt",
                        showInPropertySheet: true,
                        execute: (command: PeerCommand, clickedElement: HTMLElement) => {
                            let popupMenu = new Controls.PopupMenu();

                            for (let i = 0; i < availableActions.length; i++) {
                                let menuItem = new Controls.DropDownItem(i.toString(), availableActions[i].typeName);
                                menuItem.onClick = (clickedItem: Controls.DropDownItem) => {
                                    let registration = availableActions[i];
                                    let action = new registration.objectType();
                                    action.title = registration.typeName;

                                    this.addAction(action);

                                    popupMenu.closePopup(false);
                                };

                                popupMenu.items.add(menuItem);
                            }

                            popupMenu.popup(clickedElement);
                        }
                    })
            );
        }
    }
}

export class ImageSetPeer extends TypedCardElementPeer<Adaptive.ImageSet> {
    static readonly ImageSizeProperty = new EnumPropertyEditor(Adaptive.Versions.v1_0, "imageSize", "Image size", Adaptive.ImageSize);

    protected internalAddCommands(context: DesignContext, commands: Array<PeerCommand>) {
        super.internalAddCommands(context, commands);

        commands.push(
            new PeerCommand(
                {
                    name: "Add an image",
                    iconClass: "acd-icon-image",
                    isPromotable: true,
                    execute: (command: PeerCommand, clickedElement: HTMLElement) => {
                        let newImage = new Adaptive.Image();

                        this.cardElement.addImage(newImage);

                        this.insertChild(CardDesignerSurface.cardElementPeerRegistry.createPeerInstance(this.designerSurface, this, newImage));
                    }
                })
        );
    }

    populatePropertySheet(propertySheet: PropertySheet, defaultCategory: string = PropertySheetCategory.DefaultCategory) {
        super.populatePropertySheet(propertySheet, defaultCategory);

        propertySheet.add(
            defaultCategory,
            ImageSetPeer.ImageSizeProperty);
    }
}

export class ImagePeer extends TypedCardElementPeer<Adaptive.Image> {
    static readonly urlProperty = new StringPropertyEditor(Adaptive.Versions.v1_0, "url", "Url", true);
    static readonly altTextProperty = new StringPropertyEditor(Adaptive.Versions.v1_0, "altText", "Alternate text", true);
    static readonly sizeProperty = new EnumPropertyEditor(Adaptive.Versions.v1_0, "size", "Size", Adaptive.Size);
    static readonly pixelWidthProperty = new NumberPropertyEditor(Adaptive.Versions.v1_1, "pixelWidth", "Width in pixels");
    static readonly pixelHeightProperty = new NumberPropertyEditor(Adaptive.Versions.v1_1, "pixelHeight", "Height in pixels");
    static readonly styleProperty = new EnumPropertyEditor(Adaptive.Versions.v1_0, "style", "Style", Adaptive.ImageStyle);
    static readonly backgroundColorProperty = new StringPropertyEditor(Adaptive.Versions.v1_1, "backgroundColor", "Background color");

    private get isParentImageSet(): boolean {
        return this.parent && this.parent instanceof ImageSetPeer;
    }

    protected internalAddCommands(context: DesignContext, commands: Array<PeerCommand>) {
        super.internalAddCommands(context, commands);

        if (GlobalSettings.enableDataBindingSupport && context.dataStructure) {
            commands.push(
                new PeerCommand(
                    {
                        name: "Bind...",
                        alwaysShowName: true,
                        toolTip: "Select a data field to bind this Image to.",
                        execute: (command: PeerCommand, clickedElement: HTMLElement) => {
                            let fieldPicker = new FieldPicker(context.dataStructure);
                            fieldPicker.onClose = (sender, wasCancelled) => {
                                if (!wasCancelled) {
                                    this.cardElement.url = fieldPicker.selectedField.asExpression();

                                    this.changed(true);
                                }
                            }
                            fieldPicker.popup(clickedElement);
                        }
                    })
            );
        }
    }

    isDraggable(): boolean {
        return !this.isParentImageSet;
    }

    getBoundingRect(): Rect {
        if (this.isParentImageSet) {
            let designSurfaceOffset = this.designerSurface.getDesignerSurfaceOffset();
            let actionBoundingRect = this.cardElement.renderedElement.getBoundingClientRect();

            return new Rect(
                actionBoundingRect.top - designSurfaceOffset.y,
                actionBoundingRect.right - designSurfaceOffset.x,
                actionBoundingRect.bottom - designSurfaceOffset.y,
                actionBoundingRect.left - designSurfaceOffset.x
            );
        }
        else {
            return super.getBoundingRect();
        }
    }

    populatePropertySheet(propertySheet: PropertySheet, defaultCategory: string = PropertySheetCategory.DefaultCategory) {
        super.populatePropertySheet(propertySheet, defaultCategory);

        propertySheet.add(
            defaultCategory,
            ImagePeer.urlProperty,
            ImagePeer.altTextProperty);

        if (!this.isParentImageSet) {
            propertySheet.add(
                PropertySheetCategory.LayoutCategory,
                ImagePeer.sizeProperty,
                ImagePeer.pixelWidthProperty,
                ImagePeer.pixelHeightProperty);

            propertySheet.add(
                PropertySheetCategory.StyleCategory,
                ImagePeer.styleProperty,
                ImagePeer.backgroundColorProperty);

            propertySheet.add(
                PropertySheetCategory.SelectionAction,
                ContainerPeer.selectActionProperty);

            if (this.cardElement.selectAction) {
                let selectActionPeer = CardDesignerSurface.actionPeerRegistry.createPeerInstance(this.designerSurface, null, this.cardElement.selectAction);
                selectActionPeer.onChanged = (sender: DesignerPeer, updatePropertySheet: boolean) => { this.changed(updatePropertySheet); };

                let subPropertySheet = new PropertySheet(false);
                selectActionPeer.populatePropertySheet(subPropertySheet, PropertySheetCategory.SelectionAction);

                subPropertySheet.remove(
                    ActionPeer.iconUrlProperty,
                    ActionPeer.styleProperty);

                propertySheet.add(
                    PropertySheetCategory.SelectionAction,
                    new SubPropertySheetEntry(Adaptive.Versions.v1_0, this.cardElement.selectAction, subPropertySheet));            }
        }
    }
}

export class MediaPeer extends TypedCardElementPeer<Adaptive.Media> {
    static readonly altTextProperty = new StringPropertyEditor(Adaptive.Versions.v1_1, "altText", "Alternate text", true);
    static readonly posterUrlProperty = new StringPropertyEditor(Adaptive.Versions.v1_1, "posterUrl", "Poster URL", true);
    static readonly sourcesProperty = new NameValuePairPropertyEditor(
        Adaptive.Versions.v1_1,
        "sources",
        "url",
        "mimeType",
        (name: string, value: string) => { return new Adaptive.MediaSource(name, value); },
        "URL",
        "MIME type",
        "Add a new source",
        "No source has been defined.");

    protected internalGetTreeItemText(): string {
        if (this.cardElement.selectedMediaType == "audio") {
            return "audio";
        }
        else if (this.cardElement.selectedMediaType == "video") {
            return "video";
        }
        else {
            return super.internalGetTreeItemText();
        }
    }

    populatePropertySheet(propertySheet: PropertySheet, defaultCategory: string = PropertySheetCategory.DefaultCategory) {
        super.populatePropertySheet(propertySheet, defaultCategory);

        propertySheet.add(
            defaultCategory,
            MediaPeer.altTextProperty,
            MediaPeer.posterUrlProperty);

        propertySheet.add(
            "Sources",
            MediaPeer.sourcesProperty);
    }
}

export class FactSetPeer extends TypedCardElementPeer<Adaptive.FactSet> {
    static readonly factsProperty = new NameValuePairPropertyEditor(
        Adaptive.Versions.v1_0,
        "facts",
        "name",
        "value",
        (name: string, value: string) => { return new Adaptive.Fact(name, value); },
        "Name",
        "Value",
        "Add a new fact",
        "This FactSet is empty.");

    protected internalGetTreeItemText(): string {
        if (this.cardElement.facts.length == 0) {
            return "No fact";
        }

        let allNames = this.cardElement.facts.map(
            (value, index, array) => {
                return value.name;
            }
        )

        return allNames.join(", ");
    }

    initializeCardElement() {
        super.initializeCardElement();

        this.cardElement.facts.push(
            new Adaptive.Fact("Fact 1", "Value 1"),
            new Adaptive.Fact("Fact 2", "Value 2")
        );
    }

    populatePropertySheet(propertySheet: PropertySheet, defaultCategory: string = PropertySheetCategory.DefaultCategory) {
        super.populatePropertySheet(propertySheet, defaultCategory);

        propertySheet.add(
            "Facts",
            FactSetPeer.factsProperty);

        propertySheet.remove(CardElementPeer.horizontalAlignmentProperty);
    }
}

export abstract class InputPeer<TInput extends Adaptive.Input> extends TypedCardElementPeer<TInput> {
    static readonly labelProperty = new StringPropertyEditor(
        Adaptive.Versions.v1_3,
        "label",
        "Label");

    static readonly isRequiredProperty = new BooleanPropertyEditor(
        Adaptive.Versions.v1_3,
        "isRequired",
        "Required");

    static readonly errorMessageProperty = new StringPropertyEditor(
        Adaptive.Versions.v1_3,
        "errorMessage",
        "Error message");

    populatePropertySheet(propertySheet: PropertySheet, defaultCategory: string = PropertySheetCategory.DefaultCategory) {
        super.populatePropertySheet(propertySheet, defaultCategory);

        propertySheet.add(defaultCategory, InputPeer.labelProperty);
        propertySheet.add(
            PropertySheetCategory.Validation,
            InputPeer.isRequiredProperty,
            InputPeer.errorMessageProperty);

        propertySheet.remove(
            CardElementPeer.horizontalAlignmentProperty,
            CardElementPeer.heightProperty);
    }
}

export class TextInputPeer extends InputPeer<Adaptive.TextInput> {
    static readonly defaultValueProperty = new StringPropertyEditor(Adaptive.Versions.v1_0, "defaultValue", "Default value");
    static readonly placeholderProperty = new StringPropertyEditor(Adaptive.Versions.v1_0, "placeholder", "Placeholder");
    static readonly isMultilineProperty = new BooleanPropertyEditor(Adaptive.Versions.v1_0, "isMultiline", "Multi-line", true);
    static readonly styleProperty = new EnumPropertyEditor(Adaptive.Versions.v1_0, "style", "Style", Adaptive.InputTextStyle);
    static readonly maxLengthProperty = new NumberPropertyEditor(Adaptive.Versions.v1_0, "maxLength", "Maximum length");
    static readonly inlineActionProperty = new ActionPropertyEditor(Adaptive.Versions.v1_2, "inlineAction", "Action type", [ Adaptive.ShowCardAction.JsonTypeName ], true);
    static readonly regexProperty = new StringPropertyEditor(Adaptive.Versions.v1_3, "regex", "Pattern");


    populatePropertySheet(propertySheet: PropertySheet, defaultCategory: string = PropertySheetCategory.DefaultCategory) {
        super.populatePropertySheet(propertySheet, defaultCategory);

        propertySheet.add(
            defaultCategory,
            TextInputPeer.placeholderProperty,
            TextInputPeer.isMultilineProperty);

        if (!this.cardElement.isMultiline) {
            propertySheet.add(
                PropertySheetCategory.DefaultCategory,
                TextInputPeer.styleProperty);
        }

        propertySheet.add(
            PropertySheetCategory.InlineAction,
            TextInputPeer.inlineActionProperty);

        if (this.cardElement.inlineAction) {
            let inlineActionPeer = CardDesignerSurface.actionPeerRegistry.createPeerInstance(this.designerSurface, null, this.cardElement.inlineAction);
            inlineActionPeer.onChanged = (sender: DesignerPeer, updatePropertySheet: boolean) => { this.changed(updatePropertySheet); };

            let subPropertySheet = new PropertySheet(false);
            inlineActionPeer.populatePropertySheet(subPropertySheet, PropertySheetCategory.InlineAction);

            subPropertySheet.remove(ActionPeer.styleProperty);

            propertySheet.add(
                PropertySheetCategory.InlineAction,
                new SubPropertySheetEntry(Adaptive.Versions.v1_2, this.cardElement.inlineAction, subPropertySheet));
        }

        propertySheet.add(
            defaultCategory,
            TextInputPeer.maxLengthProperty,
            TextInputPeer.defaultValueProperty);

        propertySheet.add(
            PropertySheetCategory.Validation,
            TextInputPeer.regexProperty);
    }

    initializeCardElement() {
        super.initializeCardElement();

        this.cardElement.placeholder = "Placeholder text";
    }
}

export class NumberInputPeer extends InputPeer<Adaptive.NumberInput> {
    static readonly defaultValueProperty = new NumberPropertyEditor(Adaptive.Versions.v1_0, "defaultValue", "Default value");
    static readonly placeholderProperty = new StringPropertyEditor(Adaptive.Versions.v1_0, "placeholder", "Placeholder");
    static readonly minProperty = new NumberPropertyEditor(Adaptive.Versions.v1_0, "min", "Minimum value");
    static readonly maxProperty = new NumberPropertyEditor(Adaptive.Versions.v1_0, "max", "Maximum value");

    populatePropertySheet(propertySheet: PropertySheet, defaultCategory: string = PropertySheetCategory.DefaultCategory) {
        super.populatePropertySheet(propertySheet, defaultCategory);

        propertySheet.add(
            defaultCategory,
            NumberInputPeer.placeholderProperty,
            NumberInputPeer.defaultValueProperty,
            NumberInputPeer.minProperty,
            NumberInputPeer.maxProperty);
    }

    initializeCardElement() {
        super.initializeCardElement();

        this.cardElement.placeholder = "Placeholder text";
    }
}

export class DateInputPeer extends InputPeer<Adaptive.DateInput> {
    static readonly defaultValueProperty = new StringPropertyEditor(Adaptive.Versions.v1_0, "defaultValue", "Default value");
    static readonly minProperty = new StringPropertyEditor(Adaptive.Versions.v1_0, "min", "Minimum value");
    static readonly maxProperty = new StringPropertyEditor(Adaptive.Versions.v1_0, "max", "Maximum value");

    populatePropertySheet(propertySheet: PropertySheet, defaultCategory: string = PropertySheetCategory.DefaultCategory) {
        super.populatePropertySheet(propertySheet, defaultCategory);

        propertySheet.add(
            defaultCategory,
            DateInputPeer.defaultValueProperty,
            DateInputPeer.minProperty,
            DateInputPeer.maxProperty);
    }
}

export class TimeInputPeer extends InputPeer<Adaptive.TimeInput> {
    static readonly defaultValueProperty = new StringPropertyEditor(Adaptive.Versions.v1_0, "defaultValue", "Default value");
    static readonly minProperty = new StringPropertyEditor(Adaptive.Versions.v1_0, "min", "Minimum value");
    static readonly maxProperty = new StringPropertyEditor(Adaptive.Versions.v1_0, "max", "Maximum value");

    populatePropertySheet(propertySheet: PropertySheet, defaultCategory: string = PropertySheetCategory.DefaultCategory) {
        super.populatePropertySheet(propertySheet, defaultCategory);

        propertySheet.add(
            defaultCategory,
            TimeInputPeer.defaultValueProperty,
            TimeInputPeer.minProperty,
            TimeInputPeer.maxProperty);
    }
}

export class ToggleInputPeer extends InputPeer<Adaptive.ToggleInput> {
    static readonly defaultValueProperty = new StringPropertyEditor(Adaptive.Versions.v1_0, "defaultValue", "Default value");
    static readonly titleProperty = new StringPropertyEditor(Adaptive.Versions.v1_0, "title", "Title", true);
    static readonly valueOnProperty = new StringPropertyEditor(Adaptive.Versions.v1_0, "valueOn", "Value when on");
    static readonly valueOffProperty = new StringPropertyEditor(Adaptive.Versions.v1_0, "valueOff", "Value when off");
    static readonly wrapProperty = new BooleanPropertyEditor(Adaptive.Versions.v1_2, "wrap", "Wrap");

    populatePropertySheet(propertySheet: PropertySheet, defaultCategory: string = PropertySheetCategory.DefaultCategory) {
        super.populatePropertySheet(propertySheet, defaultCategory);

        propertySheet.add(
            defaultCategory,
            ToggleInputPeer.titleProperty,
            ToggleInputPeer.valueOnProperty,
            ToggleInputPeer.valueOffProperty,
            ToggleInputPeer.defaultValueProperty);

        propertySheet.add(
            PropertySheetCategory.LayoutCategory,
            ToggleInputPeer.wrapProperty);
    }

    initializeCardElement() {
        this.cardElement.title = "New Input.Toggle";
    }
}

export class ChoiceSetInputPeer extends InputPeer<Adaptive.ChoiceSetInput> {
    static readonly defaultValueProperty = new StringPropertyEditor(Adaptive.Versions.v1_0, "defaultValue", "Default value");
    static readonly placeholderProperty = new StringPropertyEditor(Adaptive.Versions.v1_0, "placeholder", "Placeholder");
    static readonly isMultiselectProperty = new BooleanPropertyEditor(Adaptive.Versions.v1_0, "isMultiSelect", "Allow multi selection");
    static readonly isCompactProperty = new BooleanPropertyEditor(Adaptive.Versions.v1_0, "isCompact", "Compact style");
    static readonly wrapProperty = new BooleanPropertyEditor(Adaptive.Versions.v1_2, "wrap", "Wrap");
    static readonly choicesProperty = new NameValuePairPropertyEditor(
        Adaptive.Versions.v1_0,
        "choices",
        "title",
        "value",
        (name: string, value: string) => { return new Adaptive.Choice(name, value); },
        "Title",
        "Value",
        "Add a new choice",
        "This ChoiceSet is empty");

    populatePropertySheet(propertySheet: PropertySheet, defaultCategory: string = PropertySheetCategory.DefaultCategory) {
        super.populatePropertySheet(propertySheet, defaultCategory);

        propertySheet.add(
            defaultCategory,
            ChoiceSetInputPeer.placeholderProperty,
            ChoiceSetInputPeer.isMultiselectProperty,
            ChoiceSetInputPeer.isCompactProperty,
            ChoiceSetInputPeer.defaultValueProperty);

        propertySheet.add(
            PropertySheetCategory.LayoutCategory,
            ToggleInputPeer.wrapProperty);

        propertySheet.add(
            "Choices",
            ChoiceSetInputPeer.choicesProperty);
    }

    initializeCardElement() {
        this.cardElement.placeholder = "Placeholder text";

        this.cardElement.choices.push(
            new Adaptive.Choice("Choice 1", "Choice 1"),
            new Adaptive.Choice("Choice 2", "Choice 2")
        );
    }
}

class TextBlockPeerInplaceEditor extends CardElementPeerInplaceEditor<Adaptive.TextBlock> {
    private _renderedElement: HTMLTextAreaElement;

    private close(applyChanges: boolean) {
        if (this.onClose) {
            this.onClose(applyChanges);
        }
    }

    initialize() {
        this._renderedElement.select();
    }

    applyChanges() {
        this.cardElement.text = this._renderedElement.value;
    }

    render() {
        this._renderedElement = document.createElement("textarea");
        this._renderedElement.className = "acd-textBlock-inplace-editor";
        this._renderedElement.value = this.cardElement.text;
        this._renderedElement.onkeydown = (e) => {
            switch (e.key) {
                case Controls.Constants.keys.escape:
                   this.close(false);

                   e.preventDefault();
                   e.cancelBubble = true;

                   break;
                case Controls.Constants.keys.enter:
                    this.close(true);

                    e.preventDefault();
                    e.cancelBubble = true;

                    break;
            }

            return !e.cancelBubble;
        };

        this.cardElement.applyStylesTo(this._renderedElement);

        return this._renderedElement;
    }
}

export class TextBlockPeer extends TypedCardElementPeer<Adaptive.TextBlock> {
    static readonly textProperty = new StringPropertyEditor(Adaptive.Versions.v1_0, "text", "Text", true, true);
    static readonly wrapProperty = new BooleanPropertyEditor(Adaptive.Versions.v1_0, "wrap", "Wrap");
    static readonly maxLinesProperty = new NumberPropertyEditor(Adaptive.Versions.v1_0, "maxLines", "Maximum lines", 0);
    static readonly fontTypeProperty = new EnumPropertyEditor(Adaptive.Versions.v1_2, "fontType", "Font type", Adaptive.FontType);
    static readonly sizeProperty = new EnumPropertyEditor(Adaptive.Versions.v1_0, "size", "Size", Adaptive.TextSize);
    static readonly weightProperty = new EnumPropertyEditor(Adaptive.Versions.v1_0, "weight", "Weight", Adaptive.TextWeight);
    static readonly colorProperty = new EnumPropertyEditor(Adaptive.Versions.v1_0, "color", "Color", Adaptive.TextColor);
    static readonly subtleProperty = new BooleanPropertyEditor(Adaptive.Versions.v1_0, "isSubtle", "Subtle");

    protected createInplaceEditor(): DesignerPeerInplaceEditor {
        return new TextBlockPeerInplaceEditor(this.cardElement);
    }

    protected internalGetTreeItemText(): string {
        return this.cardElement.text;
    }

    protected internalAddCommands(context: DesignContext, commands: Array<PeerCommand>) {
        super.internalAddCommands(context, commands);

        if (context.dataStructure) {
            commands.push(
                new PeerCommand(
                    {
                        name: "Bind...",
                        alwaysShowName: true,
                        toolTip: "Select a data field to bind this TextBlock to.",
                        execute: (command: PeerCommand, clickedElement: HTMLElement) => {
                            let fieldPicker = new FieldPicker(context.dataStructure);
                            fieldPicker.onClose = (sender, wasCancelled) => {
                                if (!wasCancelled) {
                                    this.cardElement.text = fieldPicker.selectedField.asExpression();

                                    this.changed(true);
                                }
                            }
                            fieldPicker.popup(clickedElement);
                        }
                    })
            );
        }
    }

    populatePropertySheet(propertySheet: PropertySheet, defaultCategory: string = PropertySheetCategory.DefaultCategory) {
        super.populatePropertySheet(propertySheet, defaultCategory);

        propertySheet.add(
            defaultCategory,
            TextBlockPeer.textProperty);

        propertySheet.add(
            PropertySheetCategory.LayoutCategory,
            TextBlockPeer.wrapProperty,
            TextBlockPeer.maxLinesProperty);

        propertySheet.add(
            PropertySheetCategory.StyleCategory,
            TextBlockPeer.fontTypeProperty,
            TextBlockPeer.sizeProperty,
            TextBlockPeer.weightProperty,
            TextBlockPeer.colorProperty,
            TextBlockPeer.subtleProperty);
    }

    getToolTip(): string {
        return "Double click to edit";
    }

    initializeCardElement() {
        if (!this.cardElement.text || this.cardElement.text == "") {
            this.cardElement.text = "New TextBlock";
        }

        this.cardElement.wrap = true;
    }
}

export class RichTextBlockPeer extends TypedCardElementPeer<Adaptive.RichTextBlock> {
    protected internalGetTreeItemText(): string {
        return this.cardElement.asString();
    }

    populatePropertySheet(propertySheet: PropertySheet, defaultCategory: string = PropertySheetCategory.DefaultCategory) {
        super.populatePropertySheet(propertySheet, defaultCategory);

        propertySheet.add(
            defaultCategory,
            new CustomPropertySheetEntry(
                "*",
                (context: PropertySheetContext) => {
                    let infoTextBlock = new Adaptive.TextBlock();
                    infoTextBlock.text = "Use the **Card Payload Editor** to edit the text of this RichTextBlock element.";
                    infoTextBlock.wrap = true;
                    infoTextBlock.spacing = Adaptive.Spacing.Large;
                    infoTextBlock.separator = true;
                    infoTextBlock.horizontalAlignment = Adaptive.HorizontalAlignment.Center;

                    return infoTextBlock;
                }
            )
        );
    }

    initializeCardElement() {
        let textRun = new Adaptive.TextRun();
        textRun.text = "New RichTextBlock";

        this.cardElement.addInline(textRun);
    }
}

export class CustomComponentPeer extends TypedCardElementPeer<Adaptive.CustomComponent> {
    static readonly nameProperty = new StringPropertyEditor(Adaptive.Versions.v1_3, "name", "Name", true);

    populatePropertySheet(propertySheet: PropertySheet, defaultCategory: string = PropertySheetCategory.DefaultCategory) {
        super.populatePropertySheet(propertySheet, defaultCategory);

        propertySheet.add(
            defaultCategory,
            CustomComponentPeer.nameProperty);
    }
}<|MERGE_RESOLUTION|>--- conflicted
+++ resolved
@@ -1432,90 +1432,6 @@
         // Do nothing in base implementation
     }
 
-<<<<<<< HEAD
-    canDrop(peer: DesignerPeer) {
-        return this.cardElement instanceof Adaptive.Container && peer instanceof CardElementPeer;
-    }
-
-    tryDrop(peer: DesignerPeer, insertionPoint: IPoint): boolean {
-        if (this.cardElement instanceof Adaptive.Container && peer instanceof CardElementPeer) {
-            let targetChild: DesignerPeer = null;
-            let insertAfter: boolean;
-
-            for (var i = 0; i < this.getChildCount(); i++) {
-                let rect = this.getChildAt(i).getBoundingRect();
-
-                if (rect.isInside(insertionPoint)) {
-                    targetChild = this.getChildAt(i);
-
-                    insertAfter = (insertionPoint.y - rect.top) >= (rect.height / 2);
-
-                    break;
-                }
-            }
-
-            if (targetChild != peer) {
-                if (peer.cardElement.parent) {
-                    if (!peer.remove(true, false)) {
-                        return false;
-                    }
-
-                    peer.parent.removeChild(peer);
-                }
-
-                if (!targetChild) {
-                    let rect = this.getBoundingRect();
-
-                    insertAfter = (insertionPoint.y - rect.top) >= (rect.height / 2);
-
-                    if (this.cardElement.getItemCount() > 0 && insertAfter) {
-                        this.cardElement.insertItemAfter(peer.cardElement, this.cardElement.getItemAt(this.cardElement.getItemCount() - 1));
-                    }
-                    else {
-                        this.cardElement.insertItemAfter(peer.cardElement, null);
-                    }
-                }
-                else {
-                    if (insertAfter) {
-                        this.cardElement.insertItemAfter(peer.cardElement, (<CardElementPeer>targetChild).cardElement);
-                    }
-                    else {
-                        this.cardElement.insertItemBefore(peer.cardElement, (<CardElementPeer>targetChild).cardElement);
-                    }
-                }
-
-                this.insertChild(peer, peer.cardElement.index);
-                this.changed(false);
-
-                return true;
-            }
-        }
-
-        return false;
-    }
-
-    tryAdd(peer: DesignerPeer): boolean {
-        if (this.cardElement instanceof Adaptive.Container && peer instanceof CardElementPeer) {
-            if (peer.cardElement.parent) {
-                if (!peer.remove(true, false)) {
-                    return false;
-                }
-
-                peer.parent.removeChild(peer);
-            }
-
-            this.cardElement.addItem(peer.cardElement);
-            this.insertChild(peer, peer.cardElement.index);
-            this.changed(false);
-
-            return true;
-        }
-
-        return false;
-    }
-
-=======
->>>>>>> d5b49f87
     getBoundingRect(): Rect {
         let designSurfaceOffset = this.designerSurface.getDesignerSurfaceOffset();
         let cardElementBoundingRect = this.cardElement.renderedElement.getBoundingClientRect();
