// Copyright (c) Microsoft Corporation. All rights reserved.
// Licensed under the MIT License.
import * as Adaptive  from "adaptivecards";
import * as Controls  from "adaptivecards-controls";
import { DraggableElement } from "./draggable-element";
import { PeerCommand } from "./peer-command";
import { CardDesignerSurface } from "./card-designer-surface";
import { DesignerPeerTreeItem } from "./designer-peer-treeitem";
import { Rect, IPoint } from "./miscellaneous";
import { TargetVersion, Versions, isVersionLessOrEqual, GlobalSettings } from "./shared";

export abstract class DesignerPeerInplaceEditor {
    onClose: (applyChanges: boolean) => void;

    abstract initialize();
    abstract applyChanges();
    abstract render(): HTMLElement;
}

export abstract class CardElementPeerInplaceEditor<TCardElement extends Adaptive.CardElement> extends DesignerPeerInplaceEditor {
    readonly cardElement: TCardElement;

    constructor(cardElement: TCardElement) {
        super();

        this.cardElement = cardElement;
    }
}

export class DesignerPeerRegistrationBase {
    readonly category: string;
    readonly iconClass: string;

    constructor(category: string, iconClass: string = null) {
        this.category = category;
        this.iconClass = iconClass;
    }
}

export class DesignerPeerRegistration<TSource, TPeer> extends DesignerPeerRegistrationBase{
    readonly sourceType: TSource;

    peerType: TPeer;

    constructor(sourceType: TSource, peerType: TPeer, category: string, iconClass: string = null) {
        super(category, iconClass);

        this.sourceType = sourceType;
        this.peerType = peerType;
    }
}

export class PropertySheetCategory {
    static readonly DefaultCategory = "__defaultCategory";
    static readonly LayoutCategory = "Layout";
    static readonly StyleCategory = "Style";
    static readonly SelectionAction = "Selection action";
    static readonly InlineAction = "Inline action";

    private _entries: PropertySheetEntry[] = [];

    constructor(readonly name: string) { }

    render(container: Adaptive.Container, context: PropertySheetContext, displayCategoryName: boolean) {
        let entriesToRender: PropertySheetEntry[] = [];

        for (let entry of this._entries) {
            if (isVersionLessOrEqual(entry.targetVersion, context.targetVersion)) {
                entriesToRender.push(entry);
            }
        }

        if (entriesToRender.length > 0) {
            if (displayCategoryName) {
                let header = new Adaptive.TextBlock();
                header.separator = true;
                header.text = "**" + (this.name === PropertySheetCategory.DefaultCategory ? context.peer.getCardObject().getJsonTypeName() : this.name) + "**";
<<<<<<< HEAD
            
                container.addItem(header);
            }
        
=======

                container.addItem(header);
            }

>>>>>>> 71171168
            for (let entry of entriesToRender) {
                if (isVersionLessOrEqual(entry.targetVersion, context.targetVersion)) {
                    container.addItem(entry.render(context));
                }
            }
        }
    }

    add(...entries: PropertySheetEntry[]) {
        this._entries = this._entries.concat(entries);
    }

    remove(...entries: PropertySheetEntry[]) {
        for (let entry of entries) {
            let index: number;

            do {
                let index = this._entries.indexOf(entry);

                if (index >= 0) {
                    this._entries.splice(index, 1);
                }
            } while (index >= 0);
        }
    }

    getEntryAt(index: number): PropertySheetEntry {
        return this._entries[index];
    }

    get length(): number {
        return this._entries.length;
    }
}

export class PropertySheet {
    private _categories: { [key: string]: PropertySheetCategory } = {};

    constructor(readonly displayCategoryNames: boolean = true) {
        this._categories[PropertySheetCategory.DefaultCategory] = new PropertySheetCategory(PropertySheetCategory.DefaultCategory);
        this._categories[PropertySheetCategory.LayoutCategory] = new PropertySheetCategory(PropertySheetCategory.LayoutCategory);
        this._categories[PropertySheetCategory.StyleCategory] = new PropertySheetCategory(PropertySheetCategory.StyleCategory);
    }

    add(categoryName: string, ...entries: PropertySheetEntry[]) {
        let category = this._categories[categoryName];

        if (!category) {
            category = new PropertySheetCategory(categoryName);

            this._categories[categoryName] = category;
        }

        category.add(...entries);
    }

    remove(...entries: PropertySheetEntry[]) {
        for (let categoryName of Object.keys(this._categories)) {
            this._categories[categoryName].remove(...entries);
        }
    }

    render(container: Adaptive.Container, context: PropertySheetContext) {
        for (let categoryName of Object.keys(this._categories)) {
            this._categories[categoryName].render(container, context, this.displayCategoryNames);
        }
    }
}

export abstract class DesignerPeer extends DraggableElement {
    private _parent: DesignerPeer;
    private _children: Array<DesignerPeer> = [];
    private _isSelected: boolean = false;
    private _inplaceEditorOverlay: HTMLElement;
    private _inplaceEditor: DesignerPeerInplaceEditor = null;

    private closeInplaceEditor(applyChanges: boolean) {
        if (this._inplaceEditor) {
            if (applyChanges) {
                this._inplaceEditor.applyChanges();

                this.changed(true);
            }

            this._inplaceEditor = null;

            this._inplaceEditorOverlay.remove();
        }
    }

    private tryOpenInplaceEditor(): boolean {
        this._inplaceEditor = this.createInplaceEditor();

        if (this._inplaceEditor) {
            this._inplaceEditor.onClose = (applyChanges: boolean) => {
                this.closeInplaceEditor(applyChanges);
            }

            this._inplaceEditorOverlay = document.createElement("div");
            this._inplaceEditorOverlay.tabIndex = 0;
            this._inplaceEditorOverlay.style.zIndex = "600";
            this._inplaceEditorOverlay.style.backgroundColor = "transparent";
            this._inplaceEditorOverlay.style.position = "absolute";
            this._inplaceEditorOverlay.style.left = "0";
            this._inplaceEditorOverlay.style.top = "0";
            this._inplaceEditorOverlay.style.width = document.documentElement.scrollWidth + "px";
            this._inplaceEditorOverlay.style.height = document.documentElement.scrollHeight + "px";
            this._inplaceEditorOverlay.onfocus = (e) => { this.closeInplaceEditor(true); };

            let boundingRect = this.getCardObjectBoundingRect();

            let inplaceEditorHost = document.createElement("div");
            inplaceEditorHost.className = "acd-inplace-editor-host";
            inplaceEditorHost.style.left = Math.floor(boundingRect.left + pageXOffset) + "px";
            inplaceEditorHost.style.top = Math.floor(boundingRect.top + pageYOffset) + "px";
            inplaceEditorHost.style.width = Math.ceil(boundingRect.width) + "px";
            inplaceEditorHost.style.height = Math.ceil(boundingRect.height) + "px";

            let renderedInplaceEditor = this._inplaceEditor.render();
            renderedInplaceEditor.classList.add("acd-inplace-editor");
            renderedInplaceEditor.tabIndex = 0;
            renderedInplaceEditor.onblur = (e) => { this.closeInplaceEditor(true); };

            inplaceEditorHost.appendChild(renderedInplaceEditor);

            this._inplaceEditorOverlay.appendChild(inplaceEditorHost);

            document.body.appendChild(this._inplaceEditorOverlay);

            this._inplaceEditor.initialize();

            return true;
        }

        return false;
    }

    protected click(e: MouseEvent) {
        super.click(e);

        this.isSelected = true;
    }

    protected doubleClick(e: MouseEvent) {
        super.doubleClick(e);

        this.tryOpenInplaceEditor();
    }

    protected isContainer(): boolean {
        return false;
    }

    protected getToolTip(): string {
        return null;
    }

    protected internalAddCommands(commands: Array<PeerCommand>) {
        // Do nothing in base implementation
    }

    protected internalRender(): HTMLElement {
        let element = document.createElement("div");
        element.classList.add("acd-peer");

        let toolTip = this.getToolTip();

        if (toolTip) {
            element.title = toolTip;
        }

        if (this.isContainer()) {
            element.classList.add("container");
        }

        element.style.position = "absolute";

        return element;
    }

    protected internalUpdateCssStyles() {
        if (this.isSelected) {
            this.renderedElement.classList.add("selected");
        }
        else {
            this.renderedElement.classList.remove("selected");
        }

        if (this.dragging) {
            this.renderedElement.classList.add("dragging");
        }
        else {
            this.renderedElement.classList.remove("dragging");
        }
    }

    protected peerAdded(newPeer: DesignerPeer) {
        this.changed(false);

        if (this.onPeerAdded) {
            this.onPeerAdded(this, newPeer);
        }
    }

    protected peerRemoved(peer: DesignerPeer) {
        if (this.onPeerRemoved) {
            this.onPeerRemoved(peer);
        }
    }

    protected internalUpdateLayout() {
        if (this.renderedElement) {
            let clientRect = this.getBoundingRect();

            this.renderedElement.style.width = clientRect.width + "px";
            this.renderedElement.style.height = clientRect.height + "px";
            this.renderedElement.style.left = clientRect.left + "px";
            this.renderedElement.style.top = clientRect.top + "px";
        }
    }

    protected createInplaceEditor(): DesignerPeerInplaceEditor {
        return null;
    }

    protected internalGetTreeItemText(): string {
        return null;
    }

    protected abstract internalRemove(): boolean;

    readonly registration: DesignerPeerRegistrationBase;
    readonly designerSurface: CardDesignerSurface;
    readonly treeItem: DesignerPeerTreeItem;

    onParentChanged: (sender: DesignerPeer) => void;
    onSelectedChanged: (sender: DesignerPeer) => void;
    onChanged: (sender: DesignerPeer, updatePropertySheet: boolean) => void;
    onPeerRemoved: (sender: DesignerPeer) => void;
    onPeerAdded: (sender: DesignerPeer, newPeer: DesignerPeer) => void;

    abstract getCardObject(): Adaptive.CardObject;

    constructor(parent: DesignerPeer, designerSurface: CardDesignerSurface, registration: DesignerPeerRegistrationBase) {
        super();

        this._parent = parent;

        if (!registration) {
            alert((<any>this).constructor.name);
        }

        this.registration = registration;
        this.designerSurface = designerSurface;
        this.treeItem = new DesignerPeerTreeItem(this);
    }

    abstract getBoundingRect(): Rect;
    abstract getCardObjectBoundingRect(): Rect;

    changed(updatePropertySheet: boolean) {
        if (this.onChanged) {
            this.onChanged(this, updatePropertySheet);
        }
    }

    getTreeItemText(): string {
        return this.internalGetTreeItemText();
    }

    populatePropertySheet(propertySheet: PropertySheet, defaultCategory: string = PropertySheetCategory.DefaultCategory) {
        // Do nothing in base implementation
    }

    canDrop(peer: DesignerPeer): boolean {
        return false;
    }

    canBeRemoved(): boolean {
        return true;
    }

    tryDrop(peer: DesignerPeer, insertionPoint: IPoint): boolean {
        return false;
    }

    insertChild(peer: DesignerPeer, index: number = -1) {
        if (index == -1) {
            this._children.push(peer);
        }
        else {
            this._children.splice(index, 0, peer);
        }

        peer.parent = this;

        this.peerAdded(peer);
    }

    removeChild(peer: DesignerPeer) {
        var index = this._children.indexOf(peer);

        if (index >= 0) {
            peer.parent = null;
            this._children.splice(index, 1);
        }
    }

    getChildCount(): number {
        return this._children.length;
    }

    getChildAt(index: number): DesignerPeer {
        return this._children[index];
    }

    getCommands(promoteParentCommands: boolean = false): Array<PeerCommand> {
        let result: Array<PeerCommand> = [];

        this.internalAddCommands(result);

        if (promoteParentCommands && this.parent) {
            let parentCommands = this.parent.getCommands();

            for (let command of parentCommands) {
                if (command.isPromotable) {
                    result.push(command);
                }
            }
        }

        return result;
    }

    remove(onlyFromCard: boolean, removeChildren: boolean): boolean {
        if (removeChildren) {
            while (this._children.length > 0) {
                this._children[0].remove(onlyFromCard, removeChildren);
            }
        }

        var result = this.internalRemove();

        if (result && !onlyFromCard) {
            if (this.parent) {
                this.parent.removeChild(this);
            }

            this.removeElementsFromDesignerSurface();

            this.peerRemoved(this);
        }

        return result;
    }

    addElementsToDesignerSurface(designerSurface: HTMLElement, processChildren: boolean = false) {
        designerSurface.appendChild(this.renderedElement);

        if (processChildren) {
            for (var i = 0; i < this.getChildCount(); i++) {
                this.getChildAt(i).addElementsToDesignerSurface(designerSurface, processChildren);
            }
        }
    }

    removeElementsFromDesignerSurface(processChildren: boolean = false) {
        this.renderedElement.remove();

        if (processChildren) {
            for (var i = 0; i < this.getChildCount(); i++) {
                this.getChildAt(i).removeElementsFromDesignerSurface(processChildren);
            }
        }
    }

    buildPropertySheetCard(targetVersion: TargetVersion): Adaptive.AdaptiveCard {
        let card = new Adaptive.AdaptiveCard();
        card.padding = new Adaptive.PaddingDefinition(
            Adaptive.Spacing.Small,
            Adaptive.Spacing.Small,
            Adaptive.Spacing.Small,
            Adaptive.Spacing.Small);

        let propertySheet = new PropertySheet();

        this.populatePropertySheet(propertySheet);

        propertySheet.render(card, new PropertySheetContext(targetVersion, this));

        let actionSet = new Adaptive.ActionSet();
        let commands = this.getCommands(true);

        for (let command of commands) {
            let action = new Adaptive.SubmitAction();
            action.title = command.name;
            action.onExecute = (sender: Adaptive.Action) => {
                command.execute(command, action.renderedElement);
            }

            actionSet.addAction(action);
        }

        actionSet.separator = true;

        card.addItem(actionSet);

        return card;
    }

    scrollIntoView() {
        if (this.renderedElement) {
            this.renderedElement.scrollIntoView();
        }

        if (this.treeItem && this.treeItem.renderedElement) {
            this.treeItem.renderedElement.scrollIntoView();
        }
    }

    get parent(): DesignerPeer {
        return this._parent;
    }

    set parent(value: DesignerPeer) {
        this._parent = value;

        if (this.onParentChanged) {
            this.onParentChanged(this);
        }
    }

    get isSelected(): boolean {
        return this._isSelected;
    }

    set isSelected(value: boolean) {
        if (value != this._isSelected) {
            this._isSelected = value;

            this.updateLayout();
            this.treeItem.updateLayout();

            if (this.onSelectedChanged) {
                this.onSelectedChanged(this);
            }
        }
    }
}

export class PropertySheetContext {
    private _target: object = undefined;

    constructor(readonly targetVersion: TargetVersion, readonly peer: CardObjectPeer, target: object = undefined) {
        this._target = target;
    }

    get target(): object {
        return this._target != undefined ? this._target : this.peer.getCardObject();
    }
}

export abstract class PropertySheetEntry {
    abstract render(context: PropertySheetContext): Adaptive.CardElement;

    constructor(readonly targetVersion: TargetVersion) { }
}

export class SubPropertySheetEntry {
    render(context: PropertySheetContext): Adaptive.CardElement {
        let container = new Adaptive.Container();
        container.spacing = Adaptive.Spacing.Small;

        this.propertySheet.render(container, new PropertySheetContext(context.targetVersion, context.peer, this.target));

        return container;
    }

    constructor(readonly targetVersion: TargetVersion, readonly target: object, readonly propertySheet: PropertySheet) { }
}

export class CustomPropertySheetEntry extends PropertySheetEntry {
    render(context: PropertySheetContext): Adaptive.CardElement {
        if (this.onRender) {
            return this.onRender(context);
        }
    }

    constructor(readonly targetVersion: TargetVersion, readonly onRender: (context: PropertySheetContext) => Adaptive.CardElement) {
        super(targetVersion);
    }
}

export abstract class SingleInputPropertyEditor extends PropertySheetEntry {
    protected abstract createInput(context: PropertySheetContext): Adaptive.Input;

    protected getPropertyValue(context: PropertySheetContext): any {
        return context.target[this.propertyName];
    }

    protected setPropertyValue(context: PropertySheetContext, value: string) {
        context.target[this.propertyName] = value;
    }

    render(context: PropertySheetContext): Adaptive.CardElement {
        let leftColumn = new Adaptive.Column();
        leftColumn.width = new Adaptive.SizeAndUnit(100, Adaptive.SizeUnit.Pixel);
        leftColumn.verticalContentAlignment = Adaptive.VerticalAlignment.Center;

        let rightColumn = new Adaptive.Column();
        rightColumn.width = "stretch";
        rightColumn.verticalContentAlignment = Adaptive.VerticalAlignment.Center;

        let columnSet = new Adaptive.ColumnSet();

        columnSet.spacing = Adaptive.Spacing.Small;

        columnSet.addColumn(leftColumn);
        columnSet.addColumn(rightColumn);

        let label = new Adaptive.TextBlock();
        label.horizontalAlignment = Adaptive.HorizontalAlignment.Right;
        label.wrap = true;
        label.text = this.label;

        let input = this.createInput(context);
        input.defaultValue = this.getPropertyValue(context);
        input.onValueChanged = () => {
            this.setPropertyValue(context, input.value);

            context.peer.changed(this.causesPropertySheetRefresh);
        }

        leftColumn.addItem(label);
        rightColumn.addItem(input);

        return columnSet;
    }

    constructor(
        readonly targetVersion: TargetVersion,
        readonly propertyName: string,
        readonly label: string,
        readonly causesPropertySheetRefresh: boolean = false) {
        super(targetVersion);
    }
}

export class StringPropertyEditor extends SingleInputPropertyEditor {
    protected createInput(context: PropertySheetContext): Adaptive.Input {
        let input = new Adaptive.TextInput();
        input.placeholder = "(not set)";
        input.isMultiline = this.isMultiline;

        return input;
    }

    constructor(
        readonly targetVersion: TargetVersion,
        readonly propertyName: string,
        readonly label: string,
        readonly isMultiline: boolean = false,
        readonly causesPropertySheetRefresh: boolean = false) {
        super(targetVersion, propertyName, label, causesPropertySheetRefresh);
    }
}

export class NumberPropertyEditor extends SingleInputPropertyEditor {
    protected setPropertyValue(context: PropertySheetContext, value: string) {
        try {
            context.target[this.propertyName] = parseFloat(value);
        }
        catch {
            context.target[this.propertyName] = this.defaultValue;
        }
    }

    protected createInput(context: PropertySheetContext): Adaptive.Input {
        let input = new Adaptive.NumberInput();
        input.placeholder = "(not set)";

        return input;
    }

    constructor(
        readonly targetVersion: TargetVersion,
        readonly propertyName: string,
        readonly label: string,
        readonly defaultValue: number | undefined = undefined,
        readonly causesPropertySheetRefresh: boolean = false) {
        super(targetVersion, propertyName, label, causesPropertySheetRefresh);
    }
}

export class ObjectPropertyEditor extends StringPropertyEditor {
    protected getPropertyValue(context: PropertySheetContext): any {
        return JSON.stringify(context.target[this.propertyName]);
    }

    protected setPropertyValue(context: PropertySheetContext, value: string) {
        context.target[this.propertyName] = JSON.parse(value);
    }
}

export class CustomCardObjectPropertyEditor extends StringPropertyEditor {
    protected getPropertyValue(context: PropertySheetContext): any {
        return context.peer.getCardObject().getCustomProperty(this.propertyName);
    }

    protected setPropertyValue(context: PropertySheetContext, value: string) {
        context.peer.getCardObject().setCustomProperty(this.propertyName, value);
    }
}

export class BooleanPropertyEditor extends SingleInputPropertyEditor {
    protected getPropertyValue(context: PropertySheetContext): any {
        let v = context.target[this.propertyName];

        return typeof v === "boolean" ? v.toString() : "false";
    }

    protected setPropertyValue(context: PropertySheetContext, value: string) {
        context.target[this.propertyName] = value == "true";
    }

    protected createInput(context: PropertySheetContext): Adaptive.Input {
        return new Adaptive.ToggleInput();
    }
}

export interface IVersionedChoice {
    targetVersion: TargetVersion;
    name: string;
    value: string;
}

export class ChoicePropertyEditor extends SingleInputPropertyEditor {
    protected createInput(context: PropertySheetContext): Adaptive.Input {
        let input = new Adaptive.ChoiceSetInput();
        input.isCompact = true;
        input.placeholder = "(not set)";

        for (let choice of this.choices) {
            if (isVersionLessOrEqual(choice.targetVersion, context.targetVersion)) {
                input.choices.push(new Adaptive.Choice(choice.name, choice.value));
            }
        }

        return input;
    }

    constructor(
        readonly targetVersion: TargetVersion,
        readonly propertyName: string,
        readonly label: string,
        readonly choices: IVersionedChoice[],
        readonly causesPropertySheetRefresh: boolean = false) {
        super(targetVersion, propertyName, label, causesPropertySheetRefresh);
    }
}

export class ContainerStylePropertyEditor extends ChoicePropertyEditor {
    protected getPropertyValue(context: PropertySheetContext): any {
        let currentStyle = context.target[this.propertyName];

        return currentStyle ? currentStyle.toString() : "not_set";
    }

    protected setPropertyValue(context: PropertySheetContext, value: string) {
        if (value == "not_set") {
            context.target[this.propertyName] = null;
        }
        else {
            context.target[this.propertyName] = value;
        }
    }

    constructor(readonly targetVersion: TargetVersion,readonly propertyName: string, readonly label: string) {
        super(
            targetVersion,
            propertyName,
            label,
            [
                { targetVersion: Versions.v1_0, name: "(not set)", value: "not_set" },
                { targetVersion: Versions.v1_0, name: "Default", value: "default" },
                { targetVersion: Versions.v1_0, name: "Emphasis", value: "emphasis" },
                { targetVersion: Versions.v1_2, name: "Accent", value: "accent" },
                { targetVersion: Versions.v1_2, name: "Good", value: "good" },
                { targetVersion: Versions.v1_2, name: "Attention", value: "attention" },
                { targetVersion: Versions.v1_2, name: "Warning", value: "warning" }
            ]);
    }
}

export class ColumnWidthPropertyEditor extends ChoicePropertyEditor {
    protected getPropertyValue(context: PropertySheetContext): any {
        if (context.target[this.propertyName] instanceof Adaptive.SizeAndUnit) {
            if (context.target[this.propertyName].unit == Adaptive.SizeUnit.Pixel) {
                return "pixels";
            }
            else {
                return "weighted";
            }
        }
        else {
            return context.target[this.propertyName].toString();
        }
    }

    protected setPropertyValue(context: PropertySheetContext, value: string) {
        switch (value) {
            case "auto":
                context.target[this.propertyName] = "auto";
                break;
            case "pixels":
                context.target[this.propertyName] = new Adaptive.SizeAndUnit(50, Adaptive.SizeUnit.Pixel);
                break;
            case "weighted":
                context.target[this.propertyName] = new Adaptive.SizeAndUnit(50, Adaptive.SizeUnit.Weight);
                break;
            case "stretch":
            default:
                context.target[this.propertyName] = "stretch";
                break;
        }
    }
}

export class HeightPropertyEditor extends ChoicePropertyEditor {
    protected setPropertyValue(context: PropertySheetContext, value: string) {
        let processedValue: string;

        switch (value) {
            case "auto":
            case "stretch":
                processedValue = value;
                break;
            default:
                processedValue = "auto";
                break;
        }

        context.target[this.propertyName] = processedValue;
    }
}

export class SizeAndUnitPropertyEditor extends NumberPropertyEditor {
    protected getPropertyValue(context: PropertySheetContext): any {
        return (<Adaptive.SizeAndUnit>context.target[this.propertyName]).physicalSize.toString();
    }

    protected setPropertyValue(context: PropertySheetContext, value: string) {
        context.target[this.propertyName] = new Adaptive.SizeAndUnit(parseFloat(value), this.sizeUnit);
    }

    constructor(
        readonly targetVersion: TargetVersion,
        readonly propertyName: string,
        readonly label: string,
        readonly sizeUnit: Adaptive.SizeUnit,
        readonly defaultValue: number | undefined = undefined,
        readonly causesPropertySheetRefresh: boolean = false) {
        super(targetVersion, propertyName, label, defaultValue, causesPropertySheetRefresh);
    }
}

export class ActionPropertyEditor extends SingleInputPropertyEditor {
    protected getPropertyValue(context: PropertySheetContext): any {
        let action = <Adaptive.Action>context.target[this.propertyName];

        return action ? action.getJsonTypeName() : "none";
    }

    protected setPropertyValue(context: PropertySheetContext, value: string) {
        context.target[this.propertyName] = parseInt(value, 10);

        if (value == "none") {
            context.target[this.propertyName] = null;
        }
        else {
            context.target[this.propertyName] = Adaptive.AdaptiveCard.actionTypeRegistry.createInstance(value);
        }
    }

    protected createInput(context: PropertySheetContext): Adaptive.Input {
        let input = new Adaptive.ChoiceSetInput();
        input.isCompact = true;
        input.placeholder = "(not set)";
        input.choices.push(new Adaptive.Choice("(not set)", "none"));

        for (var i = 0; i < Adaptive.AdaptiveCard.actionTypeRegistry.getItemCount(); i++) {
            let actionType = Adaptive.AdaptiveCard.actionTypeRegistry.getItemAt(i).typeName;
            let doAddActionType = this.forbiddenActionTypes ? this.forbiddenActionTypes.indexOf(actionType) < 0 : true;

            if (doAddActionType) {
                let choice = new Adaptive.Choice(actionType, actionType);

                input.choices.push(choice);
            }
        }

        return input;
    }

    constructor(
        readonly targetVersion: TargetVersion,
        readonly propertyName: string,
        readonly label: string,
        readonly forbiddenActionTypes: string[] = [],
        readonly causesPropertySheetRefresh: boolean = false) {
        super(targetVersion, propertyName, label, causesPropertySheetRefresh);
    }
}

export class CompoundPropertyEditor extends PropertySheetEntry {
    render(context: PropertySheetContext): Adaptive.CardElement {
        let container = new Adaptive.Container();

        for (let entry of this.entries) {
            if (isVersionLessOrEqual(entry.targetVersion, context.targetVersion)) {
                container.addItem(entry.render(new PropertySheetContext(context.targetVersion, context.peer, context.target[this.propertyName])));
            }
        }

        return container;
    }

    constructor(
        readonly targetVersion: TargetVersion,
        readonly propertyName: string,
        readonly entries: PropertySheetEntry[] = []) {
        super(targetVersion);
    }
}

export class EnumPropertyEditor extends SingleInputPropertyEditor {
    protected setPropertyValue(context: PropertySheetContext, value: string) {
        context.target[this.propertyName] = parseInt(value, 10);
    }

    protected createInput(context: PropertySheetContext): Adaptive.Input {
        let input = new Adaptive.ChoiceSetInput();
        input.isCompact = true;
        input.placeholder = "(not set)";

        for (let key in this.enumType) {
            let v = parseInt(key, 10);

            if (!isNaN(v)) {
                input.choices.push(new Adaptive.Choice(this.enumType[key], key));
            }
        }

        return input;
    }

    constructor(
        readonly targetVersion: TargetVersion,
        readonly propertyName: string,
        readonly label: string,
        readonly enumType: { [s: number]: string },
        readonly causesPropertySheetRefresh: boolean = false) {
        super(targetVersion, propertyName, label, causesPropertySheetRefresh);
    }
}

interface INameValuePair {
    name: string;
    value: string;
}

class NameValuePairPropertyEditor extends PropertySheetEntry {
    private collectionChanged(context: PropertySheetContext, nameValuePairs: INameValuePair[], refreshPropertySheet: boolean) {
        context.target[this.collectionPropertyName] = [];

        for (let nameValuePair of nameValuePairs) {
            let item = this.createCollectionItem(nameValuePair.name, nameValuePair.value);

            context.target[this.collectionPropertyName].push(item);
        }

        context.peer.changed(refreshPropertySheet);
    }

    render(context: PropertySheetContext): Adaptive.CardElement {
        let result = new Adaptive.Container();

        let collection = context.target[this.collectionPropertyName];

        if (!Array.isArray(collection)) {
            throw new Error("The " + this.collectionPropertyName + " property on " + context.peer.getCardObject().getJsonTypeName() + " either doesn't exist or isn't an array.")
        }

        let nameValuePairs: INameValuePair[] = [];

        for (let pair of collection) {
            nameValuePairs.push(
                {
                    name: pair[this.namePropertyName],
                    value: pair[this.valuePropertyName]
                }
            )
        }

        if (nameValuePairs.length == 0) {
            let messageTextBlock = new Adaptive.TextBlock();
            messageTextBlock.spacing = Adaptive.Spacing.Small;
            messageTextBlock.text = this.messageIfEmpty;

            result.addItem(messageTextBlock);
        }
        else {
            for (let i = 0; i < nameValuePairs.length; i++) {
                let textInput = new Adaptive.TextInput();
                textInput.placeholder = this.namePropertyLabel;
                textInput.defaultValue = nameValuePairs[i].name;
                textInput.onValueChanged = (sender) => {
                    nameValuePairs[i].name = sender.value;

                    this.collectionChanged(context, nameValuePairs, false);
                };

                let nameColumn = new Adaptive.Column("stretch");
                nameColumn.addItem(textInput);

                textInput = new Adaptive.TextInput();
                textInput.placeholder = this.valuePropertyLabel;
                textInput.defaultValue = nameValuePairs[i].value;
                textInput.onValueChanged = (sender) => {
                    nameValuePairs[i].value = sender.value;

                    this.collectionChanged(context, nameValuePairs, false);
                };

                let valueColumn = new Adaptive.Column("stretch");
                valueColumn.spacing = Adaptive.Spacing.Small;
                valueColumn.addItem(textInput);

                let removeAction = new Adaptive.SubmitAction();
                removeAction.title = "X";
                removeAction.onExecute = (sender) => {
                    nameValuePairs.splice(i, 1);

                    this.collectionChanged(context, nameValuePairs, true);
                }

                let actionSet = new Adaptive.ActionSet();
                actionSet.addAction(removeAction);

                let removeColumn = new Adaptive.Column("auto");
                removeColumn.spacing = Adaptive.Spacing.Small;
                removeColumn.addItem(actionSet);

                let columnSet = new Adaptive.ColumnSet();
                columnSet.spacing = Adaptive.Spacing.Small;
                columnSet.addColumn(nameColumn);
                columnSet.addColumn(valueColumn);
                columnSet.addColumn(removeColumn);

                result.addItem(columnSet);
            }
        }

        let addAction = new Adaptive.SubmitAction();
        addAction.title = this.addButtonTitle;
        addAction.onExecute = (sender) => {
            nameValuePairs.push({ name: "", value: "" });

            this.collectionChanged(context, nameValuePairs, true);
        }

        let actionSet = new Adaptive.ActionSet();
        actionSet.spacing = Adaptive.Spacing.Small;
        actionSet.addAction(addAction);

        result.addItem(actionSet);

        return result;
    }

    constructor(
        readonly targetVersion: TargetVersion,
        readonly collectionPropertyName: string,
        readonly namePropertyName: string,
        readonly valuePropertyName: string,
        readonly createCollectionItem: (name: string, value: string) => any,
        readonly namePropertyLabel: string = "Name",
        readonly valuePropertyLabel: string = "Value",
        readonly addButtonTitle: string = "Add",
        readonly messageIfEmpty: string = "This collection is empty") {
        super(targetVersion);
    }
}

export abstract class CardObjectPeer extends DesignerPeer {
    static readonly idProperty = new StringPropertyEditor(Versions.v1_0, "id", "Id");
}

export class ActionPeer extends CardObjectPeer {
    static readonly titleProperty = new StringPropertyEditor(Versions.v1_0, "title", "Title");
    static readonly styleProperty = new ChoicePropertyEditor(
        Versions.v1_2,
        "style",
        "Style",
        [
            { targetVersion: Versions.v1_2, name: "Default", value: Adaptive.ActionStyle.Default },
            { targetVersion: Versions.v1_2, name: "Positive", value: Adaptive.ActionStyle.Positive },
            { targetVersion: Versions.v1_2, name: "Destructive", value: Adaptive.ActionStyle.Destructive }
        ]);
    static readonly iconUrlProperty = new StringPropertyEditor(Versions.v1_1, "iconUrl", "Icon URL");

    protected _action: Adaptive.Action;

    protected doubleClick(e: MouseEvent) {
        super.doubleClick(e);

        this.action.renderedElement.click();
    }

    protected internalRemove(): boolean {
        return this.action.remove();
    }

    constructor(
        parent: DesignerPeer,
        designerSurface: CardDesignerSurface,
        registration: DesignerPeerRegistrationBase,
        action: Adaptive.Action) {
        super(parent, designerSurface, registration);

        this._action = action;
    }

    protected internalGetTreeItemText(): string {
        if (this.action.title && this.action.title != "") {
            return this.action.title;
        }
        else {
            return super.internalGetTreeItemText();
        }
    }

    getCardObject(): Adaptive.CardObject {
        return this.action;
    }

    isDraggable(): boolean {
        return false;
    }

    getBoundingRect(): Rect {
        let designSurfaceOffset = this.designerSurface.getDesignerSurfaceOffset();
        let actionBoundingRect = this.action.renderedElement.getBoundingClientRect();

        return new Rect(
            actionBoundingRect.top - designSurfaceOffset.y,
            actionBoundingRect.right - designSurfaceOffset.x,
            actionBoundingRect.bottom - designSurfaceOffset.y,
            actionBoundingRect.left - designSurfaceOffset.x
        );
    }

    getCardObjectBoundingRect(): Rect {
        let actionBoundingRect = this.action.renderedElement.getBoundingClientRect();

        return new Rect(
            actionBoundingRect.top,
            actionBoundingRect.right,
            actionBoundingRect.bottom,
            actionBoundingRect.left
        );
    }

    populatePropertySheet(propertySheet: PropertySheet, defaultCategory: string = PropertySheetCategory.DefaultCategory) {
        super.populatePropertySheet(propertySheet, defaultCategory);

        propertySheet.add(
            defaultCategory,
            ActionPeer.idProperty,
            ActionPeer.titleProperty,
            ActionPeer.styleProperty,
            ActionPeer.iconUrlProperty);
    }

    get action(): Adaptive.Action {
        return this._action;
    }
}

export abstract class TypedActionPeer<TAction extends Adaptive.Action> extends ActionPeer {
    constructor(
        parent: DesignerPeer,
        designerSurface: CardDesignerSurface,
        registration: DesignerPeerRegistrationBase,
        action: TAction) {
        super(parent, designerSurface, registration, action);
    }

    get action(): TAction {
        return <TAction>this._action;
    }
}

export class HttpActionPeer extends TypedActionPeer<Adaptive.HttpAction> {
    static readonly ignoreInputValidationProperty = new BooleanPropertyEditor(Versions.vNext, "ignoreInputValidation", "Ignore input validation");
    static readonly methodProperty = new ChoicePropertyEditor(
        Versions.v1_0,
        "method",
        "Method",
        [
            { targetVersion: Versions.v1_0, name: "GET", value: "GET" },
            { targetVersion: Versions.v1_0, name: "POST", value: "POST" }
        ],
        true);
    static readonly urlProperty = new StringPropertyEditor(Versions.v1_0, "url", "Url");
    static readonly bodyProperty = new StringPropertyEditor(Versions.v1_0, "body", "Body", true);
    static readonly headersProperty = new NameValuePairPropertyEditor(
        Versions.v1_0,
        "headers",
        "name",
        "value",
        (name: string, value: string) => { return new Adaptive.HttpHeader(name, value); },
        "Name",
        "Value",
        "Add a new header",
        "This action has no header.");

    populatePropertySheet(propertySheet: PropertySheet, defaultCategory: string = PropertySheetCategory.DefaultCategory) {
        super.populatePropertySheet(propertySheet, defaultCategory);

        if (Adaptive.AdaptiveCard.useBuiltInInputValidation) {
            propertySheet.add(
                PropertySheetCategory.DefaultCategory,
                HttpActionPeer.ignoreInputValidationProperty);
        }

        propertySheet.add(
            defaultCategory,
            HttpActionPeer.methodProperty,
            HttpActionPeer.urlProperty);

        if (this.action.method == "POST") {
            propertySheet.add(
                defaultCategory,
                HttpActionPeer.bodyProperty);
        }

        propertySheet.add(
            "HTTP headers",
            HttpActionPeer.headersProperty);
    }
}

export class SubmitActionPeer extends TypedActionPeer<Adaptive.SubmitAction> {
    static readonly ignoreInputValidationProperty = new BooleanPropertyEditor(Versions.vNext, "ignoreInputValidation", "Ignore input validation");
    static readonly dataProperty = new ObjectPropertyEditor(Versions.v1_0, "data", "Data");

    populatePropertySheet(propertySheet: PropertySheet, defaultCategory: string = PropertySheetCategory.DefaultCategory) {
        super.populatePropertySheet(propertySheet, defaultCategory);

        propertySheet.add(
            defaultCategory,
            SubmitActionPeer.ignoreInputValidationProperty,
            SubmitActionPeer.dataProperty);
    }
}

export class OpenUrlActionPeer extends TypedActionPeer<Adaptive.OpenUrlAction> {
    static readonly urlProperty = new StringPropertyEditor(Versions.v1_0, "url", "Url");

    populatePropertySheet(propertySheet: PropertySheet, defaultCategory: string = PropertySheetCategory.DefaultCategory) {
        super.populatePropertySheet(propertySheet, defaultCategory);

        propertySheet.add(
            defaultCategory,
            OpenUrlActionPeer.urlProperty);
    }
}

export class ShowCardActionPeer extends TypedActionPeer<Adaptive.ShowCardAction> {
    protected getToolTip(): string {
        return "Double click to open/close";
    }
}

export class ToggleVisibilityActionPeer extends TypedActionPeer<Adaptive.ToggleVisibilityAction> {
}

export class CardElementPeer extends CardObjectPeer {
    static readonly dataContextProperty = new CustomCardObjectPropertyEditor("*", "$data", "Data context");
    static readonly whenProperty = new CustomCardObjectPropertyEditor("*", "$when", "Only show when");
    static readonly idProperty = new StringPropertyEditor(Versions.v1_0, "id", "Id");
    static readonly isVisibleProperty = new BooleanPropertyEditor(Versions.v1_2, "isVisible", "Initially visible");
    static readonly spacingProperty = new EnumPropertyEditor(Versions.v1_0, "spacing", "Spacing", Adaptive.Spacing);
    static readonly separatorProperty = new BooleanPropertyEditor(Versions.v1_0, "separator", "Separator");
    static readonly horizontalAlignmentProperty = new EnumPropertyEditor(Versions.v1_0, "horizontalAlignment", "Horizontal alignment", Adaptive.HorizontalAlignment);
    static readonly heightProperty = new HeightPropertyEditor(
        Versions.v1_1,
        "height",
        "Height",
        [
            { targetVersion: Versions.v1_1, name: "Automatic", value: "auto" },
            { targetVersion: Versions.v1_1, name: "Stretch", value: "stretch" }
        ]);

    protected _cardElement: Adaptive.CardElement;

    protected insertElementAfter(newElement: Adaptive.CardElement) {
        if (this.cardElement.parent instanceof Adaptive.Container) {
            this.cardElement.parent.insertItemAfter(newElement, this.cardElement);

            var newPeer = CardDesignerSurface.cardElementPeerRegistry.createPeerInstance(this.designerSurface, this, newElement);

            this.peerAdded(newPeer);
        }
    }

    protected internalRemove(): boolean {
        return this.cardElement.remove();
    }

    protected internalUpdateCssStyles() {
        super.internalUpdateCssStyles();

        if (this.cardElement.isVisible) {
            this.renderedElement.classList.remove("invisible");
        }
        else {
            this.renderedElement.classList.add("invisible");
        }
    }

    constructor(
        parent: DesignerPeer,
        designerSurface: CardDesignerSurface,
        registration: DesignerPeerRegistrationBase,
        cardElement: Adaptive.CardElement) {
        super(parent, designerSurface, registration);

        this._cardElement = cardElement;

        if (cardElement instanceof Adaptive.CardElementContainer) {
            for (var i = 0; i < cardElement.getItemCount(); i++) {
                this.insertChild(CardDesignerSurface.cardElementPeerRegistry.createPeerInstance(this.designerSurface, this, cardElement.getItemAt(i)));
            }
        }

        for (var i = 0; i < this.cardElement.getActionCount(); i++) {
            this.insertChild(CardDesignerSurface.actionPeerRegistry.createPeerInstance(this.designerSurface, this, cardElement.getActionAt(i)));
        }
    }

    getTreeItemText(): string {
        let text = super.getTreeItemText();

        if (this.cardElement.isVisible) {
            return text;
        }
        else {
            let result = "Hidden";

            if (text) {
                result += " - " + text;
            }

            return result;
        }
    }

    getCardObject(): Adaptive.CardObject {
        return this.cardElement;
    }

    initializeCardElement() {
        // Do nothing in base implementation
    }

    canDrop(peer: DesignerPeer) {
        return this.cardElement instanceof Adaptive.Container && peer instanceof CardElementPeer;
    }

    tryDrop(peer: DesignerPeer, insertionPoint: IPoint): boolean {
        if (this.cardElement instanceof Adaptive.Container && peer instanceof CardElementPeer) {
            let targetChild: DesignerPeer = null;
            let insertAfter: boolean;

            for (var i = 0; i < this.getChildCount(); i++) {
                let rect = this.getChildAt(i).getBoundingRect();

                if (rect.isInside(insertionPoint)) {
                    targetChild = this.getChildAt(i);

                    insertAfter = (insertionPoint.y - rect.top) >= (rect.height / 2);

                    break;
                }
            }

            if (targetChild != peer) {
                if (peer.cardElement.parent) {
                    if (!peer.remove(true, false)) {
                        return false;
                    }

                    peer.parent.removeChild(peer);
                }

                if (!targetChild) {
                    let rect = this.getBoundingRect();

                    insertAfter = (insertionPoint.y - rect.top) >= (rect.height / 2);

                    if (this.cardElement.getItemCount() > 0 && insertAfter) {
                        this.cardElement.insertItemAfter(peer.cardElement, this.cardElement.getItemAt(this.cardElement.getItemCount() - 1));
                    }
                    else {
                        this.cardElement.insertItemAfter(peer.cardElement, null);
                    }
                }
                else {
                    if (insertAfter) {
                        this.cardElement.insertItemAfter(peer.cardElement, (<CardElementPeer>targetChild).cardElement);
                    }
                    else {
                        this.cardElement.insertItemBefore(peer.cardElement, (<CardElementPeer>targetChild).cardElement);
                    }
                }

                this.insertChild(peer, peer.cardElement.index);
                this.changed(false);

                return true;
            }
        }

        return false;
    }

    getBoundingRect(): Rect {
        let designSurfaceOffset = this.designerSurface.getDesignerSurfaceOffset();
        let cardElementBoundingRect = this.cardElement.renderedElement.getBoundingClientRect();

        if (this.cardElement.hasVisibleSeparator) {
            let separatorBoundingRect = this.cardElement.separatorElement.getBoundingClientRect();

            return new Rect(
                Math.min(separatorBoundingRect.top, cardElementBoundingRect.top) - designSurfaceOffset.y,
                Math.max(separatorBoundingRect.right, cardElementBoundingRect.right) - designSurfaceOffset.x,
                Math.max(separatorBoundingRect.bottom, cardElementBoundingRect.bottom) - designSurfaceOffset.y,
                Math.min(separatorBoundingRect.left, cardElementBoundingRect.left) - designSurfaceOffset.x,
            )
        }
        else {
            return new Rect(
                cardElementBoundingRect.top - designSurfaceOffset.y,
                cardElementBoundingRect.right - designSurfaceOffset.x,
                cardElementBoundingRect.bottom - designSurfaceOffset.y,
                cardElementBoundingRect.left - designSurfaceOffset.x
            );
        }
    }

    getCardObjectBoundingRect(): Rect {
        let cardElementBoundingRect = this.cardElement.renderedElement.getBoundingClientRect();

        return new Rect(
            cardElementBoundingRect.top,
            cardElementBoundingRect.right,
            cardElementBoundingRect.bottom,
            cardElementBoundingRect.left
        );
    }

    populatePropertySheet(propertySheet: PropertySheet, defaultCategory: string = PropertySheetCategory.DefaultCategory) {
        super.populatePropertySheet(propertySheet, defaultCategory);

        if (GlobalSettings.enableDataBindingSupport) {
            propertySheet.add(
                defaultCategory,
                CardElementPeer.dataContextProperty,
                CardElementPeer.whenProperty);
        }

        propertySheet.add(
            defaultCategory,
            CardElementPeer.idProperty,
            CardElementPeer.isVisibleProperty);

        propertySheet.add(
            PropertySheetCategory.LayoutCategory,
            CardElementPeer.spacingProperty,
            CardElementPeer.separatorProperty,
            CardElementPeer.horizontalAlignmentProperty,
            CardElementPeer.heightProperty);
    }

    get cardElement(): Adaptive.CardElement {
        return this._cardElement;
    }
}

export abstract class TypedCardElementPeer<TCardElement extends Adaptive.CardElement> extends CardElementPeer {
    constructor(
        parent: DesignerPeer,
        designerSurface: CardDesignerSurface,
        registration: DesignerPeerRegistrationBase,
        cardElement: TCardElement) {
        super(parent, designerSurface, registration, cardElement);
    }

    get cardElement(): TCardElement {
        return <TCardElement>this._cardElement;
    }
}

export class AdaptiveCardPeer extends TypedCardElementPeer<Adaptive.AdaptiveCard> {
    static readonly langProperty = new StringPropertyEditor(Versions.v1_1, "lang", "Language");
    static readonly fallbackTextProperty = new StringPropertyEditor(Versions.v1_0, "fallbackText", "Fallback text", true);
    static readonly speakProperty = new StringPropertyEditor(Versions.v1_0, "speak", "Speak");

    protected addAction(action: Adaptive.Action) {
        this.cardElement.addAction(action);

        this.insertChild(CardDesignerSurface.actionPeerRegistry.createPeerInstance(this.designerSurface, this, action));
    }

    protected internalRemove(): boolean {
        return true;
    }

    protected internalAddCommands(commands: Array<PeerCommand>) {
        super.internalAddCommands(commands);

        commands.push(
            new PeerCommand(
                {
                    name: "Add an action",
                    iconClass: "acd-icon-bolt",
                    execute: (command: PeerCommand, clickedElement: HTMLElement) => {
                        let popupMenu = new Controls.PopupMenu();

                        for (var i = 0; i < Adaptive.AdaptiveCard.actionTypeRegistry.getItemCount(); i++) {
                            let menuItem = new Controls.DropDownItem(i.toString(), Adaptive.AdaptiveCard.actionTypeRegistry.getItemAt(i).typeName);
                            menuItem.onClick = (clickedItem: Controls.DropDownItem) => {
                                let registryItem = Adaptive.AdaptiveCard.actionTypeRegistry.getItemAt(Number.parseInt(clickedItem.key));
                                let action = registryItem.createInstance();
                                action.title = registryItem.typeName;

                                this.addAction(action);

                                popupMenu.closePopup();
                            };

                            popupMenu.items.add(menuItem);
                        }

                        popupMenu.popup(clickedElement);
                    }
                })
        );
    }

    isDraggable(): boolean {
        return false;
    }

    canBeRemoved(): boolean {
        return false;
    }

    populatePropertySheet(propertySheet: PropertySheet, defaultCategory: string = PropertySheetCategory.DefaultCategory) {
        super.populatePropertySheet(propertySheet, defaultCategory);
<<<<<<< HEAD
        
=======

>>>>>>> 71171168
        propertySheet.remove(
            CardObjectPeer.idProperty,
            CardElementPeer.isVisibleProperty,
            CardElementPeer.horizontalAlignmentProperty,
            CardElementPeer.separatorProperty,
            CardElementPeer.heightProperty,
            CardElementPeer.spacingProperty);

        propertySheet.add(
            defaultCategory,
            AdaptiveCardPeer.langProperty,
            AdaptiveCardPeer.fallbackTextProperty,
            AdaptiveCardPeer.speakProperty);

        propertySheet.add(
            PropertySheetCategory.LayoutCategory,
            ContainerPeer.minHeightProperty,
            ContainerPeer.verticalContentAlignmentProperty);

        propertySheet.add(
            "Background image",
            ContainerPeer.backgroundImageProperty);

        propertySheet.add(
            PropertySheetCategory.SelectionAction,
            ContainerPeer.selectActionProperty);

        if (this.cardElement.selectAction) {
            let selectActionPeer = CardDesignerSurface.actionPeerRegistry.createPeerInstance(this.designerSurface, null, this.cardElement.selectAction);
            selectActionPeer.onChanged = (sender: DesignerPeer, updatePropertySheet: boolean) => { this.changed(updatePropertySheet); };

            let subPropertySheet = new PropertySheet(false);
            selectActionPeer.populatePropertySheet(subPropertySheet, PropertySheetCategory.SelectionAction);

            subPropertySheet.remove(
                ActionPeer.iconUrlProperty,
                ActionPeer.styleProperty);

            propertySheet.add(
                PropertySheetCategory.SelectionAction,
                new SubPropertySheetEntry(Versions.v1_2, this.cardElement.selectAction, subPropertySheet));
        }
    }
}

export class ColumnPeer extends TypedCardElementPeer<Adaptive.Column> {
    private static readonly pixelWidthProperty = new SizeAndUnitPropertyEditor(Versions.v1_1, "width", "Width in pixels", Adaptive.SizeUnit.Pixel);
    private static readonly weightProperty = new SizeAndUnitPropertyEditor(Versions.v1_0, "width", "Weight", Adaptive.SizeUnit.Weight);

    static readonly widthProperty = new ColumnWidthPropertyEditor(
        Versions.v1_0,
        "width",
        "Width",
        [
            { targetVersion: Versions.v1_0, name: "Automatic", value: "auto" },
            { targetVersion: Versions.v1_0, name: "Stretch", value: "stretch" },
            { targetVersion: Versions.v1_0, name: "Weighted", value: "weighted" },
            { targetVersion: Versions.v1_1, name: "Pixels", value: "pixels" }
        ],
        true);

    protected isContainer(): boolean {
        return true;
    }

    protected internalGetTreeItemText(): string {
        if (this.cardElement.width instanceof Adaptive.SizeAndUnit) {
            switch (this.cardElement.width.unit) {
                case Adaptive.SizeUnit.Weight:
                    return "Weight: " + this.cardElement.width.physicalSize;
                default:
                    return this.cardElement.width.physicalSize + " pixels";
            }
        }
        else {
            switch (this.cardElement.width) {
                case "stretch":
                    return "Stretch";
                case "auto":
                    return "Automatic";
                default:
                    return "";
            }
        }
    }

    isDraggable(): boolean {
        return false;
    }

    populatePropertySheet(propertySheet: PropertySheet, defaultCategory: string = PropertySheetCategory.DefaultCategory) {
        super.populatePropertySheet(propertySheet, defaultCategory);

        propertySheet.add(
            defaultCategory,
            ColumnPeer.widthProperty);

        if (this.cardElement.width instanceof Adaptive.SizeAndUnit) {
            if (this.cardElement.width.unit == Adaptive.SizeUnit.Pixel) {
                propertySheet.add(
                    PropertySheetCategory.DefaultCategory,
                    ColumnPeer.pixelWidthProperty);
            }
            else {
                propertySheet.add(
                    PropertySheetCategory.DefaultCategory,
                    ColumnPeer.weightProperty);
            }
        }

        propertySheet.add(
            PropertySheetCategory.LayoutCategory,
            ContainerPeer.minHeightProperty,
            ContainerPeer.verticalContentAlignmentProperty);

        propertySheet.add(
            PropertySheetCategory.StyleCategory,
            ContainerPeer.styleProperty,
            ContainerPeer.bleedProperty);

        propertySheet.add(
            "Background image",
            ContainerPeer.backgroundImageProperty);

        propertySheet.add(
            PropertySheetCategory.SelectionAction,
<<<<<<< HEAD
            ContainerPeer.selectActionProperty);  
   
=======
            ContainerPeer.selectActionProperty);

>>>>>>> 71171168
        if (this.cardElement.selectAction) {
            let selectActionPeer = CardDesignerSurface.actionPeerRegistry.createPeerInstance(this.designerSurface, null, this.cardElement.selectAction);
            selectActionPeer.onChanged = (sender: DesignerPeer, updatePropertySheet: boolean) => { this.changed(updatePropertySheet); };

            let subPropertySheet = new PropertySheet(false);
            selectActionPeer.populatePropertySheet(subPropertySheet, PropertySheetCategory.SelectionAction);

            subPropertySheet.remove(
                ActionPeer.iconUrlProperty,
                ActionPeer.styleProperty);

            propertySheet.add(
                PropertySheetCategory.SelectionAction,
                new SubPropertySheetEntry(Versions.v1_2, this.cardElement.selectAction, subPropertySheet));
        }
    }
}

export class ColumnSetPeer extends TypedCardElementPeer<Adaptive.ColumnSet> {
    protected isContainer(): boolean {
        return true;
    }

    protected internalAddCommands(commands: Array<PeerCommand>) {
        super.internalAddCommands(commands);

        commands.push(
            new PeerCommand(
                {
                    name: "Add a column",
                    iconClass: "acd-icon-addColumn",
                    isPromotable: true,
                    execute: (command: PeerCommand, clickedElement: HTMLElement) => {
                        var column = new Adaptive.Column();
                        column.width = "stretch";

                        this.cardElement.addColumn(column);

                        this.insertChild(CardDesignerSurface.cardElementPeerRegistry.createPeerInstance(this.designerSurface, this, column));
                    }
                })
        );
    }

    protected internalGetTreeItemText(): string {
        let columnCount = this.cardElement.getCount();

        switch (columnCount) {
            case 0:
                return "No column";
            case 1:
                return "1 column";
            default:
                return columnCount + " columns";
        }
    }

    populatePropertySheet(propertySheet: PropertySheet, defaultCategory: string = PropertySheetCategory.DefaultCategory) {
        super.populatePropertySheet(propertySheet, defaultCategory);

        propertySheet.add(
            defaultCategory,
            ContainerPeer.minHeightProperty,
            ContainerPeer.styleProperty,
            ContainerPeer.bleedProperty);

        propertySheet.add(
            PropertySheetCategory.SelectionAction,
            ContainerPeer.selectActionProperty);
<<<<<<< HEAD
    
=======

>>>>>>> 71171168
        if (this.cardElement.selectAction) {
            let selectActionPeer = CardDesignerSurface.actionPeerRegistry.createPeerInstance(this.designerSurface, null, this.cardElement.selectAction);
            selectActionPeer.onChanged = (sender: DesignerPeer, updatePropertySheet: boolean) => { this.changed(updatePropertySheet); };

            let subPropertySheet = new PropertySheet(false);
            selectActionPeer.populatePropertySheet(subPropertySheet, PropertySheetCategory.SelectionAction);

            subPropertySheet.remove(
                ActionPeer.iconUrlProperty,
                ActionPeer.styleProperty);

            propertySheet.add(
                PropertySheetCategory.SelectionAction,
                new SubPropertySheetEntry(Versions.v1_2, this.cardElement.selectAction, subPropertySheet));
        }
    }

    canDrop(peer: DesignerPeer) {
        return true;
    }
}

export class ContainerPeer extends TypedCardElementPeer<Adaptive.Container> {
    static readonly selectActionProperty = new ActionPropertyEditor(Versions.v1_0, "selectAction", "Action type", [ Adaptive.ShowCardAction.JsonTypeName ], true);
    static readonly minHeightProperty = new NumberPropertyEditor(Versions.v1_2, "minPixelHeight", "Minimum height in pixels");
    static readonly verticalContentAlignmentProperty = new EnumPropertyEditor(Versions.v1_1, "verticalContentAlignment", "Vertical content alignment", Adaptive.VerticalAlignment);
    static readonly styleProperty = new ContainerStylePropertyEditor(Versions.v1_0, "style", "Style");
    static readonly bleedProperty = new BooleanPropertyEditor(Versions.v1_2, "bleed", "Bleed");
    static readonly backgroundImageProperty = new CompoundPropertyEditor(
        Versions.v1_0,
        "backgroundImage",
        [
            new StringPropertyEditor(Versions.v1_0, "url", "URL"),
            new EnumPropertyEditor(Versions.v1_2, "fillMode", "Fill mode", Adaptive.FillMode),
            new EnumPropertyEditor(Versions.v1_2, "horizontalAlignment", "Horizontal alignment", Adaptive.HorizontalAlignment),
            new EnumPropertyEditor(Versions.v1_2, "verticalAlignment", "Vertical alignment", Adaptive.VerticalAlignment)
        ]
    );

    protected isContainer(): boolean {
        return true;
    }

    populatePropertySheet(propertySheet: PropertySheet, defaultCategory: string = PropertySheetCategory.DefaultCategory) {
        super.populatePropertySheet(propertySheet, defaultCategory);

        propertySheet.add(
            PropertySheetCategory.LayoutCategory,
            ContainerPeer.minHeightProperty,
            ContainerPeer.verticalContentAlignmentProperty);

        propertySheet.add(
            PropertySheetCategory.StyleCategory,
            ContainerPeer.styleProperty,
            ContainerPeer.bleedProperty);

        propertySheet.add(
            "Background image",
            ContainerPeer.backgroundImageProperty);

        propertySheet.add(
            PropertySheetCategory.SelectionAction,
            ContainerPeer.selectActionProperty);

        if (this.cardElement.selectAction) {
            let selectActionPeer = CardDesignerSurface.actionPeerRegistry.createPeerInstance(this.designerSurface, null, this.cardElement.selectAction);
            selectActionPeer.onChanged = (sender: DesignerPeer, updatePropertySheet: boolean) => { this.changed(updatePropertySheet); };

            let subPropertySheet = new PropertySheet(false);
            selectActionPeer.populatePropertySheet(subPropertySheet, PropertySheetCategory.SelectionAction);

            subPropertySheet.remove(
                ActionPeer.iconUrlProperty,
                ActionPeer.styleProperty);

            propertySheet.add(
                PropertySheetCategory.SelectionAction,
                new SubPropertySheetEntry(Versions.v1_2, this.cardElement.selectAction, subPropertySheet));
        }
    }
}

export class ActionSetPeer extends TypedCardElementPeer<Adaptive.AdaptiveCard> {
    protected addAction(action: Adaptive.Action) {
        this.cardElement.addAction(action);

        this.insertChild(CardDesignerSurface.actionPeerRegistry.createPeerInstance(this.designerSurface, this, action));
    }

    protected internalAddCommands(commands: Array<PeerCommand>) {
        super.internalAddCommands(commands);

        commands.push(
            new PeerCommand(
                {
                    name: "Add an action",
                    iconClass: "acd-icon-bolt",
                    execute: (command: PeerCommand, clickedElement: HTMLElement) => {
                        let popupMenu = new Controls.PopupMenu();

                        for (var i = 0; i < Adaptive.AdaptiveCard.actionTypeRegistry.getItemCount(); i++) {
                            let menuItem = new Controls.DropDownItem(i.toString(), Adaptive.AdaptiveCard.actionTypeRegistry.getItemAt(i).typeName);
                            menuItem.onClick = (clickedItem: Controls.DropDownItem) => {
                                let registryItem = Adaptive.AdaptiveCard.actionTypeRegistry.getItemAt(Number.parseInt(clickedItem.key));
                                let action = registryItem.createInstance();
                                action.title = registryItem.typeName;

                                this.addAction(action);

                                popupMenu.closePopup();
                            };

                            popupMenu.items.add(menuItem);
                        }

                        popupMenu.popup(clickedElement);
                    }
                })
        );
    }
}

export class ImageSetPeer extends TypedCardElementPeer<Adaptive.ImageSet> {
    static readonly ImageSizeProperty = new EnumPropertyEditor(Versions.v1_0, "imageSize", "Image size", Adaptive.Size);

    protected internalAddCommands(commands: Array<PeerCommand>) {
        super.internalAddCommands(commands);

        commands.push(
            new PeerCommand(
                {
                    name: "Add an image",
                    iconClass: "acd-icon-image",
                    isPromotable: true,
                    execute: (command: PeerCommand, clickedElement: HTMLElement) => {
                        let newImage = new Adaptive.Image();

                        this.cardElement.addImage(newImage);

                        this.insertChild(CardDesignerSurface.cardElementPeerRegistry.createPeerInstance(this.designerSurface, this, newImage));
                    }
                })
        );
    }

    populatePropertySheet(propertySheet: PropertySheet, defaultCategory: string = PropertySheetCategory.DefaultCategory) {
        super.populatePropertySheet(propertySheet, defaultCategory);

        propertySheet.add(
            defaultCategory,
            ImageSetPeer.ImageSizeProperty);
    }
}

export class ImagePeer extends TypedCardElementPeer<Adaptive.Image> {
    static readonly urlProperty = new StringPropertyEditor(Versions.v1_0, "url", "Url");
    static readonly altTextProperty = new StringPropertyEditor(Versions.v1_0, "altText", "Alternate text");
    static readonly sizeProperty = new EnumPropertyEditor(Versions.v1_0, "size", "Size", Adaptive.Size);
    static readonly pixelWidthProperty = new NumberPropertyEditor(Versions.v1_1, "pixelWidth", "Width in pixels");
    static readonly pixelHeightProperty = new NumberPropertyEditor(Versions.v1_1, "pixelHeight", "Height in pixels");
    static readonly styleProperty = new EnumPropertyEditor(Versions.v1_0, "style", "Style", Adaptive.ImageStyle);
    static readonly backgroundColorProperty = new StringPropertyEditor(Versions.v1_1, "backgroundColor", "Background color");

    private get isParentImageSet(): boolean {
        return this.parent && this.parent instanceof ImageSetPeer;
    }

    isDraggable(): boolean {
        return !this.isParentImageSet;
    }

    getBoundingRect(): Rect {
        if (this.isParentImageSet) {
            let designSurfaceOffset = this.designerSurface.getDesignerSurfaceOffset();
            let actionBoundingRect = this.cardElement.renderedElement.getBoundingClientRect();

            return new Rect(
                actionBoundingRect.top - designSurfaceOffset.y,
                actionBoundingRect.right - designSurfaceOffset.x,
                actionBoundingRect.bottom - designSurfaceOffset.y,
                actionBoundingRect.left - designSurfaceOffset.x
            );
        }
        else {
            return super.getBoundingRect();
        }
    }

    populatePropertySheet(propertySheet: PropertySheet, defaultCategory: string = PropertySheetCategory.DefaultCategory) {
        super.populatePropertySheet(propertySheet, defaultCategory);

        propertySheet.add(
            defaultCategory,
            ImagePeer.urlProperty,
            ImagePeer.altTextProperty);

        if (!this.isParentImageSet) {
            propertySheet.add(
                PropertySheetCategory.LayoutCategory,
                ImagePeer.sizeProperty,
                ImagePeer.pixelWidthProperty,
                ImagePeer.pixelHeightProperty);

            propertySheet.add(
                PropertySheetCategory.StyleCategory,
                ImagePeer.styleProperty,
                ImagePeer.backgroundColorProperty);

            propertySheet.add(
                PropertySheetCategory.SelectionAction,
                ContainerPeer.selectActionProperty);

            if (this.cardElement.selectAction) {
                let selectActionPeer = CardDesignerSurface.actionPeerRegistry.createPeerInstance(this.designerSurface, null, this.cardElement.selectAction);
                selectActionPeer.onChanged = (sender: DesignerPeer, updatePropertySheet: boolean) => { this.changed(updatePropertySheet); };

                let subPropertySheet = new PropertySheet(false);
                selectActionPeer.populatePropertySheet(subPropertySheet, PropertySheetCategory.SelectionAction);
<<<<<<< HEAD
    
                subPropertySheet.remove(
                    ActionPeer.iconUrlProperty,
                    ActionPeer.styleProperty);
    
=======

                subPropertySheet.remove(
                    ActionPeer.iconUrlProperty,
                    ActionPeer.styleProperty);

>>>>>>> 71171168
                propertySheet.add(
                    PropertySheetCategory.SelectionAction,
                    new SubPropertySheetEntry(Versions.v1_2, this.cardElement.selectAction, subPropertySheet));            }
        }
    }
}

export class MediaPeer extends TypedCardElementPeer<Adaptive.Media> {
    static readonly altTextProperty = new StringPropertyEditor(Versions.v1_1, "altText", "Alternate text");
    static readonly posterUrlProperty = new StringPropertyEditor(Versions.v1_1, "posterUrl", "Poster URL");
    static readonly sourcesProperty = new NameValuePairPropertyEditor(
        Versions.v1_1,
        "sources",
        "url",
        "mimeType",
        (name: string, value: string) => { return new Adaptive.MediaSource(name, value); },
        "URL",
        "MIME type",
        "Add a new source",
        "No source has been defined.");

    protected internalGetTreeItemText(): string {
        if (this.cardElement.selectedMediaType == "audio") {
            return "audio";
        }
        else if (this.cardElement.selectedMediaType == "video") {
            return "video";
        }
        else {
            return super.internalGetTreeItemText();
        }
    }

    populatePropertySheet(propertySheet: PropertySheet, defaultCategory: string = PropertySheetCategory.DefaultCategory) {
        super.populatePropertySheet(propertySheet, defaultCategory);

        propertySheet.add(
            defaultCategory,
            MediaPeer.altTextProperty,
            MediaPeer.posterUrlProperty);

        propertySheet.add(
            "Sources",
            MediaPeer.sourcesProperty);
    }
}

export class FactSetPeer extends TypedCardElementPeer<Adaptive.FactSet> {
    static readonly factsProperty = new NameValuePairPropertyEditor(
        Versions.v1_0,
        "facts",
        "name",
        "value",
        (name: string, value: string) => { return new Adaptive.Fact(name, value); },
        "Name",
        "Value",
        "Add a new fact",
        "This FactSet is empty.");

    protected internalGetTreeItemText(): string {
        if (this.cardElement.facts.length == 0) {
            return "No fact";
        }

        let allNames = this.cardElement.facts.map(
            (value, index, array) => {
                return value.name;
            }
        )

        return allNames.join(", ");
    }

    initializeCardElement() {
        super.initializeCardElement();

        this.cardElement.facts.push(
            new Adaptive.Fact("Fact 1", "Value 1"),
            new Adaptive.Fact("Fact 2", "Value 2")
        );
    }

    populatePropertySheet(propertySheet: PropertySheet, defaultCategory: string = PropertySheetCategory.DefaultCategory) {
        super.populatePropertySheet(propertySheet, defaultCategory);

        propertySheet.add(
            "Facts",
            FactSetPeer.factsProperty);

        propertySheet.remove(CardElementPeer.horizontalAlignmentProperty);
    }
}

export abstract class InputPeer<TInput extends Adaptive.Input> extends TypedCardElementPeer<TInput> {
    static readonly defaultValueProperty = new StringPropertyEditor(Versions.v1_0, "defaultValue", "Default value");
    static readonly validationProperty = new CompoundPropertyEditor(
        Versions.vNext,
        "validation",
        [
            new EnumPropertyEditor(Versions.vNext, "necessity", "Necessity", Adaptive.InputValidationNecessity),
            new StringPropertyEditor(Versions.vNext, "errorMessage", "Error message")
        ]
    );

    populatePropertySheet(propertySheet: PropertySheet, defaultCategory: string = PropertySheetCategory.DefaultCategory) {
        super.populatePropertySheet(propertySheet, defaultCategory);
<<<<<<< HEAD
        
=======

>>>>>>> 71171168
        propertySheet.add(
            "Validation",
            InputPeer.validationProperty);

        propertySheet.remove(
            CardElementPeer.horizontalAlignmentProperty,
            CardElementPeer.heightProperty);
    }
}

export class TextInputPeer extends InputPeer<Adaptive.TextInput> {
    static readonly placeholderProperty = new StringPropertyEditor(Versions.v1_0, "placeholder", "Placeholder");
    static readonly isMultilineProperty = new BooleanPropertyEditor(Versions.v1_0, "isMultiline", "Multi-line", true);
    static readonly styleProperty = new EnumPropertyEditor(Versions.v1_0, "style", "Style", Adaptive.InputTextStyle);
    static readonly maxLengthProperty = new NumberPropertyEditor(Versions.v1_0, "maxLength", "Maximum length");
    static readonly inlineActionProperty = new ActionPropertyEditor(Versions.v1_2, "inlineAction", "Action type", [ Adaptive.ShowCardAction.JsonTypeName ], true);

    populatePropertySheet(propertySheet: PropertySheet, defaultCategory: string = PropertySheetCategory.DefaultCategory) {
        super.populatePropertySheet(propertySheet, defaultCategory);

        propertySheet.add(
            defaultCategory,
            TextInputPeer.placeholderProperty,
            TextInputPeer.isMultilineProperty);

        if (!this.cardElement.isMultiline) {
            propertySheet.add(
                PropertySheetCategory.DefaultCategory,
                TextInputPeer.styleProperty);
        }

        propertySheet.add(
            PropertySheetCategory.InlineAction,
            TextInputPeer.inlineActionProperty);

        if (this.cardElement.inlineAction) {
            let inlineActionPeer = CardDesignerSurface.actionPeerRegistry.createPeerInstance(this.designerSurface, null, this.cardElement.inlineAction);
            inlineActionPeer.onChanged = (sender: DesignerPeer, updatePropertySheet: boolean) => { this.changed(updatePropertySheet); };

            let subPropertySheet = new PropertySheet(false);
            inlineActionPeer.populatePropertySheet(subPropertySheet, PropertySheetCategory.InlineAction);

            subPropertySheet.remove(ActionPeer.styleProperty);

            propertySheet.add(
                PropertySheetCategory.InlineAction,
                new SubPropertySheetEntry(Versions.v1_2, this.cardElement.inlineAction, subPropertySheet));
        }

        propertySheet.add(
            defaultCategory,
            TextInputPeer.maxLengthProperty,
            TextInputPeer.defaultValueProperty);
    }

    initializeCardElement() {
        super.initializeCardElement();

        this.cardElement.placeholder = "Placeholder text";
    }
}

export class NumberInputPeer extends InputPeer<Adaptive.NumberInput> {
    static readonly placeholderProperty = new StringPropertyEditor(Versions.v1_0, "placeholder", "Placeholder");
    static readonly minProperty = new NumberPropertyEditor(Versions.v1_0, "min", "Minimum value");
    static readonly maxProperty = new NumberPropertyEditor(Versions.v1_0, "max", "Maximum value");

    populatePropertySheet(propertySheet: PropertySheet, defaultCategory: string = PropertySheetCategory.DefaultCategory) {
        super.populatePropertySheet(propertySheet, defaultCategory);

        propertySheet.add(
            defaultCategory,
            NumberInputPeer.placeholderProperty,
            NumberInputPeer.defaultValueProperty,
            NumberInputPeer.minProperty,
            NumberInputPeer.maxProperty);
    }

    initializeCardElement() {
        super.initializeCardElement();

        this.cardElement.placeholder = "Placeholder text";
    }
}

export class DateInputPeer extends InputPeer<Adaptive.DateInput> {
    static readonly minProperty = new StringPropertyEditor(Versions.v1_0, "min", "Minimum value");
    static readonly maxProperty = new StringPropertyEditor(Versions.v1_0, "max", "Maximum value");

    populatePropertySheet(propertySheet: PropertySheet, defaultCategory: string = PropertySheetCategory.DefaultCategory) {
        super.populatePropertySheet(propertySheet, defaultCategory);

        propertySheet.add(
            defaultCategory,
            DateInputPeer.defaultValueProperty,
            DateInputPeer.minProperty,
            DateInputPeer.maxProperty);
    }
}

export class TimeInputPeer extends InputPeer<Adaptive.TimeInput> {
    static readonly minProperty = new StringPropertyEditor(Versions.v1_0, "min", "Minimum value");
    static readonly maxProperty = new StringPropertyEditor(Versions.v1_0, "max", "Maximum value");

    populatePropertySheet(propertySheet: PropertySheet, defaultCategory: string = PropertySheetCategory.DefaultCategory) {
        super.populatePropertySheet(propertySheet, defaultCategory);

        propertySheet.add(
            defaultCategory,
            TimeInputPeer.defaultValueProperty,
            TimeInputPeer.minProperty,
            TimeInputPeer.maxProperty);
    }
}

export class ToggleInputPeer extends InputPeer<Adaptive.ToggleInput> {
    static readonly titleProperty = new StringPropertyEditor(Versions.v1_0, "title", "Title");
    static readonly valueOnProperty = new StringPropertyEditor(Versions.v1_0, "valueOn", "Value when on");
    static readonly valueOffProperty = new StringPropertyEditor(Versions.v1_0, "valueOff", "Value when off");
    static readonly wrapProperty = new BooleanPropertyEditor(Versions.v1_2, "wrap", "Wrap");

    populatePropertySheet(propertySheet: PropertySheet, defaultCategory: string = PropertySheetCategory.DefaultCategory) {
        super.populatePropertySheet(propertySheet, defaultCategory);

        propertySheet.add(
            defaultCategory,
            ToggleInputPeer.titleProperty,
            ToggleInputPeer.valueOnProperty,
            ToggleInputPeer.valueOffProperty,
            ToggleInputPeer.defaultValueProperty);

        propertySheet.add(
            PropertySheetCategory.LayoutCategory,
            ToggleInputPeer.wrapProperty);
    }

    initializeCardElement() {
        this.cardElement.title = "New Input.Toggle";
    }
}

export class ChoiceSetInputPeer extends InputPeer<Adaptive.ChoiceSetInput> {
    static readonly placeholderProperty = new StringPropertyEditor(Versions.v1_0, "placeholder", "Placeholder");
    static readonly isMultiselectProperty = new BooleanPropertyEditor(Versions.v1_0, "isMultiSelect", "Allow multi selection");
    static readonly isCompactProperty = new BooleanPropertyEditor(Versions.v1_0, "isCompact", "Compact style");
    static readonly wrapProperty = new BooleanPropertyEditor(Versions.v1_2, "wrap", "Wrap");
    static readonly choicesProperty = new NameValuePairPropertyEditor(
        Versions.v1_0,
        "choices",
        "title",
        "value",
        (name: string, value: string) => { return new Adaptive.Choice(name, value); },
        "Title",
        "Value",
        "Add a new choice",
        "This ChoiceSet is empty");

    populatePropertySheet(propertySheet: PropertySheet, defaultCategory: string = PropertySheetCategory.DefaultCategory) {
        super.populatePropertySheet(propertySheet, defaultCategory);

        propertySheet.add(
            defaultCategory,
            ChoiceSetInputPeer.placeholderProperty,
            ChoiceSetInputPeer.isMultiselectProperty,
            ChoiceSetInputPeer.isCompactProperty,
            ChoiceSetInputPeer.defaultValueProperty);

        propertySheet.add(
            PropertySheetCategory.LayoutCategory,
            ToggleInputPeer.wrapProperty);

        propertySheet.add(
            "Choices",
            ChoiceSetInputPeer.choicesProperty);
    }

    initializeCardElement() {
        this.cardElement.placeholder = "Placeholder text";

        this.cardElement.choices.push(
            new Adaptive.Choice("Choice 1", "Choice 1"),
            new Adaptive.Choice("Choice 2", "Choice 2")
        );
    }
}

class TextBlockPeerInplaceEditor extends CardElementPeerInplaceEditor<Adaptive.TextBlock> {
    private _renderedElement: HTMLTextAreaElement;

    private close(applyChanges: boolean) {
        if (this.onClose) {
            this.onClose(applyChanges);
        }
    }

    initialize() {
        this._renderedElement.select();
    }

    applyChanges() {
        this.cardElement.text = this._renderedElement.value;
    }

    render() {
        this._renderedElement = document.createElement("textarea");
        this._renderedElement.className = "acd-textBlock-inplace-editor";
        this._renderedElement.value = this.cardElement.text;
        this._renderedElement.onkeydown = (e) => {
            switch (e.keyCode) {
                case Controls.KEY_ESCAPE:
                   this.close(false);

                   e.preventDefault();
                   e.cancelBubble = true;

                   break;
                case Controls.KEY_ENTER:
                    this.close(true);

                    e.preventDefault();
                    e.cancelBubble = true;

                    break;
            }

            return !e.cancelBubble;
        };

        this.cardElement.applyStylesTo(this._renderedElement);

        return this._renderedElement;
    }
}

export class TextBlockPeer extends TypedCardElementPeer<Adaptive.TextBlock> {
    static readonly textProperty = new StringPropertyEditor(Versions.v1_0, "text", "Text", true);
    static readonly wrapProperty = new BooleanPropertyEditor(Versions.v1_0, "wrap", "Wrap");
    static readonly maxLinesProperty = new NumberPropertyEditor(Versions.v1_0, "maxLines", "Maximum lines", 0);
    static readonly fontTypeProperty = new EnumPropertyEditor(Versions.v1_2, "fontType", "Font type", Adaptive.FontType);
    static readonly sizeProperty = new EnumPropertyEditor(Versions.v1_0, "size", "Size", Adaptive.TextSize);
    static readonly weightProperty = new EnumPropertyEditor(Versions.v1_0, "weight", "Weight", Adaptive.TextWeight);
    static readonly colorProperty = new EnumPropertyEditor(Versions.v1_0, "color", "Color", Adaptive.TextColor);
    static readonly subtleProperty = new BooleanPropertyEditor(Versions.v1_0, "subtle", "Subtle");

    protected createInplaceEditor(): DesignerPeerInplaceEditor {
        return new TextBlockPeerInplaceEditor(this.cardElement);
    }

    protected internalGetTreeItemText(): string {
        return this.cardElement.text;
    }

    populatePropertySheet(propertySheet: PropertySheet, defaultCategory: string = PropertySheetCategory.DefaultCategory) {
        super.populatePropertySheet(propertySheet, defaultCategory);

        propertySheet.add(
            defaultCategory,
            TextBlockPeer.textProperty);

        propertySheet.add(
            PropertySheetCategory.LayoutCategory,
            TextBlockPeer.wrapProperty,
            TextBlockPeer.maxLinesProperty);

        propertySheet.add(
            PropertySheetCategory.StyleCategory,
            TextBlockPeer.fontTypeProperty,
            TextBlockPeer.sizeProperty,
            TextBlockPeer.weightProperty,
            TextBlockPeer.colorProperty,
            TextBlockPeer.subtleProperty);
    }

    getToolTip(): string {
        return "Double click to edit";
    }

    initializeCardElement() {
        if (!this.cardElement.text || this.cardElement.text == "") {
            this.cardElement.text = "New TextBlock";
        }
    }
}

export class RichTextBlockPeer extends TypedCardElementPeer<Adaptive.RichTextBlock> {
    protected internalGetTreeItemText(): string {
        return this.cardElement.asString();
    }

    populatePropertySheet(propertySheet: PropertySheet, defaultCategory: string = PropertySheetCategory.DefaultCategory) {
        super.populatePropertySheet(propertySheet, defaultCategory);

        propertySheet.add(
            defaultCategory,
            new CustomPropertySheetEntry(
                "*",
                (context: PropertySheetContext) => {
                    let infoTextBlock = new Adaptive.TextBlock();
                    infoTextBlock.text = "Use the **Card Payload Editor** to edit the text of this RichTextBlock element.";
                    infoTextBlock.wrap = true;
                    infoTextBlock.spacing = Adaptive.Spacing.Large;
                    infoTextBlock.separator = true;
                    infoTextBlock.horizontalAlignment = Adaptive.HorizontalAlignment.Center;

                    return infoTextBlock;
                }
            )
        );
    }

    initializeCardElement() {
        let textRun = new Adaptive.TextRun();
        textRun.text = "New RichTextBlock";

        this.cardElement.addInline(textRun);
    }
}<|MERGE_RESOLUTION|>--- conflicted
+++ resolved
@@ -75,17 +75,10 @@
                 let header = new Adaptive.TextBlock();
                 header.separator = true;
                 header.text = "**" + (this.name === PropertySheetCategory.DefaultCategory ? context.peer.getCardObject().getJsonTypeName() : this.name) + "**";
-<<<<<<< HEAD
-            
+
                 container.addItem(header);
             }
-        
-=======
-
-                container.addItem(header);
-            }
-
->>>>>>> 71171168
+
             for (let entry of entriesToRender) {
                 if (isVersionLessOrEqual(entry.targetVersion, context.targetVersion)) {
                     container.addItem(entry.render(context));
@@ -1558,11 +1551,6 @@
 
     populatePropertySheet(propertySheet: PropertySheet, defaultCategory: string = PropertySheetCategory.DefaultCategory) {
         super.populatePropertySheet(propertySheet, defaultCategory);
-<<<<<<< HEAD
-        
-=======
-
->>>>>>> 71171168
         propertySheet.remove(
             CardObjectPeer.idProperty,
             CardElementPeer.isVisibleProperty,
@@ -1689,13 +1677,8 @@
 
         propertySheet.add(
             PropertySheetCategory.SelectionAction,
-<<<<<<< HEAD
-            ContainerPeer.selectActionProperty);  
-   
-=======
             ContainerPeer.selectActionProperty);
 
->>>>>>> 71171168
         if (this.cardElement.selectAction) {
             let selectActionPeer = CardDesignerSurface.actionPeerRegistry.createPeerInstance(this.designerSurface, null, this.cardElement.selectAction);
             selectActionPeer.onChanged = (sender: DesignerPeer, updatePropertySheet: boolean) => { this.changed(updatePropertySheet); };
@@ -1765,11 +1748,6 @@
         propertySheet.add(
             PropertySheetCategory.SelectionAction,
             ContainerPeer.selectActionProperty);
-<<<<<<< HEAD
-    
-=======
-
->>>>>>> 71171168
         if (this.cardElement.selectAction) {
             let selectActionPeer = CardDesignerSurface.actionPeerRegistry.createPeerInstance(this.designerSurface, null, this.cardElement.selectAction);
             selectActionPeer.onChanged = (sender: DesignerPeer, updatePropertySheet: boolean) => { this.changed(updatePropertySheet); };
@@ -1988,19 +1966,11 @@
 
                 let subPropertySheet = new PropertySheet(false);
                 selectActionPeer.populatePropertySheet(subPropertySheet, PropertySheetCategory.SelectionAction);
-<<<<<<< HEAD
-    
+
                 subPropertySheet.remove(
                     ActionPeer.iconUrlProperty,
                     ActionPeer.styleProperty);
-    
-=======
-
-                subPropertySheet.remove(
-                    ActionPeer.iconUrlProperty,
-                    ActionPeer.styleProperty);
-
->>>>>>> 71171168
+
                 propertySheet.add(
                     PropertySheetCategory.SelectionAction,
                     new SubPropertySheetEntry(Versions.v1_2, this.cardElement.selectAction, subPropertySheet));            }
@@ -2107,11 +2077,6 @@
 
     populatePropertySheet(propertySheet: PropertySheet, defaultCategory: string = PropertySheetCategory.DefaultCategory) {
         super.populatePropertySheet(propertySheet, defaultCategory);
-<<<<<<< HEAD
-        
-=======
-
->>>>>>> 71171168
         propertySheet.add(
             "Validation",
             InputPeer.validationProperty);
