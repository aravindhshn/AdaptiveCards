--- conflicted
+++ resolved
@@ -34,13 +34,9 @@
 		"release": "npm run build && webpack --mode=production && npm run dts"
 	},
 	"dependencies": {
-<<<<<<< HEAD
 		"adaptive-expressions": "^4.9.3",
 		"adaptivecards": "^2.1.0",
-		"adaptivecards-controls": "^0.4.0",
-=======
 		"adaptivecards-controls": "^0.8.0",
->>>>>>> fdbccd55
 		"clipboard": "^2.0.1"
 	},
 	"peerDependencies": {
