﻿// Copyright (c) Microsoft Corporation. All rights reserved.
// Licensed under the MIT License.
import * as Enums from "./enums";
import { PropertyBag, PaddingDefinition, GlobalSettings, SizeAndUnit,SpacingDefinition,
    Dictionary, StringWithSubstitutions, ContentTypes, IInput, IResourceInformation } from "./shared";
import * as Utils from "./utils";
import { HostConfig, defaultHostConfig, BaseTextDefinition, FontTypeDefinition, ColorSetDefinition, TextColorDefinition, ContainerStyleDefinition } from "./host-config";
import * as TextFormatters from "./text-formatters";
import { CardObject, ValidationResults } from "./card-object";
import { Versions, Version, property, BaseSerializationContext, SerializableObject, SerializableObjectSchema, StringProperty,
    BoolProperty, ValueSetProperty, EnumProperty, SerializableObjectCollectionProperty, SerializableObjectProperty, PixelSizeProperty,
<<<<<<< HEAD
    NumProperty, CustomProperty, PropertyDefinition, ObjectProperty } from "./serialization";
import { CardObjectRegistry } from "./registry";
import { Strings } from "./strings";
import { Template } from "./template-engine";
import { Component } from "react";
=======
    NumProperty, PropertyBag, CustomProperty, PropertyDefinition, StringArrayProperty } from "./serialization";
import { CardObjectRegistry } from "./registry";
import { Strings } from "./strings";
import { AdaptiveApplet } from "./adaptive-applet";
>>>>>>> fdbccd55

export type CardElementHeight = "auto" | "stretch";

export abstract class CardElement extends CardObject {
    //#region Schema

    static readonly langProperty = new StringProperty(Versions.v1_1, "lang", true, /^[a-z]{2,3}$/ig);
    static readonly isVisibleProperty = new BoolProperty(Versions.v1_2, "isVisible", true);
    static readonly separatorProperty = new BoolProperty(Versions.v1_0, "separator", false);
    static readonly heightProperty = new ValueSetProperty(
        Versions.v1_1,
        "height",
        [
            { value: "auto" },
            { value: "stretch" }
        ],
        "auto");
    static readonly horizontalAlignmentProperty = new EnumProperty(
        Versions.v1_0,
        "horizontalAlignment",
        Enums.HorizontalAlignment,
        Enums.HorizontalAlignment.Left);
    static readonly spacingProperty = new EnumProperty(
        Versions.v1_0,
        "spacing",
        Enums.Spacing,
        Enums.Spacing.Default);

    @property(CardElement.horizontalAlignmentProperty)
    horizontalAlignment: Enums.HorizontalAlignment;

    @property(CardElement.spacingProperty)
    spacing: Enums.Spacing;

    @property(CardElement.separatorProperty)
    separator: boolean;

    @property(CardElement.heightProperty)
    height: CardElementHeight;

    @property(CardElement.langProperty)
    get lang(): string | undefined {
        let lang = this.getValue(CardElement.langProperty);

        if (lang) {
            return lang;
        }
        else {
            if (this.parent) {
                return this.parent.lang;
            }
            else {
                return undefined;
            }
        }
    }

    set lang(value: string | undefined) {
        this.setValue(CardElement.langProperty, value);
    }

    @property(CardElement.isVisibleProperty)
    get isVisible(): boolean {
        return this.getValue(CardElement.isVisibleProperty);
    }

    set isVisible(value: boolean) {
        // If the element is going to be hidden, reset any changes that were due
        // to overflow truncation (this ensures that if the element is later
        // un-hidden it has the right content)
        if (GlobalSettings.useAdvancedCardBottomTruncation && !value) {
            this.undoOverflowTruncation();
        }

        if (this.isVisible !== value) {
            this.setValue(CardElement.isVisibleProperty, value);

            this.updateRenderedElementVisibility();

            if (this.renderedElement) {
                raiseElementVisibilityChangedEvent(this);
            }
        }

        if (this._renderedElement) {
            this._renderedElement.setAttribute("aria-expanded", value.toString());
        }
    }

    //#endregion

    private _hostConfig?: HostConfig;
    private _separatorElement?: HTMLElement;
    private _truncatedDueToOverflow: boolean = false;
    private _defaultRenderedElementDisplayMode?: string;
    private _padding?: PaddingDefinition;

    private internalRenderSeparator(): HTMLElement | undefined {
        let renderedSeparator = Utils.renderSeparation(
            this.hostConfig,
            {
                spacing: this.hostConfig.getEffectiveSpacing(this.spacing),
                lineThickness: this.separator ? this.hostConfig.separator.lineThickness : undefined,
                lineColor: this.separator ? this.hostConfig.separator.lineColor : undefined
            },
            this.separatorOrientation);

        if (GlobalSettings.alwaysBleedSeparators && renderedSeparator && this.separatorOrientation == Enums.Orientation.Horizontal) {
            // Adjust separator's margins if the option to always bleed separators is turned on
            let parentContainer = this.getParentContainer();

            if (parentContainer && parentContainer.getEffectivePadding()) {
                let parentPhysicalPadding = this.hostConfig.paddingDefinitionToSpacingDefinition(parentContainer.getEffectivePadding());

                renderedSeparator.style.marginLeft = "-" + parentPhysicalPadding.left + "px";
                renderedSeparator.style.marginRight = "-" + parentPhysicalPadding.right + "px";
            }
        }

        return renderedSeparator;
    }

    private updateRenderedElementVisibility() {
        if (this.renderedElement) {
            let displayMode = this.isDesignMode() || this.isVisible ? this._defaultRenderedElementDisplayMode : "none";

            if (this.renderedElement) {
                if (displayMode) {
                    this.renderedElement.style.display = displayMode;
                }
                else {
                    this.renderedElement.style.removeProperty("display");
                }
            }
    
            if (this.separatorElement) {
                if (this.parent && this.parent.isFirstElement(this)) {
                    this.separatorElement.style.display = "none";
                }
                else {
                    if (displayMode) {
                        this.separatorElement.style.display = displayMode;
                    }
                    else {
                        this.separatorElement.style.removeProperty("display");
                    }
                }
            }
        }
    }

    private hideElementDueToOverflow() {
        if (this.renderedElement && this.isVisible) {
            this.renderedElement.style.visibility = "hidden";

            this.isVisible = false;
            raiseElementVisibilityChangedEvent(this, false);
        }
    }

    private showElementHiddenDueToOverflow() {
        if (this.renderedElement && !this.isVisible) {
            this.renderedElement.style.removeProperty("visibility");

            this.isVisible = true;
            raiseElementVisibilityChangedEvent(this, false);
        }
    }

    // Marked private to emulate internal access
    private handleOverflow(maxHeight: number) {
        if (this.isVisible || this.isHiddenDueToOverflow()) {
            let handled = this.truncateOverflow(maxHeight);

            // Even if we were unable to truncate the element to fit this time,
            // it still could have been previously truncated
            this._truncatedDueToOverflow = handled || this._truncatedDueToOverflow;

            if (!handled) {
                this.hideElementDueToOverflow();
            }
            else if (handled && !this.isVisible) {
                this.showElementHiddenDueToOverflow();
            }
        }
    }

    // Marked private to emulate internal access
    private resetOverflow(): boolean {
        let sizeChanged = false;

        if (this._truncatedDueToOverflow) {
            this.undoOverflowTruncation();
            this._truncatedDueToOverflow = false;
            sizeChanged = true;
        }

        if (this.isHiddenDueToOverflow()) {
            this.showElementHiddenDueToOverflow();
        }

        return sizeChanged;
    }

    protected internalPropertyChanged(property: PropertyDefinition) {
        let oldRenderedElement = this.renderedElement;

        if (oldRenderedElement && oldRenderedElement.parentElement) {
            let oldSeparatorElement = this.separatorElement;

            this.render();

            if (this.renderedElement) {
                oldRenderedElement.parentElement.replaceChild(this.renderedElement, oldRenderedElement);

                if (oldSeparatorElement && oldSeparatorElement.parentElement) {
                    if (this.separatorElement) {
                        oldSeparatorElement.parentElement.replaceChild(this.separatorElement, oldSeparatorElement);
                    }
                    else {
                        oldSeparatorElement.parentElement.removeChild(oldSeparatorElement);
                    }
                }

                this.updateRenderedElementVisibility();
            }
        }
    }
    
    protected getDefaultSerializationContext(): BaseSerializationContext {
        return new SerializationContext();
    }

    protected createPlaceholderElement(): HTMLElement {
        let styleDefinition = this.getEffectiveStyleDefinition();
        let foregroundCssColor = Utils.stringToCssColor(styleDefinition.foregroundColors.default.subtle);

        let element = document.createElement("div");
        element.style.border = "1px dashed " + foregroundCssColor;
        element.style.padding = "4px";
        element.style.minHeight = "32px";
        element.style.fontSize = "10px";
        element.style.color = <string>foregroundCssColor;
        element.innerText = "Empty " + this.getJsonTypeName();

        return element;
    }

    protected adjustRenderedElementSize() {
        if (this.renderedElement) {
            if (this.height === "auto") {
                this.renderedElement.style.flex = "0 0 auto";
            }
            else {
                this.renderedElement.style.flex = "1 1 auto";
            }
        }
    }

    protected isDisplayed(): boolean {
        return this.renderedElement !== undefined && this.isVisible && this.renderedElement.offsetHeight > 0;
    }

    protected abstract internalRender(): HTMLElement | undefined;

    protected overrideInternalRender(): HTMLElement | undefined {
        return this.internalRender();
    }

    protected applyPadding() {
        if (this.separatorElement && this.separatorOrientation === Enums.Orientation.Horizontal) {
            if (GlobalSettings.alwaysBleedSeparators && !this.isBleeding()) {
                let padding = new PaddingDefinition();

                this.getImmediateSurroundingPadding(padding);

                let physicalPadding = this.hostConfig.paddingDefinitionToSpacingDefinition(padding);

                this.separatorElement.style.marginLeft = "-" + physicalPadding.left + "px";
                this.separatorElement.style.marginRight = "-" + physicalPadding.right + "px";
            }
            else {
                this.separatorElement.style.marginRight = "0";
                this.separatorElement.style.marginLeft = "0";
            }
        }
    }

    /*
     * Called when this element overflows the bottom of the card.
     * maxHeight will be the amount of space still available on the card (0 if
     * the element is fully off the card).
     */
    protected truncateOverflow(maxHeight: number): boolean {
        // Child implementations should return true if the element handled
        // the truncation request such that its content fits within maxHeight,
        // false if the element should fall back to being hidden
        return false;
    }

    /*
     * This should reverse any changes performed in truncateOverflow().
     */
    protected undoOverflowTruncation() { }

    protected getDefaultPadding(): PaddingDefinition {
        return new PaddingDefinition();
    }

    protected getHasBackground(): boolean {
        return false;
    }

    protected getPadding(): PaddingDefinition | undefined {
        return this._padding;
    }

    protected setPadding(value: PaddingDefinition | undefined) {
        this._padding = value;
    }

    protected shouldSerialize(context: SerializationContext): boolean {
        return context.elementRegistry.findByName(this.getJsonTypeName()) !== undefined;
    }

    protected internalUpdateLayout(processChildren: boolean = true) {
        this.updateRenderedElementVisibility();
        this.applyPadding();
    }

    protected get useDefaultSizing(): boolean {
        return true;
    }

    protected get allowCustomPadding(): boolean {
        return true;
    }

    protected get separatorOrientation(): Enums.Orientation {
        return Enums.Orientation.Horizontal;
    }

    protected get defaultStyle(): string {
        return Enums.ContainerStyle.Default;
    }

    customCssSelector?: string;

    parse(source: any, context?: SerializationContext) {
        super.parse(source, context ? context : new SerializationContext());
    }

    asString(): string | undefined {
        return "";
    }

    isBleeding(): boolean {
        return false;
    }

    getEffectiveStyle(): string {
        if (this.parent) {
            return this.parent.getEffectiveStyle();
        }

        return this.defaultStyle;
    }

    getEffectiveStyleDefinition(): ContainerStyleDefinition {
        return this.hostConfig.containerStyles.getStyleByName(this.getEffectiveStyle());
    }

    getForbiddenActionTypes(): ActionType[] {
        return [];
    }

    getImmediateSurroundingPadding(
        result: PaddingDefinition,
        processTop: boolean = true,
        processRight: boolean = true,
        processBottom: boolean = true,
        processLeft: boolean = true) {
        if (this.parent) {
            let doProcessTop = processTop && this.parent.isTopElement(this);
            let doProcessRight = processRight && this.parent.isRightMostElement(this);
            let doProcessBottom = processBottom && this.parent.isBottomElement(this);
            let doProcessLeft = processLeft && this.parent.isLeftMostElement(this);

            let effectivePadding = this.parent.getEffectivePadding();

            if (effectivePadding) {
                if (doProcessTop && effectivePadding.top != Enums.Spacing.None) {
                    result.top = effectivePadding.top;

                    doProcessTop = false;
                }

                if (doProcessRight && effectivePadding.right != Enums.Spacing.None) {
                    result.right = effectivePadding.right;

                    doProcessRight = false;
                }

                if (doProcessBottom && effectivePadding.bottom != Enums.Spacing.None) {
                    result.bottom = effectivePadding.bottom;

                    doProcessBottom = false;
                }

                if (doProcessLeft && effectivePadding.left != Enums.Spacing.None) {
                    result.left = effectivePadding.left;

                    doProcessLeft = false;
                }
            }

            if (doProcessTop || doProcessRight || doProcessBottom || doProcessLeft) {
                this.parent.getImmediateSurroundingPadding(
                    result,
                    doProcessTop,
                    doProcessRight,
                    doProcessBottom,
                    doProcessLeft);
            }
        }
    }

    getActionCount(): number {
        return 0;
    }

    getActionAt(index: number): Action | undefined {
        throw new Error(Strings.errors.indexOutOfRange(index));
    }

    remove(): boolean {
        if (this.parent && this.parent instanceof CardElementContainer) {
            return this.parent.removeItem(this);
        }

        return false;
    }

    render(): HTMLElement | undefined {
        this._renderedElement = this.overrideInternalRender();

        if (this._renderedElement) {
            this._separatorElement = this.internalRenderSeparator();
            
            if (this.id) {
                this._renderedElement.id = this.id;
            }

            if (this.customCssSelector) {
                this._renderedElement.classList.add(this.customCssSelector);
            }

            this._renderedElement.style.boxSizing = "border-box";
            this._defaultRenderedElementDisplayMode = this._renderedElement.style.display ? this._renderedElement.style.display : undefined;

            this.adjustRenderedElementSize();
            this.updateLayout(false);    
        }
        else if (this.isDesignMode()) {
            this._renderedElement = this.createPlaceholderElement();
        }

        return this._renderedElement;
    }

    updateLayout(processChildren: boolean = true) {
        if (!this.getIsUpdating()) {
            this.internalUpdateLayout(processChildren);
        }
    }

    endUpdate() {
        super.endUpdate();

        this.updateLayout();
    }

    indexOf(cardElement: CardElement): number {
        return -1;
    }

    isDesignMode(): boolean {
        let rootElement = this.getRootElement();

        return rootElement instanceof AdaptiveCard && rootElement.designMode;
    }

    isFirstElement(element: CardElement): boolean {
        return false;
    }

    isLastElement(element: CardElement): boolean {
        return false;
    }

    isAtTheVeryLeft(): boolean {
        return this.parent ? this.parent.isLeftMostElement(this) && this.parent.isAtTheVeryLeft() : true;
    }

    isAtTheVeryRight(): boolean {
        return this.parent ? this.parent.isRightMostElement(this) && this.parent.isAtTheVeryRight() : true;
    }

    isAtTheVeryTop(): boolean {
        return this.parent ? this.parent.isFirstElement(this) && this.parent.isAtTheVeryTop() : true;
    }

    isAtTheVeryBottom(): boolean {
        return this.parent ? this.parent.isLastElement(this) && this.parent.isAtTheVeryBottom() : true;
    }

    isBleedingAtTop(): boolean {
        return false;
    }

    isBleedingAtBottom(): boolean {
        return false;
    }

    isLeftMostElement(element: CardElement): boolean {
        return true;
    }

    isRightMostElement(element: CardElement): boolean {
        return true;
    }

    isTopElement(element: CardElement): boolean {
        return this.isFirstElement(element);
    }

    isBottomElement(element: CardElement): boolean {
        return this.isLastElement(element);
    }

    isHiddenDueToOverflow(): boolean {
        return this.renderedElement !== undefined && this.renderedElement.style.visibility == 'hidden';
    }

    getRootElement(): CardElement {
        return this.getRootObject() as CardElement;
    }

    getParentContainer(): Container | undefined {
        let currentElement = this.parent;

        while (currentElement) {
            if (currentElement instanceof Container) {
                return <Container>currentElement;
            }

            currentElement = currentElement.parent;
        }

        return undefined;
    }

    getAllInputs(processActions: boolean = true): Input[] {
        return [];
    }

    getResourceInformation(): IResourceInformation[] {
        return [];
    }

    getElementById(id: string): CardElement | undefined {
        return this.id === id ? this : undefined;
    }

    getActionById(id: string): Action | undefined {
        return undefined;
    }

    getEffectivePadding(): PaddingDefinition {
        let padding = this.getPadding();

        return (padding && this.allowCustomPadding) ? padding : this.getDefaultPadding();
    }

    get hostConfig(): HostConfig {
        if (this._hostConfig) {
            return this._hostConfig;
        }
        else {
            if (this.parent) {
                return this.parent.hostConfig;
            }
            else {
                return defaultHostConfig;
            }
        }
    }

    set hostConfig(value: HostConfig) {
        this._hostConfig = value;
    }

    get index(): number {
        if (this.parent) {
            return this.parent.indexOf(this);
        }
        else {
            return 0;
        }
    }

    get isInteractive(): boolean {
        return false;
    }

    get isStandalone(): boolean {
        return true;
    }

    get isInline(): boolean {
        return false;
    }

    get hasVisibleSeparator(): boolean {
        if (this.parent && this.separatorElement) {
            return !this.parent.isFirstElement(this) && (this.isVisible || this.isDesignMode());
        }
        else {
            return false;
        }
    }

    get separatorElement(): HTMLElement | undefined {
        return this._separatorElement;
    }

    get parent(): CardElement | undefined {
        return <CardElement>this._parent;
    }
}

export class ActionProperty extends PropertyDefinition {
    parseValue(sender: SerializableObject, value: any, context: SerializationContext): Action | undefined {
        let parent = <CardElement>sender;

        return context.parseAction(
            parent,
            value,
            this.forbiddenActionTypes,
            parent.isDesignMode());
    }

    toJSON(sender: SerializableObject, target: PropertyBag, value: Action | undefined, context: SerializationContext) {
        context.serializeValue(target, this.name, value ? value.toJSON(context) : undefined, undefined, true);
    }

    constructor(
        readonly targetVersion: Version,
        readonly name: string,
        readonly forbiddenActionTypes: string[] = []) {
        super(targetVersion, name, undefined);
    }
}

export abstract class BaseTextBlock extends CardElement {
    //#region Schema

    static readonly textProperty = new StringProperty(
        Versions.v1_0,
        "text",
        true);
    static readonly sizeProperty = new EnumProperty(
        Versions.v1_0,
        "size",
        Enums.TextSize,
        Enums.TextSize.Default);
    static readonly weightProperty = new EnumProperty(
        Versions.v1_0,
        "weight",
        Enums.TextWeight,
        Enums.TextWeight.Default);
    static readonly colorProperty = new EnumProperty(
        Versions.v1_0,
        "color",
        Enums.TextColor,
        Enums.TextColor.Default);
    static readonly isSubtleProperty = new BoolProperty(
        Versions.v1_0,
        "isSubtle",
        false);
    static readonly fontTypeProperty = new EnumProperty(
        Versions.v1_2,
        "fontType",
        Enums.FontType);
    static readonly selectActionProperty = new ActionProperty(Versions.v1_1, "selectAction", [ "Action.ShowCard" ]);

    protected populateSchema(schema: SerializableObjectSchema) {
        super.populateSchema(schema);

        // selectAction is declared on BaseTextBlock but is only exposed on TextRun,
        // so the property is removed from the BaseTextBlock schema.
        schema.remove(BaseTextBlock.selectActionProperty);
    }

    @property(BaseTextBlock.sizeProperty)
    size: Enums.TextSize = Enums.TextSize.Default;

    @property(BaseTextBlock.weightProperty)
    weight: Enums.TextWeight = Enums.TextWeight.Default;

    @property(BaseTextBlock.colorProperty)
    color: Enums.TextColor = Enums.TextColor.Default;

    @property(BaseTextBlock.fontTypeProperty)
    fontType?: Enums.FontType;

    @property(BaseTextBlock.isSubtleProperty)
    isSubtle: boolean = false;

    @property(BaseTextBlock.textProperty)
    get text(): string | undefined {
        return this.getValue(BaseTextBlock.textProperty);
    }

    set text(value: string | undefined) {
        this.setText(value);
    }

    @property(BaseTextBlock.selectActionProperty)
    selectAction?: Action;

    //#endregion

    protected getFontSize(fontType: FontTypeDefinition): number {
        switch (this.size) {
            case Enums.TextSize.Small:
                return fontType.fontSizes.small;
            case Enums.TextSize.Medium:
                return fontType.fontSizes.medium;
            case Enums.TextSize.Large:
                return fontType.fontSizes.large;
            case Enums.TextSize.ExtraLarge:
                return fontType.fontSizes.extraLarge;
            default:
                return fontType.fontSizes.default;
        }
    }

    protected getColorDefinition(colorSet: ColorSetDefinition, color: Enums.TextColor): TextColorDefinition {
        switch (color) {
            case Enums.TextColor.Accent:
                return colorSet.accent;
            case Enums.TextColor.Dark:
                return colorSet.dark;
            case Enums.TextColor.Light:
                return colorSet.light;
            case Enums.TextColor.Good:
                return colorSet.good;
            case Enums.TextColor.Warning:
                return colorSet.warning;
            case Enums.TextColor.Attention:
                return colorSet.attention;
            default:
                return colorSet.default;
        }
    }

    protected setText(value: string | undefined) {
        this.setValue(BaseTextBlock.textProperty, value);
    }

    ariaHidden: boolean = false;

    constructor(text?: string) {
        super();

        if (text) {
            this.text = text;
        }
    }

    init(textDefinition: BaseTextDefinition) {
        this.size = textDefinition.size;
        this.weight = textDefinition.weight;
        this.color = textDefinition.color;
        this.isSubtle = textDefinition.isSubtle;
    }

    asString(): string | undefined {
        return this.text;
    }

    applyStylesTo(targetElement: HTMLElement) {
        let fontType = this.hostConfig.getFontTypeDefinition(this.fontType);

        if (fontType.fontFamily) {
            targetElement.style.fontFamily = fontType.fontFamily;
        }

        let fontSize: number;

        switch (this.size) {
            case Enums.TextSize.Small:
                fontSize = fontType.fontSizes.small;
                break;
            case Enums.TextSize.Medium:
                fontSize = fontType.fontSizes.medium;
                break;
            case Enums.TextSize.Large:
                fontSize = fontType.fontSizes.large;
                break;
            case Enums.TextSize.ExtraLarge:
                fontSize = fontType.fontSizes.extraLarge;
                break;
            default:
                fontSize = fontType.fontSizes.default;
                break;
        }

        targetElement.style.fontSize = fontSize + "px";

        let colorDefinition = this.getColorDefinition(this.getEffectiveStyleDefinition().foregroundColors, this.effectiveColor);

        targetElement.style.color = <string>Utils.stringToCssColor(this.isSubtle ? colorDefinition.subtle : colorDefinition.default);

        let fontWeight: number;

        switch (this.weight) {
            case Enums.TextWeight.Lighter:
                fontWeight = fontType.fontWeights.lighter;
                break;
            case Enums.TextWeight.Bolder:
                fontWeight = fontType.fontWeights.bolder;
                break;
            default:
                fontWeight = fontType.fontWeights.default;
                break;
        }

        targetElement.style.fontWeight = fontWeight.toString();

        if (this.ariaHidden) {
            targetElement.setAttribute("aria-hidden", "true");
        }
    }

    get effectiveColor(): Enums.TextColor {
        return this.color ? this.color : Enums.TextColor.Default;
    }
}

export class TextBlock extends BaseTextBlock {
    //#region Schema

    static readonly wrapProperty = new BoolProperty(Versions.v1_0, "wrap", false);
    static readonly maxLinesProperty = new NumProperty(Versions.v1_0, "maxLines");

    @property(TextBlock.wrapProperty)
    wrap: boolean = false;

    @property(TextBlock.maxLinesProperty)
    maxLines?: number;

    //#endregion

    private _computedLineHeight: number;
    private _originalInnerHtml: string;
    private _processedText?: string;
    private _treatAsPlainText: boolean = true;

    private restoreOriginalContent() {
        if (this.renderedElement !== undefined) {
            if (this.maxLines && this.maxLines > 0) {
                this.renderedElement.style.maxHeight = this._computedLineHeight * this.maxLines + "px";
            }

            this.renderedElement.innerHTML = this._originalInnerHtml;
        }
    }

    private truncateIfSupported(maxHeight: number): boolean {
        if (this.renderedElement !== undefined) {
            // For now, only truncate TextBlocks that contain just a single
            // paragraph -- since the maxLines calculation doesn't take into
            // account Markdown lists
            let children = this.renderedElement.children;
            let isTextOnly = !children.length;
            let truncationSupported = isTextOnly || children.length == 1 && (<HTMLElement>children[0]).tagName.toLowerCase() == 'p';

            if (truncationSupported) {
                let element = isTextOnly ? this.renderedElement : <HTMLElement>children[0];

                Utils.truncate(element, maxHeight, this._computedLineHeight);

                return true;
            }
        }

        return false;
    }

    protected setText(value: string) {
        super.setText(value);

        this._processedText = undefined;
    }

    protected internalRender(): HTMLElement | undefined {
        this._processedText = undefined;

        if (this.text) {
            let preProcessedText = this.preProcessPropertyValue(BaseTextBlock.textProperty);
            let hostConfig = this.hostConfig;

            let element: HTMLElement;

            if (this.forElementId) {
                let labelElement = document.createElement("label");
                labelElement.htmlFor = this.forElementId;

                element = labelElement;
            }
            else {
                element = document.createElement("div");
            }

            element.classList.add(hostConfig.makeCssClassName("ac-textBlock"));
            element.style.overflow = "hidden";

            this.applyStylesTo(element);

            if (this.selectAction) {
                element.onclick = (e) => {
                    e.preventDefault();
                    e.cancelBubble = true;

                    if (this.selectAction) {
                        this.selectAction.execute();
                    }
                }

                if (hostConfig.supportsInteractivity) {
                    element.tabIndex = 0
                    element.setAttribute("role", this.selectAction.getAriaRole());

                    if (this.selectAction.title) {
                        element.setAttribute("aria-label", this.selectAction.title);
                        element.title = this.selectAction.title;
                    }

                    element.classList.add(hostConfig.makeCssClassName("ac-selectable"));
                }
            }

            if (!this._processedText) {
                this._treatAsPlainText = true;

                let formattedText = TextFormatters.formatText(this.lang, preProcessedText);

                if (this.useMarkdown && formattedText) {
                    if (GlobalSettings.allowMarkForTextHighlighting) {
                        formattedText = formattedText.replace(/<mark>/g, "===").replace(/<\/mark>/g, "/==/");
                    }

                    let markdownProcessingResult = AdaptiveCard.applyMarkdown(formattedText);

                    if (markdownProcessingResult.didProcess && markdownProcessingResult.outputHtml) {
                        this._processedText = markdownProcessingResult.outputHtml;
                        this._treatAsPlainText = false;

                        // Only process <mark> tag if markdown processing was applied because
                        // markdown processing is also responsible for sanitizing the input string
                        if (GlobalSettings.allowMarkForTextHighlighting && this._processedText) {
                            let markStyle: string = "";
                            let effectiveStyle = this.getEffectiveStyleDefinition();

                            if (effectiveStyle.highlightBackgroundColor) {
                                markStyle += "background-color: " + effectiveStyle.highlightBackgroundColor + ";";
                            }

                            if (effectiveStyle.highlightForegroundColor) {
                                markStyle += "color: " + effectiveStyle.highlightForegroundColor + ";";
                            }

                            if (markStyle) {
                                markStyle = 'style="' + markStyle + '"';
                            }

                            this._processedText = this._processedText.replace(/===/g, "<mark " + markStyle + ">").replace(/\/==\//g, "</mark>");
                        }
                    } else {
                        this._processedText = formattedText;
                        this._treatAsPlainText = true;
                    }
                }
                else {
                    this._processedText = formattedText;
                    this._treatAsPlainText = true;
                }
            }

            if (!this._processedText) {
                this._processedText = "";
            }

            if (this._treatAsPlainText) {
                element.innerText = this._processedText;
            }
            else {
                element.innerHTML = this._processedText;
            }

            if (element.firstElementChild instanceof HTMLElement) {
                let firstElementChild = <HTMLElement>element.firstElementChild;
                firstElementChild.style.marginTop = "0px";
                firstElementChild.style.width = "100%";

                if (!this.wrap) {
                    firstElementChild.style.overflow = "hidden";
                    firstElementChild.style.textOverflow = "ellipsis";
                }
            }

            if (element.lastElementChild instanceof HTMLElement) {
                (<HTMLElement>element.lastElementChild).style.marginBottom = "0px";
            }

            let anchors = element.getElementsByTagName("a");

            for (let i = 0; i < anchors.length; i++) {
                let anchor = <HTMLAnchorElement>anchors[i];
                anchor.classList.add(hostConfig.makeCssClassName("ac-anchor"));
                anchor.target = "_blank";
                anchor.onclick = (e: MouseEvent) => {
                    if (raiseAnchorClickedEvent(this, e.target as HTMLAnchorElement, e)) {
                        e.preventDefault();
                        e.cancelBubble = true;
                    }
                }
                anchor.oncontextmenu = (e: MouseEvent) => {
                    if (raiseAnchorClickedEvent(this, e.target as HTMLAnchorElement, e)) {
                        e.preventDefault();
                        e.cancelBubble = true;

                        return false;
                    }

                    return true;
                }
            }

            if (this.wrap) {
                element.style.wordWrap = "break-word";

                if (this.maxLines && this.maxLines > 0) {
                    element.style.overflow = "hidden";

                    if (Utils.isInternetExplorer() || !GlobalSettings.useWebkitLineClamp) {
                        element.style.maxHeight = (this._computedLineHeight * this.maxLines) + "px";
                    }
                    else {
                        // While non standard, --webkit-line-clamp works in every browser (except IE)
                        // and is a great solution to support the maxLines feature with ellipsis
                        // truncation. With --webkit-line-clamp there is need to use explicit line heights
                        element.style.removeProperty("line-height");
                        element.style.display = "-webkit-box";
                        element.style.webkitBoxOrient = "vertical";
                        element.style.webkitLineClamp = this.maxLines.toString();
                    }
                }
            }
            else {
                element.style.whiteSpace = "nowrap";
                element.style.textOverflow = "ellipsis";
            }

            if (GlobalSettings.useAdvancedTextBlockTruncation || GlobalSettings.useAdvancedCardBottomTruncation) {
                this._originalInnerHtml = element.innerHTML;
            }

            return element;
        }
        else {
            return undefined;
        }
    }

    protected truncateOverflow(maxHeight: number): boolean {
        if (maxHeight >= this._computedLineHeight) {
            return this.truncateIfSupported(maxHeight);
        }

        return false;
    }

    protected undoOverflowTruncation() {
        this.restoreOriginalContent();

        if (GlobalSettings.useAdvancedTextBlockTruncation && this.maxLines) {
            let maxHeight = this._computedLineHeight * this.maxLines;

            this.truncateIfSupported(maxHeight);
        }
    }

    protected internalUpdateLayout(processChildren: boolean = false) {
        super.internalUpdateLayout(processChildren);

        if (GlobalSettings.useAdvancedTextBlockTruncation && this.maxLines && this.isDisplayed()) {
            // Reset the element's innerHTML in case the available room for
            // content has increased
            this.restoreOriginalContent();
            this.truncateIfSupported(this._computedLineHeight * this.maxLines);
        }
    }

    useMarkdown: boolean = true;
    forElementId?: string;

    applyStylesTo(targetElement: HTMLElement) {
        super.applyStylesTo(targetElement);

        let parentContainer = this.getParentContainer();
        let isRtl = parentContainer ? parentContainer.isRtl() : false;

        switch (this.horizontalAlignment) {
            case Enums.HorizontalAlignment.Center:
                targetElement.style.textAlign = "center";
                break;
            case Enums.HorizontalAlignment.Right:
                targetElement.style.textAlign = isRtl ? "left" : "right";
                break;
            default:
                targetElement.style.textAlign = isRtl ? "right" : "left";
                break;
        }

        let lineHeights = this.hostConfig.lineHeights;

        if (lineHeights) {
            switch (this.size) {
                case Enums.TextSize.Small:
                    this._computedLineHeight = lineHeights.small;
                    break;
                case Enums.TextSize.Medium:
                    this._computedLineHeight = lineHeights.medium;
                    break;
                case Enums.TextSize.Large:
                    this._computedLineHeight = lineHeights.large;
                    break;
                case Enums.TextSize.ExtraLarge:
                    this._computedLineHeight = lineHeights.extraLarge;
                    break;
                default:
                    this._computedLineHeight = lineHeights.default;
                    break;
            }
        }
        else {
            // Looks like 1.33 is the magic number to compute line-height
            // from font size.
            this._computedLineHeight = this.getFontSize(this.hostConfig.getFontTypeDefinition(this.fontType)) * 1.33;
        }

        targetElement.style.lineHeight = this._computedLineHeight + "px";
    }

    getJsonTypeName(): string {
        return "TextBlock";
    }
}

export class TextRun extends BaseTextBlock {
    //#region Schema

    static readonly italicProperty = new BoolProperty(Versions.v1_2, "italic", false);
    static readonly strikethroughProperty = new BoolProperty(Versions.v1_2, "strikethrough", false);
    static readonly highlightProperty = new BoolProperty(Versions.v1_2, "highlight", false);
    static readonly underlineProperty = new BoolProperty(Versions.v1_3, "underline", false);

    protected populateSchema(schema: SerializableObjectSchema) {
        super.populateSchema(schema);

        schema.add(BaseTextBlock.selectActionProperty);
    }

    @property(TextRun.italicProperty)
    italic: boolean = false;

    @property(TextRun.strikethroughProperty)
    strikethrough: boolean = false;

    @property(TextRun.highlightProperty)
    highlight: boolean = false;

    @property(TextRun.underlineProperty)
    underline: boolean = false;

    //#endregion

    protected internalRender(): HTMLElement | undefined {
        if (this.text) {
            let preProcessedText = this.preProcessPropertyValue(BaseTextBlock.textProperty);
            let hostConfig = this.hostConfig;

            let formattedText = TextFormatters.formatText(this.lang, preProcessedText);

            if (!formattedText) {
                formattedText = "";
            }

            let element = document.createElement("span");
            element.classList.add(hostConfig.makeCssClassName("ac-textRun"));

            this.applyStylesTo(element);

            if (this.selectAction && hostConfig.supportsInteractivity) {
                let anchor = document.createElement("a");
                anchor.classList.add(hostConfig.makeCssClassName("ac-anchor"));

                let href = this.selectAction.getHref();

                anchor.href = href ? href : "";
                anchor.target = "_blank";
                anchor.onclick = (e) => {
                    e.preventDefault();
                    e.cancelBubble = true;

                    if (this.selectAction) {
                        this.selectAction.execute();
                    }
                }

                if (this.selectAction.title) {
                    anchor.setAttribute("aria-label", this.selectAction.title);
                    anchor.title = this.selectAction.title;
                }

                anchor.innerText = formattedText;

                element.appendChild(anchor);
            }
            else {
                element.innerText = formattedText;
            }

            return element;
        }
        else {
            return undefined;
        }
    }

    applyStylesTo(targetElement: HTMLElement) {
        super.applyStylesTo(targetElement);

        if (this.italic) {
            targetElement.style.fontStyle = "italic";
        }

        if (this.strikethrough) {
            targetElement.style.textDecoration = "line-through";
        }

        if (this.highlight) {
            let colorDefinition = this.getColorDefinition(this.getEffectiveStyleDefinition().foregroundColors, this.effectiveColor);

            targetElement.style.backgroundColor = <string>Utils.stringToCssColor(this.isSubtle ? colorDefinition.highlightColors.subtle : colorDefinition.highlightColors.default);
        }

        if (this.underline) {
            targetElement.style.textDecoration = "underline";
        }
    }

    getJsonTypeName(): string {
        return "TextRun";
    }

    get isStandalone(): boolean {
        return false;
    }

    get isInline(): boolean {
        return true;
    }
}

export class RichTextBlock extends CardElement {
    private _inlines: CardElement[] = [];

    private internalAddInline(inline: CardElement, forceAdd: boolean = false) {
        if (!inline.isInline) {
            throw new Error(Strings.errors.elementCannotBeUsedAsInline());
        }

        let doAdd: boolean = inline.parent === undefined || forceAdd;

        if (!doAdd && inline.parent != this) {
            throw new Error(Strings.errors.inlineAlreadyParented());
        }
        else {
            inline.setParent(this);

            this._inlines.push(inline);
        }
    }

    protected internalParse(source: any, context: SerializationContext) {
        super.internalParse(source, context);

        this._inlines = [];

        if (Array.isArray(source["inlines"])) {
            for (let jsonInline of source["inlines"]) {
                let inline: CardElement | undefined;

                if (typeof jsonInline === "string") {
                    let textRun = new TextRun();
                    textRun.text = jsonInline;

                    inline = textRun;
                }
                else {
                    // No fallback for inlines in 1.2
                    inline = context.parseElement(this, jsonInline, false);
                }

                if (inline) {
                    this.internalAddInline(inline, true);
                }
            }
        }
    }

    protected internalToJSON(target: PropertyBag, context: SerializationContext) {
        super.internalToJSON(target, context);

        if (this._inlines.length > 0) {
            let jsonInlines: any[] = [];

            for (let inline of this._inlines) {
                jsonInlines.push(inline.toJSON(context));
            }

            context.serializeValue(target, "inlines", jsonInlines);
        }
    }

    protected internalRender(): HTMLElement | undefined {
        if (this._inlines.length > 0) {
            let element: HTMLElement;

            if (this.forElementId) {
                let labelElement = document.createElement("label");
                labelElement.htmlFor = this.forElementId;

                element = labelElement;
            }
            else {
                element = document.createElement("div");
            }

            element.className = this.hostConfig.makeCssClassName("ac-richTextBlock");

            let parentContainer = this.getParentContainer();
            let isRtl = parentContainer ? parentContainer.isRtl() : false;

            switch (this.horizontalAlignment) {
                case Enums.HorizontalAlignment.Center:
                    element.style.textAlign = "center";
                    break;
                case Enums.HorizontalAlignment.Right:
                    element.style.textAlign = isRtl ? "left" : "right";
                    break;
                default:
                    element.style.textAlign = isRtl ? "right" : "left";
                    break;
            }

            let renderedInlines: number = 0;

            for (let inline of this._inlines) {
                let renderedInline = inline.render();

                if (renderedInline) {
                    element.appendChild(renderedInline);

                    renderedInlines++;
                }
            }

            if (renderedInlines > 0) {
                return element;
            }
        }

        return undefined;
    }

    forElementId?: string;

    asString(): string | undefined {
        let result = "";

        for (let inline of this._inlines) {
            result += inline.asString();
        }

        return result;
    }

    getJsonTypeName(): string {
        return "RichTextBlock";
    }

    getInlineCount(): number {
        return this._inlines.length;
    }

    getInlineAt(index: number): CardElement {
        if (index >= 0 && index < this._inlines.length) {
            return this._inlines[index];
        }
        else {
            throw new Error(Strings.errors.indexOutOfRange(index));
        }
    }

    addInline(inline: CardElement | string) {
        if (typeof inline === "string") {
            this.internalAddInline(new TextRun(inline));
        }
        else {
            this.internalAddInline(inline);
        }
    }

    removeInline(inline: CardElement): boolean {
        let index = this._inlines.indexOf(inline);

        if (index >= 0) {
            this._inlines[index].setParent(undefined);
            this._inlines.splice(index, 1);

            return true;
        }

        return false;
    }
}

export class Fact extends SerializableObject {
    //#region Schema

    static readonly titleProperty = new StringProperty(Versions.v1_0, "title");
    static readonly valueProperty = new StringProperty(Versions.v1_0, "value");

    // For historic reasons, the "title" schema property is exposed as "name" in the OM.
    @property(Fact.titleProperty)
    name?: string;

    @property(Fact.valueProperty)
    value?: string;

    //#endregion

    protected getSchemaKey(): string {
        return "Fact";
    }

    constructor(name?: string, value?: string) {
        super();

        this.name = name;
        this.value = value;
    }
}

export class FactSet extends CardElement {
    //#region Schema

    static readonly factsProperty = new SerializableObjectCollectionProperty(Versions.v1_0, "facts", Fact);

    @property(FactSet.factsProperty)
    facts: Fact[];

    //#endregion

    protected get useDefaultSizing(): boolean {
        return false;
    }

    protected internalRender(): HTMLElement | undefined {
        let element: HTMLElement | undefined = undefined;
        let hostConfig = this.hostConfig;

        if (this.facts.length > 0) {
            element = document.createElement("table");
            element.style.borderWidth = "0px";
            element.style.borderSpacing = "0px";
            element.style.borderStyle = "none";
            element.style.borderCollapse = "collapse";
            element.style.display = "block";
            element.style.overflow = "hidden";
            element.classList.add(hostConfig.makeCssClassName("ac-factset"));
            element.setAttribute("role", "presentation");

            for (let i = 0; i < this.facts.length; i++) {
                let trElement = document.createElement("tr");

                if (i > 0) {
                    trElement.style.marginTop = hostConfig.factSet.spacing + "px";
                }

                // Title column
                let tdElement = document.createElement("td");
                tdElement.style.padding = "0";
                tdElement.classList.add(hostConfig.makeCssClassName("ac-fact-title"));

                if (hostConfig.factSet.title.maxWidth) {
                    tdElement.style.maxWidth = hostConfig.factSet.title.maxWidth + "px";
                }

                tdElement.style.verticalAlign = "top";

                let textBlock = new TextBlock();
                textBlock.setParent(this);
                textBlock.text = (!this.facts[i].name && this.isDesignMode()) ? "Title" : this.facts[i].name;
                textBlock.size = hostConfig.factSet.title.size;
                textBlock.color = hostConfig.factSet.title.color;
                textBlock.isSubtle = hostConfig.factSet.title.isSubtle;
                textBlock.weight = hostConfig.factSet.title.weight;
                textBlock.wrap = hostConfig.factSet.title.wrap;
                textBlock.spacing = Enums.Spacing.None;

                Utils.appendChild(tdElement, textBlock.render());
                Utils.appendChild(trElement, tdElement);

                // Spacer column
                tdElement = document.createElement("td");
                tdElement.style.width = "10px";

                Utils.appendChild(trElement, tdElement);

                // Value column
                tdElement = document.createElement("td");
                tdElement.style.padding = "0";
                tdElement.style.verticalAlign = "top";
                tdElement.classList.add(hostConfig.makeCssClassName("ac-fact-value"));

                textBlock = new TextBlock();
                textBlock.setParent(this);
                textBlock.text = this.facts[i].value;
                textBlock.size = hostConfig.factSet.value.size;
                textBlock.color = hostConfig.factSet.value.color;
                textBlock.isSubtle = hostConfig.factSet.value.isSubtle;
                textBlock.weight = hostConfig.factSet.value.weight;
                textBlock.wrap = hostConfig.factSet.value.wrap;
                textBlock.spacing = Enums.Spacing.None;

                Utils.appendChild(tdElement, textBlock.render());
                Utils.appendChild(trElement, tdElement);
                Utils.appendChild(element, trElement);
            }
        }

        return element;
    }

    getJsonTypeName(): string {
        return "FactSet";
    }
}

class ImageDimensionProperty extends PropertyDefinition {
    parseValue(sender: SerializableObject, value: any, context: BaseSerializationContext): number | undefined {
        let result: number | undefined = undefined;

        if (value === undefined) {
            return this.defaultValue;
        }

        let isValid = false;

        if (typeof value === "string") {
            try {
                let size = SizeAndUnit.parse(value, true);

                if (size.unit == Enums.SizeUnit.Pixel) {
                    result = size.physicalSize;

                    isValid = true;
                }
            }
            catch {
                // Swallow the exception
            }

            // If the source value isn't valid per this property definition,
            // check its validity per the fallback property, if specified
            if (!isValid && this.fallbackProperty) {
                isValid = this.fallbackProperty.isValidValue(value, context);
            }
        }

        if (!isValid) {
            context.logParseEvent(
                sender,
                Enums.ValidationEvent.InvalidPropertyValue,
                Strings.errors.invalidPropertyValue(value, this.name));
        }

        return result;
    }

    getInternalName(): string {
        return this.internalName;
    }

    toJSON(sender: SerializableObject, target: PropertyBag, value: number | undefined, context: BaseSerializationContext) {
        context.serializeValue(
            target,
            this.name,
            typeof value === "number" && !isNaN(value) ? value + "px" : undefined);
    }

    constructor(
        readonly targetVersion: Version,
        readonly name: string,
        readonly internalName: string,
        readonly fallbackProperty?: ValueSetProperty) {
        super(targetVersion, name);
    }
}

export class Image extends CardElement {
    //#region Schema

    static readonly urlProperty = new StringProperty(Versions.v1_0, "url");
    static readonly altTextProperty = new StringProperty(Versions.v1_0, "altText");
    static readonly backgroundColorProperty = new StringProperty(Versions.v1_1, "backgroundColor");
    static readonly styleProperty = new EnumProperty(
        Versions.v1_0,
        "style",
        Enums.ImageStyle,
        Enums.ImageStyle.Default);
    static readonly sizeProperty = new EnumProperty(
        Versions.v1_0,
        "size",
        Enums.Size,
        Enums.Size.Auto);
    static readonly pixelWidthProperty = new ImageDimensionProperty(Versions.v1_1, "width", "pixelWidth");
    static readonly pixelHeightProperty = new ImageDimensionProperty(Versions.v1_1, "height", "pixelHeight", CardElement.heightProperty);
    static readonly selectActionProperty = new ActionProperty(Versions.v1_1, "selectAction", [ "Action.ShowCard" ]);

    protected populateSchema(schema: SerializableObjectSchema) {
        super.populateSchema(schema);

        schema.remove(CardElement.heightProperty);
    }

    @property(Image.urlProperty)
    url?: string;

    @property(Image.altTextProperty)
    altText?: string;

    @property(Image.backgroundColorProperty)
    backgroundColor?: string;

    @property(Image.sizeProperty)
    size: Enums.Size = Enums.Size.Auto;

    @property(Image.styleProperty)
    style: Enums.ImageStyle = Enums.ImageStyle.Default;

    @property(Image.pixelWidthProperty)
    pixelWidth?: number;

    @property(Image.pixelHeightProperty)
    pixelHeight?: number;

    @property(Image.selectActionProperty)
    selectAction?: Action;

    //#endregion

    private applySize(element: HTMLElement) {
        if (this.pixelWidth || this.pixelHeight) {
            if (this.pixelWidth) {
                element.style.width = this.pixelWidth + "px";
            }

            if (this.pixelHeight) {
                element.style.height = this.pixelHeight + "px";
            }
        }
        else {
            if (this.maxHeight) {
                // If the image is constrained in height, we set its height property and
                // auto and stretch are ignored (default to medium). THis is necessary for
                // ImageSet which uses a maximum image height as opposed to the cards width
                // as a constraining dimension
                switch (this.size) {
                    case Enums.Size.Small:
                        element.style.height = this.hostConfig.imageSizes.small + "px";
                        break;
                    case Enums.Size.Large:
                        element.style.height = this.hostConfig.imageSizes.large + "px";
                        break;
                    default:
                        element.style.height = this.hostConfig.imageSizes.medium + "px";
                        break;
                }

                element.style.maxHeight = this.maxHeight + "px";
            }
            else {
                switch (this.size) {
                    case Enums.Size.Stretch:
                        element.style.width = "100%";
                        break;
                    case Enums.Size.Auto:
                        element.style.maxWidth = "100%";
                        break;
                    case Enums.Size.Small:
                        element.style.width = this.hostConfig.imageSizes.small + "px";
                        break;
                    case Enums.Size.Large:
                        element.style.width = this.hostConfig.imageSizes.large + "px";
                        break;
                    case Enums.Size.Medium:
                        element.style.width = this.hostConfig.imageSizes.medium + "px";
                        break;
                }

                element.style.maxHeight = "100%";
            }
        }
    }

    protected get useDefaultSizing() {
        return false;
    }

    protected internalRender(): HTMLElement | undefined {
        let element: HTMLElement | undefined = undefined;

        if (this.url) {
            element = document.createElement("div");
            element.style.display = "flex";
            element.style.alignItems = "flex-start";

            element.onkeypress = (e) => {
                if (this.selectAction && (e.keyCode == 13 || e.keyCode == 32)) { // enter or space pressed
                    e.preventDefault();
                    e.cancelBubble = true;

                    this.selectAction.execute();
                }
            }

            element.onclick = (e) => {
                if (this.selectAction) {
                    e.preventDefault();
                    e.cancelBubble = true;

                    this.selectAction.execute();
                }
            }

            switch (this.horizontalAlignment) {
                case Enums.HorizontalAlignment.Center:
                    element.style.justifyContent = "center";
                    break;
                case Enums.HorizontalAlignment.Right:
                    element.style.justifyContent = "flex-end";
                    break;
                default:
                    element.style.justifyContent = "flex-start";
                    break;
            }

            // Cache hostConfig to avoid walking the parent hierarchy multiple times
            let hostConfig = this.hostConfig;

            let imageElement = document.createElement("img");
            imageElement.onload = (e: Event) => {
                raiseImageLoadedEvent(this);
            }
            imageElement.onerror = (e: Event) => {
                if (this.renderedElement) {
                    let card = this.getRootElement() as AdaptiveCard;

                    this.renderedElement.innerHTML = "";

                    if (card && card.designMode) {
                        let errorElement = document.createElement("div");
                        errorElement.style.display = "flex";
                        errorElement.style.alignItems = "center";
                        errorElement.style.justifyContent = "center";
                        errorElement.style.backgroundColor = "#EEEEEE";
                        errorElement.style.color = "black";
                        errorElement.innerText = ":-(";
                        errorElement.style.padding = "10px";

                        this.applySize(errorElement);

                        this.renderedElement.appendChild(errorElement);
                    }
                }

                raiseImageLoadedEvent(this);
            }
            imageElement.style.minWidth = "0";
            imageElement.classList.add(hostConfig.makeCssClassName("ac-image"));

            if (this.selectAction !== undefined && hostConfig.supportsInteractivity) {
                imageElement.tabIndex = 0
                imageElement.setAttribute("role", this.selectAction.getAriaRole());

                if (this.selectAction.title) {
                    imageElement.setAttribute("aria-label", <string>this.selectAction.title);
                    imageElement.title = this.selectAction.title;
                }

                imageElement.classList.add(hostConfig.makeCssClassName("ac-selectable"));
            }

            this.applySize(imageElement);

            if (this.style === Enums.ImageStyle.Person) {
                imageElement.style.borderRadius = "50%";
                imageElement.style.backgroundPosition = "50% 50%";
                imageElement.style.backgroundRepeat = "no-repeat";
            }

            imageElement.style.backgroundColor = <string>Utils.stringToCssColor(this.backgroundColor);
            imageElement.src = <string>this.preProcessPropertyValue(Image.urlProperty);

            const altTextProperty = this.preProcessPropertyValue(Image.altTextProperty);
            if (altTextProperty) {
                imageElement.alt = <string>altTextProperty;
            }

            element.appendChild(imageElement);
        }

        return element;
    }

    maxHeight?: number;

    getJsonTypeName(): string {
        return "Image";
    }

    getActionById(id: string) {
        let result = super.getActionById(id);

        if (!result && this.selectAction) {
            result = this.selectAction.getActionById(id);
        }

        return result;
    }

    getResourceInformation(): IResourceInformation[] {
        return this.url ? [{ url: this.url, mimeType: "image" }] : [];
    }
}

export abstract class CardElementContainer extends CardElement {
    //#region Schema

    static readonly selectActionProperty = new ActionProperty(Versions.v1_1, "selectAction", [ "Action.ShowCard" ]);

    protected populateSchema(schema: SerializableObjectSchema) {
        super.populateSchema(schema);

        if (!this.isSelectable) {
            schema.remove(CardElementContainer.selectActionProperty);
        }
    }

    @property(CardElementContainer.selectActionProperty)
    protected _selectAction?: Action;

    //#endregion

    protected static removeRenderedItem(item: CardElement) {
        if (item.renderedElement && item.renderedElement.parentElement) {
            item.renderedElement.parentElement.removeChild(item.renderedElement);
        }

        if (item.separatorElement && item.separatorElement.parentElement) {
            item.separatorElement.parentElement.removeChild(item.separatorElement);
        }
    }

    protected isElementAllowed(element: CardElement) {
        return this.hostConfig.supportsInteractivity || !element.isInteractive;
    }

    protected applyPadding() {
        super.applyPadding();

        if (!this.renderedElement) {
            return;
        }

        let physicalPadding = new SpacingDefinition();

        if (this.getEffectivePadding()) {
            physicalPadding = this.hostConfig.paddingDefinitionToSpacingDefinition(this.getEffectivePadding());
        }

        this.renderedElement.style.paddingTop = physicalPadding.top + "px";
        this.renderedElement.style.paddingRight = physicalPadding.right + "px";
        this.renderedElement.style.paddingBottom = physicalPadding.bottom + "px";
        this.renderedElement.style.paddingLeft = physicalPadding.left + "px";

        this.renderedElement.style.marginRight = "0";
        this.renderedElement.style.marginLeft = "0";
    }

    protected internalPropertyChanged(property: PropertyDefinition) {
        if (this.renderedElement) {
            this.updateLayout(true);
        }
    }

    protected internalUpdateLayout(processChildren: boolean = true) {
        super.internalUpdateLayout(processChildren);

        if (processChildren) {
            for (let i = 0; i < this.getItemCount(); i++) {
                this.getItemAt(i).updateLayout();
            }
        }
    }

    protected get isSelectable(): boolean {
        return false;
    }

    abstract getItemCount(): number;
    abstract getItemAt(index: number): CardElement;
    abstract getFirstVisibleRenderedItem(): CardElement | undefined;
    abstract getLastVisibleRenderedItem(): CardElement | undefined;
    abstract removeItem(item: CardElement): boolean;

    allowVerticalOverflow: boolean = false;

    internalValidateProperties(context: ValidationResults) {
        super.internalValidateProperties(context);

        for (let i = 0; i < this.getItemCount(); i++) {
            let item = this.getItemAt(i);

            if (!this.hostConfig.supportsInteractivity && item.isInteractive) {
                context.addFailure(
                    this,
                    Enums.ValidationEvent.InteractivityNotAllowed,
                    Strings.errors.interactivityNotAllowed());
            }

            if (!this.isElementAllowed(item)) {
                context.addFailure(
                    this,
                    Enums.ValidationEvent.InteractivityNotAllowed,
                    Strings.errors.elementTypeNotAllowed(item.getJsonTypeName()));
            }

            item.internalValidateProperties(context);
        }

        if (this._selectAction) {
            this._selectAction.internalValidateProperties(context);
        }
    }

    render(): HTMLElement | undefined {
        let element = super.render();

        if (element) {
            let hostConfig = this.hostConfig;

            if (this.allowVerticalOverflow) {
                element.style.overflowX = "hidden";
                element.style.overflowY = "auto";
            }

            if (element && this.isSelectable && this._selectAction && hostConfig.supportsInteractivity) {
                element.classList.add(hostConfig.makeCssClassName("ac-selectable"));
                element.tabIndex = 0;
                element.setAttribute("role", this._selectAction.getAriaRole());

                if (this._selectAction.title) {
                    element.setAttribute("aria-label", this._selectAction.title);
                    element.title = this._selectAction.title;
                }

                element.onclick = (e) => {
                    if (this._selectAction !== undefined) {
                        e.preventDefault();
                        e.cancelBubble = true;

                        this._selectAction.execute();
                    }
                }

                element.onkeypress = (e) => {
                    if (this._selectAction !== undefined && (e.keyCode == 13 || e.keyCode == 32)) {
                        // Enter or space pressed
                        e.preventDefault();
                        e.cancelBubble = true;

                        this._selectAction.execute();
                    }
                }
            }
        }

        return element;
    }

    getAllInputs(processActions: boolean = true): Input[] {
        let result: Input[] = [];

        for (let i = 0; i < this.getItemCount(); i++) {
            result = result.concat(this.getItemAt(i).getAllInputs(processActions));
        }

        return result;
    }

    getResourceInformation(): IResourceInformation[] {
        let result: IResourceInformation[] = [];

        for (let i = 0; i < this.getItemCount(); i++) {
            result = result.concat(this.getItemAt(i).getResourceInformation());
        }

        return result;
    }

    getElementById(id: string): CardElement | undefined {
        let result = super.getElementById(id);

        if (!result) {
            for (let i = 0; i < this.getItemCount(); i++) {
                result = this.getItemAt(i).getElementById(id);

                if (result) {
                    break;
                }
            }
        }

        return result;
    }

    /**
     * @inheritdoc
     */
    findDOMNodeOwner(node: Node): CardObject | undefined {
        let target: CardObject | undefined = undefined;

        for (let i = 0; i < this.getItemCount(); i++) {
            // recur through child elements
            target = this.getItemAt(i).findDOMNodeOwner(node);

            if (target) {
                return target;
            }
        }

        // if not found in children, defer to parent implementation
        return super.findDOMNodeOwner(node);
    }
}

export class ImageSet extends CardElementContainer {
    //#region Schema

    static readonly imagesProperty = new SerializableObjectCollectionProperty(
        Versions.v1_0,
        "images",
        Image,
        (sender: SerializableObject, item: Image) => { item.setParent(<CardElement>sender); });
    static readonly imageSizeProperty = new EnumProperty(
        Versions.v1_0,
        "imageSize",
        Enums.ImageSize,
        Enums.ImageSize.Medium);

    @property(ImageSet.imagesProperty)
    private _images: Image[] = [];

    @property(ImageSet.imageSizeProperty)
    imageSize: Enums.ImageSize = Enums.ImageSize.Medium;

    //#endregion

    protected internalRender(): HTMLElement | undefined {
        let element: HTMLElement | undefined = undefined;

        if (this._images.length > 0) {
            element = document.createElement("div");
            element.style.display = "flex";
            element.style.flexWrap = "wrap";

            for (let image of this._images) {
                switch (this.imageSize) {
                    case Enums.ImageSize.Small:
                        image.size = Enums.Size.Small;
                        break;
                    case Enums.ImageSize.Large:
                        image.size = Enums.Size.Large;
                        break;
                    default:
                        image.size = Enums.Size.Medium;
                        break;
                }

                image.maxHeight = this.hostConfig.imageSet.maxImageHeight;

                let renderedImage = image.render();

                if (renderedImage) {
                    renderedImage.style.display = "inline-flex";
                    renderedImage.style.margin = "0px";
                    renderedImage.style.marginRight = "10px";

                    Utils.appendChild(element, renderedImage);
                }
            }
        }

        return element;
    }

    getItemCount(): number {
        return this._images.length;
    }

    getItemAt(index: number): CardElement {
        return this._images[index];
    }

    getFirstVisibleRenderedItem(): CardElement | undefined {
        return this._images && this._images.length > 0 ? this._images[0] : undefined;
    }

    getLastVisibleRenderedItem(): CardElement | undefined {
        return this._images && this._images.length > 0 ? this._images[this._images.length - 1] : undefined;
    }

    removeItem(item: CardElement): boolean {
        if (item instanceof Image) {
            let itemIndex = this._images.indexOf(item);

            if (itemIndex >= 0) {
                this._images.splice(itemIndex, 1);

                item.setParent(undefined);

                this.updateLayout();

                return true;
            }
        }

        return false;
    }

    getJsonTypeName(): string {
        return "ImageSet";
    }

    addImage(image: Image) {
        if (!image.parent) {
            this._images.push(image);

            image.setParent(this);
        }
        else {
            throw new Error("This image already belongs to another ImageSet");
        }
    }

    indexOf(cardElement: CardElement): number {
        return cardElement instanceof Image ? this._images.indexOf(cardElement) : -1;
    }
}

export class MediaSource extends SerializableObject {
    //#region Schema

    static readonly mimeTypeProperty = new StringProperty(Versions.v1_1, "mimeType");
    static readonly urlProperty = new StringProperty(Versions.v1_1, "url");

    @property(MediaSource.mimeTypeProperty)
    mimeType?: string;

    @property(MediaSource.urlProperty)
    url?: string;

    //#endregion

    protected getSchemaKey(): string {
        return "MediaSource";
    }

    constructor(url?: string, mimeType?: string) {
        super();

        this.url = url;
        this.mimeType = mimeType;
    }

    isValid(): boolean {
        return this.mimeType && this.url ? true : false;
    }

    render(): HTMLElement | undefined {
        let result: HTMLSourceElement | undefined = undefined;

        if (this.isValid()) {
            result = document.createElement("source");
            result.src = <string>this.url;
            result.type = <string>this.mimeType;
        }

        return result;
    }
}

export class Media extends CardElement {
    //#region Schema

    static readonly sourcesProperty = new SerializableObjectCollectionProperty(Versions.v1_1, "sources", MediaSource);
    static readonly posterProperty = new StringProperty(Versions.v1_1, "poster");
    static readonly altTextProperty = new StringProperty(Versions.v1_1, "altText");

    @property(Media.sourcesProperty)
    sources: MediaSource[] = [];

    @property(Media.posterProperty)
    poster?: string;

    @property(Media.altTextProperty)
    altText?: string;

    //#endregion

    static readonly supportedMediaTypes = ["audio", "video"];

    private _selectedMediaType?: string;
    private _selectedSources: MediaSource[];

    private getPosterUrl(): string | undefined {
        return this.poster ? this.poster : this.hostConfig.media.defaultPoster;
    }

    private processSources() {
        this._selectedSources = [];
        this._selectedMediaType = undefined;

        for (let source of this.sources) {
            let mimeComponents = source.mimeType ? source.mimeType.split('/') : [];

            if (mimeComponents.length == 2) {
                if (!this._selectedMediaType) {
                    let index = Media.supportedMediaTypes.indexOf(mimeComponents[0]);

                    if (index >= 0) {
                        this._selectedMediaType = Media.supportedMediaTypes[index];
                    }
                }
                if (mimeComponents[0] == this._selectedMediaType) {
                    this._selectedSources.push(source);
                }
            }
        }
    }

    private handlePlayButtonInvoke(event: UIEvent) : void
    {
        if (this.hostConfig.media.allowInlinePlayback) {
            event.preventDefault();
            event.cancelBubble = true;

            if (this.renderedElement) {
                let mediaPlayerElement = this.renderMediaPlayer();

                this.renderedElement.innerHTML = "";
                this.renderedElement.appendChild(mediaPlayerElement);

                mediaPlayerElement.play();
                mediaPlayerElement.focus();
            }
        }
        else {
            if (Media.onPlay) {
                event.preventDefault();
                event.cancelBubble = true;

                Media.onPlay(this);
            }
        }
    }

    private renderPoster(): HTMLElement {
        const playButtonArrowWidth = 12;
        const playButtonArrowHeight = 15;

        let posterRootElement = document.createElement("div");
        posterRootElement.className = this.hostConfig.makeCssClassName("ac-media-poster");
        posterRootElement.setAttribute("role", "contentinfo");
        posterRootElement.setAttribute("aria-label", this.altText ? this.altText : Strings.defaults.mediaPlayerAriaLabel());
        posterRootElement.style.position = "relative";
        posterRootElement.style.display = "flex";

        let posterUrl = this.getPosterUrl();

        if (posterUrl) {
            let posterImageElement = document.createElement("img");
            posterImageElement.style.width = "100%";
            posterImageElement.style.height = "100%";
            posterImageElement.setAttribute("role", "presentation");

            posterImageElement.onerror = (e: Event) => {
                if (posterImageElement.parentNode) {
                    posterImageElement.parentNode.removeChild(posterImageElement);
                }

                posterRootElement.classList.add("empty");
                posterRootElement.style.minHeight = "150px";
            }

            posterImageElement.src = posterUrl;

            posterRootElement.appendChild(posterImageElement);
        }
        else {
            posterRootElement.classList.add("empty");
            posterRootElement.style.minHeight = "150px";
        }

        if (this.hostConfig.supportsInteractivity && this._selectedSources.length > 0) {
            let playButtonOuterElement = document.createElement("div");
            playButtonOuterElement.tabIndex = 0;
            playButtonOuterElement.setAttribute("role", "button");
            playButtonOuterElement.setAttribute("aria-label", Strings.defaults.mediaPlayerPlayMedia());
            playButtonOuterElement.className = this.hostConfig.makeCssClassName("ac-media-playButton");
            playButtonOuterElement.style.display = "flex";
            playButtonOuterElement.style.alignItems = "center";
            playButtonOuterElement.style.justifyContent = "center";
            playButtonOuterElement.onclick = (e) => {
                this.handlePlayButtonInvoke(e);
            }

            playButtonOuterElement.onkeypress = (e: KeyboardEvent) => {
                if (e.keyCode == 13 || e.keyCode == 32) { // space or enter
                    this.handlePlayButtonInvoke(e);
                }
            }

            let playButtonInnerElement = document.createElement("div");
            playButtonInnerElement.className = this.hostConfig.makeCssClassName("ac-media-playButton-arrow");
            playButtonInnerElement.style.width = playButtonArrowWidth + "px";
            playButtonInnerElement.style.height = playButtonArrowHeight + "px";
            playButtonInnerElement.style.borderTopWidth = (playButtonArrowHeight / 2) + "px";
            playButtonInnerElement.style.borderBottomWidth = (playButtonArrowHeight / 2) + "px";
            playButtonInnerElement.style.borderLeftWidth = playButtonArrowWidth + "px";
            playButtonInnerElement.style.borderRightWidth = "0";
            playButtonInnerElement.style.borderStyle = "solid";
            playButtonInnerElement.style.borderTopColor = "transparent";
            playButtonInnerElement.style.borderRightColor = "transparent";
            playButtonInnerElement.style.borderBottomColor = "transparent";
            playButtonInnerElement.style.transform = "translate(" + (playButtonArrowWidth / 10) + "px,0px)";

            playButtonOuterElement.appendChild(playButtonInnerElement);

            let playButtonContainer = document.createElement("div");
            playButtonContainer.style.position = "absolute";
            playButtonContainer.style.left = "0";
            playButtonContainer.style.top = "0";
            playButtonContainer.style.width = "100%";
            playButtonContainer.style.height = "100%";
            playButtonContainer.style.display = "flex";
            playButtonContainer.style.justifyContent = "center";
            playButtonContainer.style.alignItems = "center";

            playButtonContainer.appendChild(playButtonOuterElement);
            posterRootElement.appendChild(playButtonContainer);
        }

        return posterRootElement;
    }

    private renderMediaPlayer(): HTMLMediaElement {
        let mediaElement: HTMLMediaElement;

        if (this._selectedMediaType == "video") {
            let videoPlayer = document.createElement("video");

            let posterUrl = this.getPosterUrl();

            if (posterUrl) {
                videoPlayer.poster = posterUrl;
            }

            mediaElement = videoPlayer;
        }
        else {
            mediaElement = document.createElement("audio");
        }

        mediaElement.setAttribute("aria-label", this.altText ? this.altText : Strings.defaults.mediaPlayerAriaLabel());
        mediaElement.setAttribute("webkit-playsinline", "");
        mediaElement.setAttribute("playsinline", "");
        mediaElement.autoplay = true;
        mediaElement.controls = true;

        if (Utils.isMobileOS()) {
            mediaElement.muted = true;
        }

        mediaElement.preload = "none";
        mediaElement.style.width = "100%";

        for (let source of this.sources) {
            let renderedSource = source.render();

            Utils.appendChild(mediaElement, renderedSource);
        }

        return mediaElement;
    }

    protected internalRender(): HTMLElement | undefined {
        let element = <HTMLElement>document.createElement("div");
        element.className = this.hostConfig.makeCssClassName("ac-media");

        this.processSources();

        element.appendChild(this.renderPoster());

        return element;
    }

    static onPlay?: (sender: Media) => void;

    getJsonTypeName(): string {
        return "Media";
    }

    getResourceInformation(): IResourceInformation[] {
        let result: IResourceInformation[] = [];

        let posterUrl = this.getPosterUrl();

        if (posterUrl) {
            result.push({ url: posterUrl, mimeType: "image" });
        }

        for (let mediaSource of this.sources) {
            if (mediaSource.isValid()) {
                result.push(
                    {
                        url: <string>mediaSource.url,
                        mimeType: <string>mediaSource.mimeType
                    }
                );
            }
        }

        return result;
    }

    get selectedMediaType(): string | undefined {
        return this._selectedMediaType;
    }
}

export abstract class Input extends CardElement implements IInput {
    //#region Schema

    static readonly labelProperty = new StringProperty(Versions.v1_3, "label", true);
    static readonly isRequiredProperty = new BoolProperty(Versions.v1_3, "isRequired", false);
    static readonly errorMessageProperty = new StringProperty(Versions.v1_3, "errorMessage", true);

    @property(Input.labelProperty)
    label?: string;

    @property(Input.isRequiredProperty)
    isRequired: boolean;

    @property(Input.errorMessageProperty)
    errorMessage?: string;

    //#endregion

    private _outerContainerElement: HTMLElement;
    private _inputControlContainerElement: HTMLElement;
    private _renderedErrorMessageElement?: HTMLElement;
    private _renderedLabelElement?: HTMLElement;
    private _renderedInputControlElement?: HTMLElement;

    protected getAllLabelIds(): string[] {
        let labelIds: string[] = [];

        if (this._renderedLabelElement) {
            labelIds.push(this._renderedLabelElement.id);
        }

        if (this._renderedErrorMessageElement) {
            labelIds.push(this._renderedErrorMessageElement.id);
        }

        return labelIds;
    }

    protected updateInputControlAriaLabelledBy() {
        if (this._renderedInputControlElement) {
            let labelIds: string[] = this.getAllLabelIds();

            if (this.labelledBy) {
                labelIds.push(this.labelledBy);
            }

            if (this._renderedLabelElement) {
                labelIds.push(this._renderedLabelElement.id);
            }

            if (this._renderedErrorMessageElement) {
                labelIds.push(this._renderedErrorMessageElement.id);
            }

            if (labelIds.length > 0) {
                this._renderedInputControlElement.setAttribute("aria-labelledby", labelIds.join(" "));
            }
            else {
                this._renderedInputControlElement.removeAttribute("aria-labelledby");
            }
        }
    }

    protected get isNullable(): boolean {
        return true;
    }

    protected get renderedInputControlElement(): HTMLElement | undefined {
        return this._renderedInputControlElement;
    }

    protected get inputControlContainerElement(): HTMLElement {
        return this._inputControlContainerElement;
    }

    protected overrideInternalRender(): HTMLElement | undefined {
        let hostConfig = this.hostConfig;

        this._outerContainerElement = document.createElement("div");
        this._outerContainerElement.style.display = "flex";
        this._outerContainerElement.style.flexDirection = "column";

        let renderedInputControlId = Utils.generateUniqueId();

        if (this.label) {
            let labelRichTextBlock = new RichTextBlock();
            labelRichTextBlock.setParent(this);
            labelRichTextBlock.forElementId = renderedInputControlId;

            let labelInline = new TextRun(this.label);
            labelRichTextBlock.addInline(labelInline);

            if (this.isRequired) {
                labelInline.init(hostConfig.inputs.label.requiredInputs);

                let isRequiredCueInline = new TextRun(hostConfig.inputs.label.requiredInputs.suffix);
                isRequiredCueInline.color = hostConfig.inputs.label.requiredInputs.suffixColor;
                isRequiredCueInline.ariaHidden = true;

                labelRichTextBlock.addInline(isRequiredCueInline);
            }
            else {
                labelInline.init(hostConfig.inputs.label.optionalInputs);
            }

            this._renderedLabelElement = labelRichTextBlock.render();

            if (this._renderedLabelElement) {
                this._renderedLabelElement.id = Utils.generateUniqueId();
                this._renderedLabelElement.style.marginBottom = hostConfig.getEffectiveSpacing(hostConfig.inputs.label.inputSpacing) + "px";

                this._outerContainerElement.appendChild(this._renderedLabelElement);
            }
        }

        this._inputControlContainerElement = document.createElement("div");
        this._inputControlContainerElement.className = hostConfig.makeCssClassName("ac-input-container");
        this._inputControlContainerElement.style.display = "flex";

        if (this.height === "stretch") {
            this._inputControlContainerElement.style.alignItems = "stretch";
            this._inputControlContainerElement.style.flex = "1 1 auto";
        }

        this._renderedInputControlElement = this.internalRender();

        if (this._renderedInputControlElement) {
            this._renderedInputControlElement.id = renderedInputControlId;
            this._renderedInputControlElement.style.minWidth = "0px";

            if (this.isNullable && this.isRequired) {
                this._renderedInputControlElement.setAttribute("aria-required", "true");
                this._renderedInputControlElement.classList.add(hostConfig.makeCssClassName("ac-input-required"));
            }

            this._inputControlContainerElement.appendChild(this._renderedInputControlElement);
            this._outerContainerElement.appendChild(this._inputControlContainerElement);

            this.updateInputControlAriaLabelledBy();

            return this._outerContainerElement;
        }

        return undefined;
    }

    protected valueChanged() {
        if (this.isValid()) {
            this.resetValidationFailureCue();
        }

        if (this.onValueChanged) {
            this.onValueChanged(this);
        }

        raiseInputValueChangedEvent(this);
    }

    protected resetValidationFailureCue() {
        if (this.renderedInputControlElement) {
            this.renderedInputControlElement.classList.remove(this.hostConfig.makeCssClassName("ac-input-validation-failed"));

            this.updateInputControlAriaLabelledBy();

            if (this._renderedErrorMessageElement) {
                this._outerContainerElement.removeChild(this._renderedErrorMessageElement);

                this._renderedErrorMessageElement = undefined;
            }
        }
    }

    protected showValidationErrorMessage() {
        if (this.renderedElement && this.errorMessage && GlobalSettings.displayInputValidationErrors) {
            let errorMessageTextBlock = new TextBlock();
            errorMessageTextBlock.setParent(this);
            errorMessageTextBlock.text = this.errorMessage;
            errorMessageTextBlock.wrap = true;
            errorMessageTextBlock.init(this.hostConfig.inputs.errorMessage);

            this._renderedErrorMessageElement = errorMessageTextBlock.render();

            if (this._renderedErrorMessageElement) {
                this._renderedErrorMessageElement.id = Utils.generateUniqueId();
                this._outerContainerElement.appendChild(this._renderedErrorMessageElement);

                this.updateInputControlAriaLabelledBy();
            }
        }
    }

    onValueChanged: (sender: Input) => void;

    labelledBy?: string;

    abstract isSet(): boolean;

    focus() {
        if (this._renderedInputControlElement) {
            this._renderedInputControlElement.focus();
        }
    }

    isValid(): boolean {
        return true;
    }

    internalValidateProperties(context: ValidationResults) {
        super.internalValidateProperties(context);

        if (!this.id) {
            context.addFailure(
                this,
                Enums.ValidationEvent.PropertyCantBeNull,
                Strings.errors.inputsMustHaveUniqueId());
        }

        if (this.isRequired) {
            if (!this.label) {
                context.addFailure(
                    this,
                    Enums.ValidationEvent.RequiredInputsShouldHaveLabel,
                    "Required inputs should have a label");
            }

            if (!this.errorMessage) {
                context.addFailure(
                    this,
                    Enums.ValidationEvent.RequiredInputsShouldHaveErrorMessage,
                    "Required inputs should have an error message");
            }
        }
    }

    validateValue(): boolean {
        this.resetValidationFailureCue();

        let result = this.isRequired ? this.isSet() && this.isValid() : this.isValid();

        if (!result && this.renderedInputControlElement) {
            this.renderedInputControlElement.classList.add(this.hostConfig.makeCssClassName("ac-input-validation-failed"));

            this.showValidationErrorMessage();
        }

        return result;
    }

    getAllInputs(processActions: boolean = true): Input[] {
        return [ this ];
    }

    abstract get value(): any;

    get isInteractive(): boolean {
        return true;
    }
}

export class TextInput extends Input {
    //#region Schema

    static readonly valueProperty = new StringProperty(Versions.v1_0, "value");
    static readonly maxLengthProperty = new NumProperty(Versions.v1_0, "maxLength");
    static readonly isMultilineProperty = new BoolProperty(Versions.v1_0, "isMultiline", false);
    static readonly placeholderProperty = new StringProperty(Versions.v1_0, "placeholder");
    static readonly styleProperty = new EnumProperty(Versions.v1_0, "style", Enums.InputTextStyle, Enums.InputTextStyle.Text);
    static readonly inlineActionProperty = new ActionProperty(Versions.v1_0, "inlineAction", [ "Action.ShowCard" ]);
    static readonly regexProperty = new StringProperty(Versions.v1_3, "regex", true);

    @property(TextInput.valueProperty)
    defaultValue?: string;

    @property(TextInput.maxLengthProperty)
    maxLength?: number;

    @property(TextInput.isMultilineProperty)
    isMultiline: boolean = false;

    @property(TextInput.placeholderProperty)
    placeholder?: string;

    @property(TextInput.styleProperty)
    style: Enums.InputTextStyle = Enums.InputTextStyle.Text;

    @property(TextInput.inlineActionProperty)
    inlineAction?: Action;

    @property(TextInput.regexProperty)
    regex?: string;

    //#endregion

    private setupInput(input: HTMLInputElement | HTMLTextAreaElement) {
        input.style.flex = "1 1 auto";
        input.tabIndex = 0;

        if (this.placeholder) {
            input.placeholder = this.placeholder;
            input.setAttribute("aria-label", this.placeholder)
        }

        if (this.defaultValue) {
            input.value = this.defaultValue;
        }

        if (this.maxLength && this.maxLength > 0) {
            input.maxLength = this.maxLength;
        }

        input.oninput = () => { this.valueChanged(); }
        input.onkeypress = (e: KeyboardEvent) => {
            // Ctrl+Enter pressed
            if (e.ctrlKey && e.code === "Enter" && this.inlineAction) {
                this.inlineAction.execute();
            }
        }
    }

    protected internalRender(): HTMLElement | undefined {
        let result: HTMLInputElement | HTMLTextAreaElement;

        if (this.isMultiline) {
            result = document.createElement("textarea");
            result.className = this.hostConfig.makeCssClassName("ac-input", "ac-textInput", "ac-multiline");

            if (this.height === "stretch") {
                result.style.height = "initial";
            }
        }
        else {
            result = document.createElement("input");
            result.className = this.hostConfig.makeCssClassName("ac-input", "ac-textInput");
            result.type = Enums.InputTextStyle[this.style].toLowerCase();
        }

        this.setupInput(result);

        return result;
    }

    protected overrideInternalRender(): HTMLElement | undefined {
        let renderedInputControl = super.overrideInternalRender();

        if (this.inlineAction) {
            let button = document.createElement("button");
            button.className = this.hostConfig.makeCssClassName("ac-inlineActionButton");
            button.onclick = (e) => {
                e.preventDefault();
                e.cancelBubble = true;

                if (this.inlineAction) {
                    this.inlineAction.execute();
                }
            };

            if (this.inlineAction.iconUrl) {
                button.classList.add("iconOnly");

                let icon = document.createElement("img");
                icon.style.height = "100%";
                icon.setAttribute("role", "presentation");

                // The below trick is necessary as a workaround in Chrome where the icon is initially displayed
                // at its native size then resized to 100% of the button's height. This cfreates an unpleasant
                // flicker. On top of that, Chrome's flex implementation fails to prperly re-layout the button
                // after the image has loaded and been gicven its final size. The below trick also fixes that.
                icon.style.display = "none";
                icon.onload = () => {
                    icon.style.removeProperty("display");
                };
                icon.onerror = () => {
                    button.removeChild(icon);
                    button.classList.remove("iconOnly");
                    button.classList.add("textOnly");
                    button.textContent = this.inlineAction && this.inlineAction.title ? this.inlineAction.title : Strings.defaults.inlineActionTitle();
                }

                icon.src = this.inlineAction.iconUrl;

                button.appendChild(icon);
                button.title = this.inlineAction.title ? this.inlineAction.title : Strings.defaults.inlineActionTitle();
            }
            else {
                button.classList.add("textOnly");
                button.textContent = this.inlineAction.title ? this.inlineAction.title : Strings.defaults.inlineActionTitle();
            }

            button.style.marginLeft = "8px";

            this.inputControlContainerElement.appendChild(button);
        }

        return renderedInputControl;
    }

    getJsonTypeName(): string {
        return "Input.Text";
    }

    getActionById(id: string) {
        let result = super.getActionById(id);

        if (!result && this.inlineAction) {
            result = this.inlineAction.getActionById(id);
        }

        return result;
    }

    isSet(): boolean {
        return this.value ? true : false;
    }

    isValid(): boolean {
        if (!this.value) {
            return true;
        }

        if (this.regex) {
            return new RegExp(this.regex, "g").test(this.value);
        }

        return true;
    }

    get value(): string | undefined {
        if (this.renderedInputControlElement) {
            if (this.isMultiline) {
                return (<HTMLTextAreaElement>this.renderedInputControlElement).value;
            }
            else {
                return (<HTMLInputElement>this.renderedInputControlElement).value;
            }
        }
        else {
            return undefined;
        }
    }
}

export class ToggleInput extends Input {
    //#region Schema

    static readonly valueProperty = new StringProperty(Versions.v1_0, "value");
    static readonly titleProperty = new StringProperty(Versions.v1_0, "title");
    static readonly valueOnProperty = new StringProperty(Versions.v1_0, "valueOn", true, undefined, "true", (sender: SerializableObject) => { return "true"; });
    static readonly valueOffProperty = new StringProperty(Versions.v1_0, "valueOff", true, undefined, "false", (sender: SerializableObject) => { return "false"; });
    static readonly wrapProperty = new BoolProperty(Versions.v1_2, "wrap", false);

    @property(ToggleInput.valueProperty)
    defaultValue?: string;

    @property(ToggleInput.titleProperty)
    title?: string;

    @property(ToggleInput.valueOnProperty)
    valueOn: string = "true";

    @property(ToggleInput.valueOffProperty)
    valueOff: string = "false";

    @property(ToggleInput.wrapProperty)
    wrap: boolean = false;

    //#endregion

    private _checkboxInputElement: HTMLInputElement;
    private _checkboxInputLabelElement: HTMLElement | undefined;

    protected updateInputControlAriaLabelledBy() {
        if (this._checkboxInputElement) {
            let joinedLabelIds = this.getAllLabelIds().join(" ");

            if (this._checkboxInputLabelElement && this._checkboxInputLabelElement.id) {
                joinedLabelIds += " " + this._checkboxInputLabelElement.id;
            }

            if (joinedLabelIds) {
                this._checkboxInputElement.setAttribute("aria-labelledby", joinedLabelIds);
            }
            else {
                this._checkboxInputElement.removeAttribute("aria-labelledby");
            }
        }
    }

    protected internalRender(): HTMLElement | undefined {
        let element = document.createElement("div");
        element.className = this.hostConfig.makeCssClassName("ac-input", "ac-toggleInput");
        element.style.width = "100%";
        element.style.display = "flex";
        element.style.alignItems = "center";

        this._checkboxInputElement = document.createElement("input");
        this._checkboxInputElement.id = Utils.generateUniqueId();
        this._checkboxInputElement.type = "checkbox";
        this._checkboxInputElement.style.display = "inline-block";
        this._checkboxInputElement.style.verticalAlign = "middle";
        this._checkboxInputElement.style.margin = "0";
        this._checkboxInputElement.style.flex = "0 0 auto";

        if (this.title) {
            this._checkboxInputElement.setAttribute("aria-label", this.title);
        }

        if (this.isRequired) {
            this._checkboxInputElement.setAttribute("aria-required", "true");
        }

        this._checkboxInputElement.tabIndex = 0;

        if (this.defaultValue == this.valueOn) {
            this._checkboxInputElement.checked = true;
        }

        this._checkboxInputElement.onchange = () => { this.valueChanged(); }

        Utils.appendChild(element, this._checkboxInputElement);

        if (this.title || this.isDesignMode()) {
            let label = new TextBlock();
            label.setParent(this);
            label.forElementId = this._checkboxInputElement.id;
            label.hostConfig = this.hostConfig;
            label.text = !this.title ? this.getJsonTypeName() : this.title;
            label.useMarkdown = GlobalSettings.useMarkdownInRadioButtonAndCheckbox;
            label.wrap = this.wrap;

            this._checkboxInputLabelElement = label.render();

            if (this._checkboxInputLabelElement) {
                this._checkboxInputLabelElement.id = Utils.generateUniqueId();
                this._checkboxInputLabelElement.style.display = "inline-block";
                this._checkboxInputLabelElement.style.flex = "1 1 auto";
                this._checkboxInputLabelElement.style.marginLeft = "6px";
                this._checkboxInputLabelElement.style.verticalAlign = "middle";

                let spacerElement = document.createElement("div");
                spacerElement.style.width = "6px";

                Utils.appendChild(element, spacerElement);
                Utils.appendChild(element, this._checkboxInputLabelElement);
            }
        }

        return element;
    }

    protected get isNullable(): boolean {
        return false;
    }

    getJsonTypeName(): string {
        return "Input.Toggle";
    }

    focus() {
        if (this._checkboxInputElement) {
            this._checkboxInputElement.focus();
        }
    }

    isSet(): boolean {
        if (this.isRequired) {
            return this.value === this.valueOn;
        }

        return this.value ? true : false;
    }

    get value(): string | undefined {
        if (this._checkboxInputElement) {
            return this._checkboxInputElement.checked ? this.valueOn : this.valueOff;
        }
        else {
            return undefined;
        }
    }
}

export class Choice extends SerializableObject {
    //#region Schema

    static readonly titleProperty = new StringProperty(Versions.v1_0, "title");
    static readonly valueProperty = new StringProperty(Versions.v1_0, "value");

    @property(Choice.titleProperty)
    title?: string;

    @property(Choice.valueProperty)
    value?: string;

    //#endregion

    protected getSchemaKey(): string {
        return "Choice";
    }

    constructor(title?: string, value?: string) {
        super();

        this.title = title;
        this.value = value;
    }
}

export class ChoiceSetInput extends Input {
    //#region Schema

    static readonly valueProperty = new StringProperty(Versions.v1_0, "value");
    static readonly choicesProperty = new SerializableObjectCollectionProperty(Versions.v1_0, "choices", Choice);
    static readonly styleProperty = new ValueSetProperty(
        Versions.v1_0,
        "style",
        [
            { value: "compact" },
            { value: "expanded" }
        ],
        "compact");
    static readonly isMultiSelectProperty = new BoolProperty(Versions.v1_0, "isMultiSelect", false);
    static readonly placeholderProperty = new StringProperty(Versions.v1_0, "placeholder");
    static readonly wrapProperty = new BoolProperty(Versions.v1_2, "wrap", false);

    @property(ChoiceSetInput.valueProperty)
    defaultValue?: string;

    @property(ChoiceSetInput.styleProperty)
    style?: "compact" | "expanded";

    get isCompact(): boolean {
        return this.style !== "expanded";
    }

    set isCompact(value: boolean) {
        this.style = value ? undefined : "expanded";
    }

    @property(ChoiceSetInput.isMultiSelectProperty)
    isMultiSelect: boolean = false;

    @property(ChoiceSetInput.placeholderProperty)
    placeholder?: string;

    @property(ChoiceSetInput.wrapProperty)
    wrap: boolean = false;

    @property(ChoiceSetInput.choicesProperty)
    choices: Choice[] = [];

    //#endregion

    private static uniqueCategoryCounter = 0;

    private static getUniqueCategoryName(): string {
        let uniqueCategoryName = "__ac-category" + ChoiceSetInput.uniqueCategoryCounter;

        ChoiceSetInput.uniqueCategoryCounter++;

        return uniqueCategoryName;
    }

    private _uniqueCategoryName: string;
    private _selectElement: HTMLSelectElement;
    private _toggleInputs: HTMLInputElement[] | undefined;
    private _labels: Array<HTMLElement | undefined>;

    // Make sure `aria-current` is applied to the currently-selected item
    private internalApplyAriaCurrent(): void {
        const options = this._selectElement.options;

        if (options) {
            for (let i = 0; i < options.length; i++) {
                if (options[i].selected) {
                    options[i].setAttribute("aria-current", "true");
                }
                else {
                    options[i].removeAttribute("aria-current");
                }
            }
        }
    }

    private renderCompoundInput(cssClassName: string, type: "checkbox" | "radio", defaultValues: string[] | undefined): HTMLElement {
        let element = document.createElement("div");
        element.className = this.hostConfig.makeCssClassName("ac-input", cssClassName);
        element.style.width = "100%";

        this._toggleInputs = [];
        this._labels = [];

        for (let choice of this.choices) {
            let input = document.createElement("input");
            input.id = Utils.generateUniqueId();
            input.type = type;
            input.style.margin = "0";
            input.style.display = "inline-block";
            input.style.verticalAlign = "middle";
            input.style.flex = "0 0 auto";
            input.name = this.id ? this.id : this._uniqueCategoryName;

            if (this.isRequired) {
                input.setAttribute("aria-required", "true");
            }

            if (choice.value) {
                input.value = choice.value;
            }

            if (choice.title) {
                input.setAttribute("aria-label", choice.title);
            }

            if (defaultValues && choice.value) {
                if (defaultValues.indexOf(choice.value) >= 0) {
                    input.checked = true;
                }
            }

            input.onchange = () => { this.valueChanged(); }

            this._toggleInputs.push(input);

            let compoundInput = document.createElement("div");
            compoundInput.style.display = "flex";
            compoundInput.style.alignItems = "center";

            Utils.appendChild(compoundInput, input);

            let label = new TextBlock();
            label.setParent(this);
            label.forElementId = input.id;
            label.hostConfig = this.hostConfig;
            label.text = choice.title ? choice.title : "Choice " + this._toggleInputs.length;
            label.useMarkdown = GlobalSettings.useMarkdownInRadioButtonAndCheckbox;
            label.wrap = this.wrap;

            let labelElement = label.render();

            this._labels.push(labelElement);

            if (labelElement) {
                labelElement.id = Utils.generateUniqueId();
                labelElement.style.display = "inline-block";
                labelElement.style.flex = "1 1 auto";
                labelElement.style.marginLeft = "6px";
                labelElement.style.verticalAlign = "middle";

                let spacerElement = document.createElement("div");
                spacerElement.style.width = "6px";

                Utils.appendChild(compoundInput, spacerElement);
                Utils.appendChild(compoundInput, labelElement);
            }

            Utils.appendChild(element, compoundInput);
        }

        return element;
    }

    protected updateInputControlAriaLabelledBy() {
        if ((this.isMultiSelect || this.style === "expanded") && this._toggleInputs && this._labels) {
            let labelIds: string[] = this.getAllLabelIds();

            for (let i = 0; i < this._toggleInputs.length; i++) {
                let joinedLabelIds = labelIds.join(" ");
                let label = this._labels[i];

                if (label && label.id) {
                    joinedLabelIds += " " + label.id;
                }

                if (joinedLabelIds) {
                    this._toggleInputs[i].setAttribute("aria-labelledby", joinedLabelIds);
                }
                else {
                    this._toggleInputs[i].removeAttribute("aria-labelledby");
                }
            }
        }
        else {
            super.updateInputControlAriaLabelledBy();
        }
    }

    protected internalRender(): HTMLElement | undefined {
        this._uniqueCategoryName = ChoiceSetInput.getUniqueCategoryName();

        if (this.isMultiSelect) {
            // Render as a list of toggle inputs
            return this.renderCompoundInput(
                "ac-choiceSetInput-multiSelect",
                "checkbox",
                this.defaultValue ? this.defaultValue.split(this.hostConfig.choiceSetInputValueSeparator) : undefined);
        }
        else {
            if (this.style === "expanded") {
                // Render as a series of radio buttons
                return this.renderCompoundInput(
                    "ac-choiceSetInput-expanded",
                    "radio",
                    this.defaultValue ? [ this.defaultValue ] : undefined);
            }
            else {
                // Render as a combo box
                this._selectElement = document.createElement("select");
                this._selectElement.className = this.hostConfig.makeCssClassName("ac-input", "ac-multichoiceInput", "ac-choiceSetInput-compact");
                this._selectElement.style.width = "100%";

                let option = document.createElement("option");
                option.selected = true;
                option.disabled = true;
                option.hidden = true;
                option.value = "";

                if (this.placeholder) {
                    option.text = this.placeholder;
                }

                Utils.appendChild(this._selectElement, option);

                for (let choice of this.choices) {
                    let option = document.createElement("option");
                    option.value = <string>choice.value;
                    option.text = <string>choice.title;
                    option.setAttribute("aria-label", <string>choice.title);

                    if (choice.value == this.defaultValue) {
                        option.selected = true;
                    }

                    Utils.appendChild(this._selectElement, option);
                }

                this._selectElement.onchange = () => {
                    this.internalApplyAriaCurrent();
                    this.valueChanged();
                }

                this.internalApplyAriaCurrent();

                return this._selectElement;
            }
        }
    }

    getJsonTypeName(): string {
        return "Input.ChoiceSet";
    }

    focus() {
        if (this._toggleInputs && (this.isMultiSelect || this.style === "expanded")) {
            if (this._toggleInputs.length > 0) {
                this._toggleInputs[0].focus();
            }
        }
        else {
            super.focus();
        }
    }

    internalValidateProperties(context: ValidationResults) {
        super.internalValidateProperties(context);

        if (this.choices.length == 0) {
            context.addFailure(
                this,
                Enums.ValidationEvent.CollectionCantBeEmpty,
                Strings.errors.choiceSetMustHaveAtLeastOneChoice());
        }

        for (let choice of this.choices) {
            if (!choice.title || !choice.value) {
                context.addFailure(
                    this,
                    Enums.ValidationEvent.PropertyCantBeNull,
                    Strings.errors.choiceSetChoicesMustHaveTitleAndValue());
            }
        }
    }

    isSet(): boolean {
        return this.value ? true : false;
    }

    get value(): string | undefined {
        if (!this.isMultiSelect) {
            if (this.isCompact) {
                if (this._selectElement) {
                    return this._selectElement.selectedIndex > 0 ? this._selectElement.value : undefined;
                }

                return undefined;
            }
            else {
                if (!this._toggleInputs || this._toggleInputs.length == 0) {
                    return undefined;
                }

                for (let toggleInput of this._toggleInputs) {
                    if (toggleInput.checked) {
                        return toggleInput.value;
                    }
                }

                return undefined;
            }
        }
        else {
            if (!this._toggleInputs || this._toggleInputs.length == 0) {
                return undefined;
            }

            let result: string = "";

            for (let toggleInput of this._toggleInputs) {
                if (toggleInput.checked) {
                    if (result != "") {
                        result += this.hostConfig.choiceSetInputValueSeparator;
                    }

                    result += toggleInput.value;
                }
            }

            return result ? result : undefined;
        }
    }
}

export class NumberInput extends Input {
    //#region Schema

    static readonly valueProperty = new NumProperty(Versions.v1_0, "value");
    static readonly placeholderProperty = new StringProperty(Versions.v1_0, "placeholder");
    static readonly minProperty = new NumProperty(Versions.v1_0, "min");
    static readonly maxProperty = new NumProperty(Versions.v1_0, "max");

    @property(NumberInput.valueProperty)
    defaultValue?: number;

    @property(NumberInput.minProperty)
    min?: number;

    @property(NumberInput.maxProperty)
    max?: number;

    @property(NumberInput.placeholderProperty)
    placeholder?: string;

    //#endregion

    private _numberInputElement: HTMLInputElement;

    protected internalRender(): HTMLElement | undefined {
        this._numberInputElement = document.createElement("input");
        this._numberInputElement.setAttribute("type", "number");

        if (this.min !== undefined) {
            this._numberInputElement.setAttribute("min", this.min.toString());
        }

        if (this.max !== undefined) {
            this._numberInputElement.setAttribute("max", this.max.toString());
        }

        this._numberInputElement.className = this.hostConfig.makeCssClassName("ac-input", "ac-numberInput");
        this._numberInputElement.style.width = "100%";
        this._numberInputElement.tabIndex = 0;

        if (this.defaultValue !== undefined) {
            this._numberInputElement.valueAsNumber = this.defaultValue;
        }

        if (this.placeholder) {
            this._numberInputElement.placeholder = this.placeholder;
            this._numberInputElement.setAttribute("aria-label", this.placeholder);
        }

        this._numberInputElement.oninput = () => { this.valueChanged(); }

        return this._numberInputElement;
    }

    getJsonTypeName(): string {
        return "Input.Number";
    }

    isSet(): boolean {
        return this.value !== undefined && !isNaN(this.value);
    }

    isValid(): boolean {
        if (this.value === undefined) {
            return !this.isRequired;
        }

        let result = true;

        if (this.min !== undefined) {
            result = result && (this.value >= this.min);
        }

        if (this.max !== undefined) {
            result = result && (this.value <= this.max);
        }

        return result;
    }

    get value(): number | undefined {
        return this._numberInputElement ? this._numberInputElement.valueAsNumber : undefined;
    }
}

export class DateInput extends Input {
    //#region Schema

    static readonly valueProperty = new StringProperty(Versions.v1_0, "value");
    static readonly placeholderProperty = new StringProperty(Versions.v1_0, "placeholder");
    static readonly minProperty = new StringProperty(Versions.v1_0, "min");
    static readonly maxProperty = new StringProperty(Versions.v1_0, "max");

    @property(DateInput.valueProperty)
    defaultValue?: string;

    @property(DateInput.minProperty)
    min?: string;

    @property(DateInput.maxProperty)
    max?: string;

    @property(DateInput.placeholderProperty)
    placeholder?: string;

    //#endregion

    private _dateInputElement: HTMLInputElement;

    protected internalRender(): HTMLElement | undefined {
        this._dateInputElement = document.createElement("input");
        this._dateInputElement.setAttribute("type", "date");

        if (this.min) {
            this._dateInputElement.setAttribute("min", this.min);
        }

        if (this.max) {
            this._dateInputElement.setAttribute("max", this.max);
        }

        if (this.placeholder) {
            this._dateInputElement.placeholder = this.placeholder;
            this._dateInputElement.setAttribute("aria-label", this.placeholder);
        }

        this._dateInputElement.className = this.hostConfig.makeCssClassName("ac-input", "ac-dateInput");
        this._dateInputElement.style.width = "100%";

        this._dateInputElement.oninput = () => { this.valueChanged(); }

        if (this.defaultValue) {
            this._dateInputElement.value = this.defaultValue;
        }

        return this._dateInputElement;
    }

    getJsonTypeName(): string {
        return "Input.Date";
    }

    isSet(): boolean {
        return this.value ? true : false;
    }

    isValid(): boolean {
        if (!this.value) {
            return !this.isRequired;
        }

        let valueAsDate = new Date(this.value);

        let result = true;

        if (this.min) {
            let minDate = new Date(this.min);

            result = result && (valueAsDate >= minDate);
        }

        if (this.max) {
            let maxDate = new Date(this.max);

            result = result && (valueAsDate <= maxDate);
        }

        return result;
    }

    get value(): string | undefined {
        return this._dateInputElement ? this._dateInputElement.value : undefined;
    }
}

export class TimeProperty extends CustomProperty<string | undefined> {
    constructor(readonly targetVersion: Version, readonly name: string) {
        super(
            targetVersion,
            name,
            (sender: SerializableObject, property: PropertyDefinition, source: PropertyBag, context: BaseSerializationContext) => {
                let value = source[property.name];

                if (typeof value === "string" && value && /^[0-9]{2}:[0-9]{2}$/.test(value)) {
                    return value;
                }

                return undefined;
            },
            (sender: SerializableObject, property: PropertyDefinition, target: PropertyBag, value: string | undefined, context: BaseSerializationContext) => {
                context.serializeValue(target, property.name, value);
            });
    }
}

export class TimeInput extends Input {
    private static convertTimeStringToDate(timeString: string): Date {
        return new Date("1973-09-04T" + timeString + ":00Z");
    }

    //#region Schema

    static readonly valueProperty = new TimeProperty(Versions.v1_0, "value");
    static readonly placeholderProperty = new StringProperty(Versions.v1_0, "placeholder");
    static readonly minProperty = new TimeProperty(Versions.v1_0, "min");
    static readonly maxProperty = new TimeProperty(Versions.v1_0, "max");

    @property(TimeInput.valueProperty)
    defaultValue?: string;

    @property(TimeInput.minProperty)
    min?: string;

    @property(TimeInput.maxProperty)
    max?: string;

    @property(TimeInput.placeholderProperty)
    placeholder?: string;

    //#endregion

    private _timeInputElement: HTMLInputElement;

    protected internalRender(): HTMLElement | undefined {
        this._timeInputElement = document.createElement("input");
        this._timeInputElement.setAttribute("type", "time");
        this._timeInputElement.setAttribute("min", <string>this.min);
        this._timeInputElement.setAttribute("max", <string>this.max);
        this._timeInputElement.className = this.hostConfig.makeCssClassName("ac-input", "ac-timeInput");
        this._timeInputElement.style.width = "100%";
        this._timeInputElement.oninput = () => { this.valueChanged(); }

        if (this.placeholder) {
            this._timeInputElement.placeholder = this.placeholder;
            this._timeInputElement.setAttribute("aria-label", this.placeholder);
        }

        if (this.defaultValue) {
            this._timeInputElement.value = this.defaultValue;
        }

        return this._timeInputElement;
    }

    getJsonTypeName(): string {
        return "Input.Time";
    }

    isSet(): boolean {
        return this.value ? true : false;
    }

    isValid(): boolean {
        if (!this.value) {
            return !this.isRequired;
        }

        let valueAsDate = TimeInput.convertTimeStringToDate(this.value);

        let result = true;

        if (this.min) {
            let minDate = TimeInput.convertTimeStringToDate(this.min);

            result = result && (valueAsDate >= minDate);
        }

        if (this.max) {
            let maxDate = TimeInput.convertTimeStringToDate(this.max);

            result = result && (valueAsDate <= maxDate);
        }

        return result;
    }

    get value(): string | undefined {
        return this._timeInputElement ? this._timeInputElement.value : undefined;
    }
}

const enum ActionButtonState {
    Normal,
    Expanded,
    Subdued
}

export type ActionType = { new(): Action };

export abstract class Action extends CardObject {
    //#region Schema

    static readonly titleProperty = new StringProperty(Versions.v1_0, "title");
    static readonly iconUrlProperty = new StringProperty(Versions.v1_1, "iconUrl");
    static readonly styleProperty = new ValueSetProperty(
        Versions.v1_2,
        "style",
        [
            { value: Enums.ActionStyle.Default },
            { value: Enums.ActionStyle.Positive },
            { value: Enums.ActionStyle.Destructive }
        ],
        Enums.ActionStyle.Default);

    @property(Action.titleProperty)
    title?: string;

    @property(Action.iconUrlProperty)
    iconUrl?: string;

    @property(Action.styleProperty)
    style: string = Enums.ActionStyle.Default;

    //#endregion

    private renderButtonContent() {
        if (this.renderedElement) {
            // Cache hostConfig for perf
            let hostConfig = this.hostConfig;

            let titleElement = document.createElement("div");
            titleElement.style.overflow = "hidden";
            titleElement.style.textOverflow = "ellipsis";

            if (!(hostConfig.actions.iconPlacement == Enums.ActionIconPlacement.AboveTitle || hostConfig.actions.allowTitleToWrap)) {
                titleElement.style.whiteSpace = "nowrap";
            }

            if (this.title) {
                titleElement.innerText = this.title;
            }

            if (!this.iconUrl) {
                this.renderedElement.classList.add("noIcon");
                this.renderedElement.appendChild(titleElement);
            }
            else {
                let iconElement = document.createElement("img");
                iconElement.src = this.iconUrl;
                iconElement.style.width = hostConfig.actions.iconSize + "px";
                iconElement.style.height = hostConfig.actions.iconSize + "px";
                iconElement.style.flex = "0 0 auto";

                if (hostConfig.actions.iconPlacement == Enums.ActionIconPlacement.AboveTitle) {
                    this.renderedElement.classList.add("iconAbove");
                    this.renderedElement.style.flexDirection = "column";

                    if (this.title) {
                        iconElement.style.marginBottom = "6px";
                    }
                }
                else {
                    this.renderedElement.classList.add("iconLeft");

                    iconElement.style.maxHeight = "100%";

                    if (this.title) {
                        iconElement.style.marginRight = "6px";
                    }
                }

                this.renderedElement.appendChild(iconElement);
                this.renderedElement.appendChild(titleElement);
            }
        }
    }

    private _state: ActionButtonState = ActionButtonState.Normal;
    private _actionCollection?: ActionCollection; // hold the reference to its action collection

    protected updateCssClasses() {
        if (this.parent && this.renderedElement) {
            let hostConfig = this.parent.hostConfig;

            this.renderedElement.className = hostConfig.makeCssClassName("ac-pushButton");

            let parentContainer = this.getParentContainer();

            if (parentContainer) {
                let parentContainerStyle = parentContainer.getEffectiveStyle();

                if (parentContainerStyle) {
                    this.renderedElement.classList.add("style-" + parentContainerStyle);
                }
            }

            this.renderedElement.classList.remove(hostConfig.makeCssClassName("expanded"));
            this.renderedElement.classList.remove(hostConfig.makeCssClassName("subdued"));

            switch (this._state) {
                case ActionButtonState.Expanded:
                    this.renderedElement.classList.add(hostConfig.makeCssClassName("expanded"));
                    break;
                case ActionButtonState.Subdued:
                    this.renderedElement.classList.add(hostConfig.makeCssClassName("subdued"));
                    break;
            }

            if (this.style) {
                if (this.style === Enums.ActionStyle.Positive) {
                    this.renderedElement.classList.add(...hostConfig.makeCssClassNames("primary", "style-positive"));
                }
                else {
                    this.renderedElement.classList.add(...hostConfig.makeCssClassNames("style-" + this.style.toLowerCase()));
                }
            }
        }
    }

    protected internalPropertyChanged(property: PropertyDefinition) {
        if (this.renderedElement && this.renderedElement instanceof HTMLButtonElement) {
            Utils.removeAllChildren(this.renderedElement);

            this.renderButtonContent();
            this.updateCssClasses();
        }
    }

    protected getDefaultSerializationContext(): BaseSerializationContext {
        return new SerializationContext();
    }

    protected addCssClasses(element: HTMLElement) {
        // Do nothing in base implementation
    }

    protected internalGetReferencedInputs(): Dictionary<Input> {
        return {};
    }

    protected internalPrepareForExecution(inputs: Dictionary<Input> | undefined) {
        // Do nothing in base implementation
    }

    protected internalValidateInputs(referencedInputs: Dictionary<Input> | undefined): Input[] {
        let result: Input[] = [];

        if (referencedInputs) {
            for (let key of Object.keys(referencedInputs)) {
                let input = referencedInputs[key];

                if (!input.validateValue()) {
                    result.push(input);
                }
            }
        }

        return result;
    }

    protected shouldSerialize(context: SerializationContext): boolean {
        return context.actionRegistry.findByName(this.getJsonTypeName()) !== undefined;
    }

    protected raiseExecuteActionEvent() {
        if (this.onExecute) {
            this.onExecute(this);
        }

        raiseExecuteActionEvent(this);
    }

    accessibleTitle?: string;
    expanded?: boolean;

    onExecute: (sender: Action) => void;
    onClick?: (action: Action) => void;

    click() {
        if (this.onClick !== undefined) {
            this.onClick(this);
        }
    }

    getHref(): string | undefined {
        return "";
    }

    getAriaRole(): string {
        return "button";
    }

    getParentContainer(): Container | undefined {
        let currentElement = this.parent;

        while (currentElement) {
            if (currentElement instanceof Container) {
                return <Container>currentElement;
            }

            currentElement = currentElement.parent;
        }

        return undefined;
    }

    parse(source: any, context?: SerializationContext) {
        return super.parse(source, context ? context : new SerializationContext());
    }

    render(baseCssClass: string = "ac-pushButton") {
        let buttonElement = document.createElement("button");

<<<<<<< HEAD
        if (this.title) {
=======
        this.addCssClasses(buttonElement);

        if (this.accessibleTitle) {
            buttonElement.setAttribute("aria-label", this.accessibleTitle);
        }
        else if (this.title) {
>>>>>>> fdbccd55
            buttonElement.setAttribute("aria-label", this.title);
        }

        if (this.expanded != undefined) {
            buttonElement.setAttribute("aria-expanded", this.expanded.toString())
        }

        buttonElement.type = "button";
        buttonElement.style.display = "flex";
        buttonElement.style.alignItems = "center";
        buttonElement.style.justifyContent = "center";

        buttonElement.setAttribute("role", this.getAriaRole());

        buttonElement.onclick = (e) => {
            e.preventDefault();
            e.cancelBubble = true;

            this.click();
        };

        this._renderedElement = buttonElement;

        this.renderButtonContent();

        this.updateCssClasses();
    }

    execute() {
        if (this._actionCollection) {
            this._actionCollection.actionExecuted(this);
        }

        this.raiseExecuteActionEvent();
    }

    prepareForExecution(): boolean {
        let referencedInputs = this.getReferencedInputs();
        let invalidInputs = this.internalValidateInputs(referencedInputs);

        if (invalidInputs.length > 0) {
            invalidInputs[0].focus();

            return false;
        }

        this.internalPrepareForExecution(referencedInputs);

        return true;
    };

    remove(): boolean {
        if (this._actionCollection) {
            return this._actionCollection.removeAction(this);
        }

        return false;
    }

    getAllInputs(processActions: boolean = true): Input[] {
        return [];
    }

    getResourceInformation(): IResourceInformation[] {
        return this.iconUrl ? [{ url: this.iconUrl, mimeType: "image" }] : [];
    }

    getActionById(id: string): Action | undefined {
        return this.id === id ? this : undefined;
    }

    getReferencedInputs(): Dictionary<Input> | undefined {
        return this.internalGetReferencedInputs();
    }

    /**
     * Validates the inputs associated with this action.
     *
     * @returns A list of inputs that failed validation, or an empty array if no input failed validation.
     */
    validateInputs(): Input[] {
        return this.internalValidateInputs(this.getReferencedInputs());
    }

    get isPrimary(): boolean {
        return this.style == Enums.ActionStyle.Positive;
    }

    set isPrimary(value: boolean) {
        if (value) {
            this.style = Enums.ActionStyle.Positive;
        }
        else {
            if (this.style == Enums.ActionStyle.Positive) {
                this.style = Enums.ActionStyle.Default;
            }
        }
    }

    get hostConfig(): HostConfig {
        return this.parent ? this.parent.hostConfig : defaultHostConfig;
    }

    get parent(): CardElement | undefined {
        return <CardElement>this._parent;
    }

    get state(): ActionButtonState {
        return this._state;
    }

    set state(value: ActionButtonState) {
        this._state = value;

        this.updateCssClasses();
    }
}

export abstract class SubmitActionBase extends Action {
    //#region Schema

    static readonly dataProperty = new PropertyDefinition(Versions.v1_0, "data");
    static readonly associatedInputsProperty = new CustomProperty(
        Versions.v1_3,
        "associatedInputs",
        (sender: SerializableObject, property: PropertyDefinition, source: PropertyBag, context: BaseSerializationContext) => {
            let value = source[property.name];

            if (value !== undefined && typeof value === "string") {
                return value.toLowerCase() === "none" ? "none" : "auto";
            }

            return undefined;
        },
        (sender: SerializableObject, property: PropertyDefinition, target: PropertyBag, value: string | undefined, context: BaseSerializationContext) => {
            context.serializeValue(target, property.name, value);
        });

    @property(SubmitActionBase.dataProperty)
    private _originalData?: PropertyBag;

    @property(SubmitActionBase.associatedInputsProperty)
    associatedInputs?: "auto" | "none";

    //#endregion

    private _isPrepared: boolean = false;
    private _processedData?: PropertyBag;

    protected internalGetReferencedInputs(): Dictionary<Input> {
        let result: Dictionary<Input> = {};

        if (this.associatedInputs !== "none") {
            let current: CardElement | undefined = this.parent;
            let inputs: Input[] = [];

            while (current) {
                inputs = inputs.concat(current.getAllInputs(false));

                current = current.parent;
            }

            for (let input of inputs) {
                if (input.id) {
                    result[input.id] = input;
                }
            }
        }

        return result;
    }

    protected internalPrepareForExecution(inputs: Dictionary<Input> | undefined) {
        if (this._originalData) {
            this._processedData = JSON.parse(JSON.stringify(this._originalData));
        }
        else {
            this._processedData = {};
        }

        if (this._processedData && inputs) {
            for (let key of Object.keys(inputs)) {
                let input = inputs[key];

                if (input.id && input.isSet()) {
                    this._processedData[input.id] = typeof input.value === "string" ? input.value : input.value.toString();
                }
            }
        }

        this._isPrepared = true;
    }

    get data(): object | undefined {
        return this._isPrepared ? this._processedData : this._originalData;
    }

    set data(value: object | undefined) {
        this._originalData = value;
        this._isPrepared = false;
    }
}

export class SubmitAction extends SubmitActionBase {
    // Note the "weird" way this field is declared is to work around a breaking
    // change introduced in TS 3.1 wrt d.ts generation. DO NOT CHANGE
    static readonly JsonTypeName: "Action.Submit" = "Action.Submit";

    getJsonTypeName(): string {
        return SubmitAction.JsonTypeName;
    }
}

export class ExecuteAction extends SubmitActionBase {
    // Note the "weird" way this field is declared is to work around a breaking
    // change introduced in TS 3.1 wrt d.ts generation. DO NOT CHANGE
    static readonly JsonTypeName: "Action.Execute" = "Action.Execute";

    //#region Schema

    static readonly verbProperty = new StringProperty(Versions.v1_4, "verb");

    @property(ExecuteAction.verbProperty)
    verb: string;

    //#endregion

    getJsonTypeName(): string {
        return ExecuteAction.JsonTypeName;
    }
}

export class OpenUrlAction extends Action {
    //#region Schema

    static readonly urlProperty = new StringProperty(Versions.v1_0, "url");

    @property(OpenUrlAction.urlProperty)
    url?: string;

    //#endregion

    // Note the "weird" way this field is declared is to work around a breaking
    // change introduced in TS 3.1 wrt d.ts generation. DO NOT CHANGE
    static readonly JsonTypeName: "Action.OpenUrl" = "Action.OpenUrl";

    getJsonTypeName(): string {
        return OpenUrlAction.JsonTypeName;
    }

    getAriaRole() : string {
        return "link";
    }

    internalValidateProperties(context: ValidationResults) {
        super.internalValidateProperties(context);

        if (!this.url) {
            context.addFailure(
                this,
                Enums.ValidationEvent.PropertyCantBeNull,
                Strings.errors.propertyMustBeSet("url"));
        }
    }

    getHref(): string | undefined {
        return this.url;
    }
}

export class ToggleVisibilityAction extends Action {
    //#region Schema

    static readonly targetElementsProperty = new CustomProperty<PropertyBag>(
        Versions.v1_2,
        "targetElements",
        (sender: SerializableObject, property: PropertyDefinition, source: PropertyBag, context: BaseSerializationContext) => {
            let result: PropertyBag = {}

            if (Array.isArray(source[property.name])) {
                for (let item of source[property.name]) {
                    if (typeof item === "string") {
                        result[item] = undefined;
                    }
                    else if (typeof item === "object") {
                        let elementId = item["elementId"];

                        if (typeof elementId === "string") {
                            result[elementId] = Utils.parseBool(item["isVisible"]);
                        }
                    }
                }
            }

            return result;
        },
        (sender: SerializableObject, property: PropertyDefinition, target: PropertyBag, value: PropertyBag, context: BaseSerializationContext) => {
            let targetElements: any[] = [];

            for (let id of Object.keys(value)) {
                if (typeof value[id] === "boolean") {
                    targetElements.push(
                        {
                            elementId: id,
                            isVisible: value[id]
                        }
                    );
                }
                else {
                    targetElements.push(id);
                }
            }

            context.serializeArray(target, property.name, targetElements);
        },
        {},
        (sender: SerializableObject) => { return {}; });

    @property(ToggleVisibilityAction.targetElementsProperty)
    targetElements: { [key: string]: any } = {};

    //#endregion

    // Note the "weird" way this field is declared is to work around a breaking
    // change introduced in TS 3.1 wrt d.ts generation. DO NOT CHANGE
    static readonly JsonTypeName: "Action.ToggleVisibility" = "Action.ToggleVisibility";

    private updateAriaControlsAttribute() {
        // apply aria labels to make it clear which elements this action will toggle
        if (this.targetElements) {
            const elementIds = Object.keys(this.targetElements);

            if (this._renderedElement) {
                if (elementIds.length > 0) {
                    this._renderedElement.setAttribute("aria-controls", elementIds.join(" "));
                }
                else {
                    this._renderedElement.removeAttribute("aria-controls");
                }
            }
        }
    }

    internalValidateProperties(context: ValidationResults) {
        super.internalValidateProperties(context);

        if (!this.targetElements) {
            context.addFailure(
                this,
                Enums.ValidationEvent.PropertyCantBeNull,
                Strings.errors.propertyMustBeSet("targetElements"));
        }
    }

    getJsonTypeName(): string {
        return ToggleVisibilityAction.JsonTypeName;
    }

    render(baseCssClass: string = "ac-pushButton") {
        super.render(baseCssClass);
        this.updateAriaControlsAttribute();
    }

    execute() {
        if (this.parent) {
            for (let elementId of Object.keys(this.targetElements)) {
                let targetElement = this.parent.getRootElement().getElementById(elementId);

                if (targetElement) {
                    if (typeof this.targetElements[elementId] === "boolean") {
                        targetElement.isVisible = this.targetElements[elementId];
                    }
                    else {
                        targetElement.isVisible = !targetElement.isVisible;
                    }
                }
            }
        }
    }

    addTargetElement(elementId: string, isVisible: boolean | undefined = undefined) {
        this.targetElements[elementId] = isVisible;
        this.updateAriaControlsAttribute();
    }

    removeTargetElement(elementId: string) {
        delete this.targetElements[elementId];
        this.updateAriaControlsAttribute();
    }
}

class StringWithSubstitutionProperty extends PropertyDefinition  {
    parseValue(sender: SerializableObject, value: any, context: BaseSerializationContext): StringWithSubstitutions {
        let result = new StringWithSubstitutions();
        result.set(Utils.parseString(value));

        return result;
    }

    toJSON(sender: SerializableObject, target: PropertyBag, value: StringWithSubstitutions, context: BaseSerializationContext): void {
        context.serializeValue(target, this.name, value.getOriginal());
    }

    constructor(
        readonly targetVersion: Version,
        readonly name: string) {
        super(targetVersion, name, undefined, () => { return new StringWithSubstitutions(); });
    }
}

export class HttpHeader extends SerializableObject {
    //#region Schema

    static readonly nameProperty = new StringProperty(Versions.v1_0, "name");
    static readonly valueProperty = new StringWithSubstitutionProperty(Versions.v1_0, "value");

    protected getSchemaKey(): string {
        return "HttpHeader";
    }

    @property(HttpHeader.nameProperty)
    name: string;

    @property(HttpHeader.valueProperty)
    private _value: StringWithSubstitutions;

    //#endregion

    constructor(name: string = "", value: string = "") {
        super();

        this.name = name;
        this.value = value;
    }

    getReferencedInputs(inputs: Input[], referencedInputs: Dictionary<Input>) {
        this._value.getReferencedInputs(inputs, referencedInputs);
    }

    prepareForExecution(inputs: Dictionary<Input>) {
        this._value.substituteInputValues(inputs, ContentTypes.applicationXWwwFormUrlencoded);
    }

    get value(): string | undefined {
        return this._value.get();
    }

    set value(newValue: string | undefined) {
        this._value.set(newValue);
    }
}

export class HttpAction extends Action {
    //#region Schema

    static readonly urlProperty = new StringWithSubstitutionProperty(Versions.v1_0, "url");
    static readonly bodyProperty = new StringWithSubstitutionProperty(Versions.v1_0, "body");
    static readonly methodProperty = new StringProperty(Versions.v1_0, "method");
    static readonly headersProperty = new SerializableObjectCollectionProperty(Versions.v1_0, "headers", HttpHeader);
    static readonly ignoreInputValidationProperty = new BoolProperty(Versions.v1_3, "ignoreInputValidation", false);

    @property(HttpAction.urlProperty)
    private _url: StringWithSubstitutions;

    @property(HttpAction.bodyProperty)
    private _body: StringWithSubstitutions;

    @property(HttpAction.methodProperty)
    method?: string;

    @property(HttpAction.headersProperty)
    headers: HttpHeader[];

    @property(HttpAction.ignoreInputValidationProperty)
    private _ignoreInputValidation: boolean = false;

    //#endregion

    // Note the "weird" way this field is declared is to work around a breaking
    // change introduced in TS 3.1 wrt d.ts generation. DO NOT CHANGE
    static readonly JsonTypeName: "Action.Http" = "Action.Http";

    protected internalGetReferencedInputs(): Dictionary<Input> {
        let allInputs = this.parent ? this.parent.getRootElement().getAllInputs() : [];
        let result: Dictionary<Input> = {};

        this._url.getReferencedInputs(allInputs, result);

        for (let header of this.headers) {
            header.getReferencedInputs(allInputs, result);
        }

        this._body.getReferencedInputs(allInputs, result);

        return result;
    }

    protected internalPrepareForExecution(inputs: Dictionary<Input> | undefined) {
        if (inputs) {
            this._url.substituteInputValues(inputs, ContentTypes.applicationXWwwFormUrlencoded);

            let contentType = ContentTypes.applicationJson;

            for (let header of this.headers) {
                header.prepareForExecution(inputs);

                if (header.name && header.name.toLowerCase() == "content-type") {
                    contentType = <string>header.value;
                }
            }

            this._body.substituteInputValues(inputs, contentType);
        }
    };

    getJsonTypeName(): string {
        return HttpAction.JsonTypeName;
    }

    internalValidateProperties(context: ValidationResults) {
        super.internalValidateProperties(context);

        if (!this.url) {
            context.addFailure(
                this,
                Enums.ValidationEvent.PropertyCantBeNull,
                Strings.errors.propertyMustBeSet("url"));
        }

        if (this.headers.length > 0) {
            for (let header of this.headers) {
                if (!header.name) {
                    context.addFailure(
                        this,
                        Enums.ValidationEvent.PropertyCantBeNull,
                        Strings.errors.actionHttpHeadersMustHaveNameAndValue());
                }
            }
        }
    }

    get ignoreInputValidation(): boolean {
        return this._ignoreInputValidation;
    }

    set ignoreInputValidation(value: boolean) {
        this._ignoreInputValidation = value;
    }

    get url(): string | undefined {
        return this._url.get();
    }

    set url(value: string | undefined) {
        this._url.set(value);
    }

    get body(): string | undefined {
        return this._body.get();
    }

    set body(value: string | undefined) {
        this._body.set(value);
    }
}

export class ShowCardAction extends Action {
    // Note the "weird" way this field is declared is to work around a breaking
    // change introduced in TS 3.1 wrt d.ts generation. DO NOT CHANGE
    static readonly JsonTypeName: "Action.ShowCard" = "Action.ShowCard";

    protected updateCssClasses() {
        super.updateCssClasses();

        if (this.parent && this.renderedElement) {
            this.renderedElement.classList.add(this.parent.hostConfig.makeCssClassName("expandable"));
            this.renderedElement.setAttribute("aria-expanded", (this.state === ActionButtonState.Expanded).toString());
        }
    }

    protected internalParse(source: any, context: SerializationContext) {
        super.internalParse(source, context);

        let jsonCard = source["card"];

        if (jsonCard) {
            this.card.parse(jsonCard, context);
        }
        else {
            context.logParseEvent(
                this,
                Enums.ValidationEvent.PropertyCantBeNull,
                Strings.errors.showCardMustHaveCard());
        }
    }

    protected internalToJSON(target: PropertyBag, context: SerializationContext) {
        super.internalToJSON(target, context);

        if (this.card) {
            context.serializeValue(target, "card", this.card.toJSON(context));
        }
    }

    readonly card: AdaptiveCard = new InlineAdaptiveCard();

    render(baseCssClass?: string) {
        super.render(baseCssClass);

        if (this.renderedElement && this.parent) {
            this.renderedElement.classList.add(this.parent.hostConfig.makeCssClassName("expandable"));
        }
    }

<<<<<<< HEAD
=======
    protected raiseExecuteActionEvent() {
        if (this.hostConfig.actions.showCard.actionMode === Enums.ShowCardActionMode.Popup) {
            // Only raise the event in Popup mode.
            super.raiseExecuteActionEvent();
        }
    }

    readonly card: AdaptiveCard = new InlineAdaptiveCard();

>>>>>>> fdbccd55
    getJsonTypeName(): string {
        return ShowCardAction.JsonTypeName;
    }

    internalValidateProperties(context: ValidationResults) {
        super.internalValidateProperties(context);

        this.card.internalValidateProperties(context);
    }

    setParent(value: CardElement) {
        super.setParent(value);

        this.card.setParent(value);
    }

    getAllInputs(processActions: boolean = true): Input[] {
        return this.card.getAllInputs(processActions);
    }

    getResourceInformation(): IResourceInformation[] {
        return super.getResourceInformation().concat(this.card.getResourceInformation());
    }

    getActionById(id: string): Action | undefined {
        let result = super.getActionById(id);

        if (!result) {
            result = this.card.getActionById(id);
        }

        return result;
    }
}

class ActionCollection {
    private _owner: CardElement;
    private _actionCardContainer: HTMLDivElement;
    private _expandedAction?: ShowCardAction;
    private _actionCard?: HTMLElement;

    private isActionAllowed(action: Action): boolean {
        let forbiddenTypes = this._owner.getForbiddenActionTypes();

        if (forbiddenTypes) {
            for (let forbiddenType of forbiddenTypes) {
                if (action.constructor === forbiddenType) {
                    return false;
                }
            }
        }

        return true;
    }

    private refreshContainer() {
        this._actionCardContainer.innerHTML = "";

        if (!this._actionCard) {
            this._actionCardContainer.style.marginTop = "0px";

            return;
        }

        this._actionCardContainer.style.marginTop = this.renderedActionCount > 0 ? this._owner.hostConfig.actions.showCard.inlineTopMargin + "px" : "0px";

        let padding = this._owner.getEffectivePadding();

        this._owner.getImmediateSurroundingPadding(padding);

        let physicalPadding = this._owner.hostConfig.paddingDefinitionToSpacingDefinition(padding);

        if (this._actionCard) {
            this._actionCard.style.paddingLeft = physicalPadding.left + "px";
            this._actionCard.style.paddingRight = physicalPadding.right + "px";

            this._actionCard.style.marginLeft = "-" + physicalPadding.left + "px";
            this._actionCard.style.marginRight = "-" + physicalPadding.right + "px";

            if (physicalPadding.bottom != 0 && !this._owner.isDesignMode()) {
                this._actionCard.style.paddingBottom = physicalPadding.bottom + "px";
                this._actionCard.style.marginBottom = "-" + physicalPadding.bottom + "px";
            }

            Utils.appendChild(this._actionCardContainer, this._actionCard);
        }
    }

    private layoutChanged() {
        this._owner.getRootElement().updateLayout();
    }

    private showActionCard(action: ShowCardAction, suppressStyle: boolean = false, raiseEvent: boolean = true) {
        (<InlineAdaptiveCard>action.card).suppressStyle = suppressStyle;

        // Always re-render a ShowCard action in design mode; reuse already rendered ShowCard (if available) otherwise
        let renderedCard = action.card.renderedElement && !this._owner.isDesignMode() ? action.card.renderedElement : action.card.render();

        this._actionCard = renderedCard;
        this._expandedAction = action;

        this.refreshContainer();

        if (raiseEvent) {
            this.layoutChanged();

            raiseInlineCardExpandedEvent(action, true);
        }
    }

    private collapseExpandedAction() {
        for (let action of this.renderedActions) {
            action.state = ActionButtonState.Normal;
        }

        let previouslyExpandedAction = this._expandedAction;

        this._expandedAction = undefined;
        this._actionCard = undefined;

        this.refreshContainer();

        if (previouslyExpandedAction) {
            this.layoutChanged();

            raiseInlineCardExpandedEvent(previouslyExpandedAction, false);
        }
    }

    private expandShowCardAction(action: ShowCardAction, raiseEvent: boolean) {
        for (let renderedAction of this.renderedActions) {
            if (renderedAction !== action) {
                renderedAction.state = ActionButtonState.Subdued;
            }
            else {
                renderedAction.state = ActionButtonState.Expanded;
            }
        }

        this.showActionCard(
            action,
            !(this._owner.isAtTheVeryLeft() && this._owner.isAtTheVeryRight()),
            raiseEvent);
    }

<<<<<<< HEAD
    private actionClicked(action: Action) {
        if (!(action instanceof ShowCardAction)) {
            for (let renderedAction of this.renderedActions) {
                renderedAction.state = ActionButtonState.Normal;
            }

            this.hideActionCard();

            action.execute();
        }
        else {
            if (this._owner.hostConfig.actions.showCard.actionMode === Enums.ShowCardActionMode.Popup) {
                action.execute();
            }
            else if (action === this._expandedAction) {
                this.collapseExpandedAction();
            }
            else {
                this.expandShowCardAction(action, true);
            }
        }
=======
    private getParentContainer(): Container | undefined {
        if (this._owner instanceof Container) {
            return this._owner;
        }
        else {
            return this._owner.getParentContainer();
        }
    }

    private findActionButton(action: Action): ActionButton | undefined {
        for (let actionButton of this.buttons) {
            if (actionButton.action == action) {
                return actionButton;
            }
        }

        return undefined;
>>>>>>> fdbccd55
    }

    items: Action[] = [];
    renderedActions: Action[] = [];

    constructor(owner: CardElement) {
        this._owner = owner;
    }

    actionExecuted(action: Action) {
        if (!(action instanceof ShowCardAction)) {
            this.collapseExpandedAction();
        }
        else {
            if (action === this._expandedAction) {
                this.collapseExpandedAction();
            }
            else {
                this.expandShowCardAction(action, true);
            }
        }
    }

    parse(source: any, context: SerializationContext) {
        this.clear();

        if (Array.isArray(source)) {
            for (let jsonAction of source) {
                let action = context.parseAction(
                    this._owner,
                    jsonAction,
                    [],
                    !this._owner.isDesignMode());

                if (action) {
                    this.addAction(action);
                }
            }
        }
    }

    toJSON(target: PropertyBag, propertyName: string, context: SerializationContext): any {
        context.serializeArray(target, propertyName, this.items);
    }

    getActionById(id: string): Action | undefined {
        let result: Action | undefined = undefined;

        for (let item of this.items) {
            result = item.getActionById(id);

            if (result) {
                break;
            }
        }

        return result;
    }

    validateProperties(context: ValidationResults) {
        if (this._owner.hostConfig.actions.maxActions && this.items.length > this._owner.hostConfig.actions.maxActions) {
            context.addFailure(
                this._owner,
                Enums.ValidationEvent.TooManyActions,
                Strings.errors.tooManyActions(this._owner.hostConfig.actions.maxActions));
        }

        if (this.items.length > 0 && !this._owner.hostConfig.supportsInteractivity) {
            context.addFailure(
                this._owner,
                Enums.ValidationEvent.InteractivityNotAllowed,
                Strings.errors.interactivityNotAllowed());
        }

        for (let item of this.items) {
            if (!this.isActionAllowed(item)) {
                context.addFailure(
                    this._owner,
                    Enums.ValidationEvent.ActionTypeNotAllowed,
                    Strings.errors.actionTypeNotAllowed(item.getJsonTypeName()));
            }

            item.internalValidateProperties(context);
        }
    }

    render(orientation: Enums.Orientation, isDesignMode: boolean): HTMLElement | undefined {
        // Cache hostConfig for better perf
        let hostConfig = this._owner.hostConfig;

        if (!hostConfig.supportsInteractivity) {
            return undefined;
        }

        let element = document.createElement("div");
        let maxActions = hostConfig.actions.maxActions ? Math.min(hostConfig.actions.maxActions, this.items.length) : this.items.length;

        this._actionCardContainer = document.createElement("div");
        this.renderedActions = [];

        if (hostConfig.actions.preExpandSingleShowCardAction && maxActions == 1 && this.items[0] instanceof ShowCardAction && this.isActionAllowed(this.items[0])) {
            this.showActionCard(<ShowCardAction>this.items[0], true);
            this.renderedActions.push(this.items[0]);
        }
        else {
            let buttonStrip = document.createElement("div");
            buttonStrip.className = hostConfig.makeCssClassName("ac-actionSet");
            buttonStrip.style.display = "flex";
            buttonStrip.setAttribute("role", "menubar");

            if (orientation == Enums.Orientation.Horizontal) {
                buttonStrip.style.flexDirection = "row";

                if (this._owner.horizontalAlignment && hostConfig.actions.actionAlignment != Enums.ActionAlignment.Stretch) {
                    switch (this._owner.horizontalAlignment) {
                        case Enums.HorizontalAlignment.Center:
                            buttonStrip.style.justifyContent = "center";
                            break;
                        case Enums.HorizontalAlignment.Right:
                            buttonStrip.style.justifyContent = "flex-end";
                            break;
                        default:
                            buttonStrip.style.justifyContent = "flex-start";
                            break;
                    }
                }
                else {
                    switch (hostConfig.actions.actionAlignment) {
                        case Enums.ActionAlignment.Center:
                            buttonStrip.style.justifyContent = "center";
                            break;
                        case Enums.ActionAlignment.Right:
                            buttonStrip.style.justifyContent = "flex-end";
                            break;
                        default:
                            buttonStrip.style.justifyContent = "flex-start";
                            break;
                    }
                }
            }
            else {
                buttonStrip.style.flexDirection = "column";

                if (this._owner.horizontalAlignment && hostConfig.actions.actionAlignment != Enums.ActionAlignment.Stretch) {
                    switch (this._owner.horizontalAlignment) {
                        case Enums.HorizontalAlignment.Center:
                            buttonStrip.style.alignItems = "center";
                            break;
                        case Enums.HorizontalAlignment.Right:
                            buttonStrip.style.alignItems = "flex-end";
                            break;
                        default:
                            buttonStrip.style.alignItems = "flex-start";
                            break;
                    }
                }
                else {
                    switch (hostConfig.actions.actionAlignment) {
                        case Enums.ActionAlignment.Center:
                            buttonStrip.style.alignItems = "center";
                            break;
                        case Enums.ActionAlignment.Right:
                            buttonStrip.style.alignItems = "flex-end";
                            break;
                        case Enums.ActionAlignment.Stretch:
                            buttonStrip.style.alignItems = "stretch";
                            break;
                        default:
                            buttonStrip.style.alignItems = "flex-start";
                            break;
                    }
                }
            }

            const allowedActions = this.items.filter(this.isActionAllowed.bind(this));

            for (let i = 0; i < allowedActions.length; i++) {
                let action = allowedActions[i];

                action.onClick = (ab) => { this.actionClicked(ab); };

                action.render();

<<<<<<< HEAD
                if (action.renderedElement) {
                    action.renderedElement.setAttribute("aria-posinset", (i + 1).toString());
                    action.renderedElement.setAttribute("aria-setsize", allowedActions.length.toString());
                    action.renderedElement.setAttribute("role", "listitem");
=======
                    if (!actionButton) {
                        actionButton = new ActionButton(allowedActions[i], parentContainerStyle);
                        actionButton.onClick = (ab) => { ab.action.execute(); };
>>>>>>> fdbccd55

                    if (hostConfig.actions.actionsOrientation == Enums.Orientation.Horizontal && hostConfig.actions.actionAlignment == Enums.ActionAlignment.Stretch) {
                        action.renderedElement.style.flex = "0 1 100%";
                    }
                    else {
                        action.renderedElement.style.flex = "0 1 auto";
                    }

                    buttonStrip.appendChild(action.renderedElement);

                    this.renderedActions.push(action);

<<<<<<< HEAD
                    if (this.renderedActions.length >= hostConfig.actions.maxActions || i == this.items.length - 1) {
                        break;
                    }
                    else if (hostConfig.actions.buttonSpacing > 0) {
                        let spacer = document.createElement("div");
=======
                    if (actionButton.action.renderedElement) {
                        if (allowedActions.length > 1) {
                            actionButton.action.renderedElement.setAttribute("aria-posinset", (i + 1).toString());
                            actionButton.action.renderedElement.setAttribute("aria-setsize", allowedActions.length.toString());
                            actionButton.action.renderedElement.setAttribute("role", "menuitem");
                        }
>>>>>>> fdbccd55

                        if (orientation === Enums.Orientation.Horizontal) {
                            spacer.style.flex = "0 0 auto";
                            spacer.style.width = hostConfig.actions.buttonSpacing + "px";
                        }
                        else {
                            spacer.style.height = hostConfig.actions.buttonSpacing + "px";
                        }

                        Utils.appendChild(buttonStrip, spacer);
                    }
                }
            }

            let buttonStripContainer = document.createElement("div");
            buttonStripContainer.style.overflow = "hidden";
            buttonStripContainer.appendChild(buttonStrip);

            Utils.appendChild(element, buttonStripContainer);
        }

        Utils.appendChild(element, this._actionCardContainer);

        for (let renderedAction of this.renderedActions) {
            if (renderedAction.state == ActionButtonState.Expanded) {
                this.expandShowCardAction(<ShowCardAction>renderedAction, false);

                break;
            }
        }

        return this.renderedActions.length > 0 ? element : undefined;
    }

    addAction(action: Action) {
        if (!action) {
            throw new Error("The action parameter cannot be null.");
        }

        if ((!action.parent || action.parent === this._owner) && this.items.indexOf(action) < 0) {
            this.items.push(action);

            if (!action.parent) {
                action.setParent(this._owner);
            }

            action["_actionCollection"] = this;
        }
        else {
            throw new Error(Strings.errors.actionAlreadyParented());
        }
    }

    removeAction(action: Action): boolean {
        if (this.expandedAction && this._expandedAction == action) {
            this.collapseExpandedAction();
        }

        let actionIndex = this.items.indexOf(action);

        if (actionIndex >= 0) {
            this.items.splice(actionIndex, 1);

            action.setParent(undefined);

            action["_actionCollection"] = undefined;

            for (let i = 0; i < this.renderedActions.length; i++) {
                if (this.renderedActions[i] == action) {
                    this.renderedActions.splice(i, 1);

                    break;
                }
            }

            return true;
        }

        return false;
    }

    clear() {
        this.items = [];
        this.renderedActions = [];

        this._expandedAction = undefined;
    }

    getAllInputs(processActions: boolean = true): Input[] {
        let result: Input[] = [];

        if (processActions) {
            for (let action of this.items) {
                result = result.concat(action.getAllInputs());
            }
        }

        return result;
    }

    getResourceInformation(): IResourceInformation[] {
        let result: IResourceInformation[] = [];

        for (let action of this.items) {
            result = result.concat(action.getResourceInformation());
        }

        return result;
    }

    get renderedActionCount(): number {
        return this.renderedActions.length;
    }

    get expandedAction(): ShowCardAction | undefined {
        return this._expandedAction;
    }
}

export class ActionSet extends CardElement {
    //#region Schema

    static readonly orientationProperty = new EnumProperty(Versions.v1_1, "orientation", Enums.Orientation);

    @property(ActionSet.orientationProperty)
    orientation?: Enums.Orientation;

    //#endregion

    private _actionCollection: ActionCollection;

    protected internalParse(source: any, context: SerializationContext) {
        super.internalParse(source, context);

        this._actionCollection.parse(source["actions"], context);
    }

    protected internalToJSON(target: PropertyBag, context: SerializationContext) {
        super.internalToJSON(target, context);

        this._actionCollection.toJSON(target, "actions", context);
    }

    protected internalRender(): HTMLElement | undefined {
        return this._actionCollection.render(this.orientation !== undefined ? this.orientation : this.hostConfig.actions.actionsOrientation, this.isDesignMode());
    }

    constructor() {
        super();

        this._actionCollection = new ActionCollection(this);
    }

    isBleedingAtBottom(): boolean {
        if (this._actionCollection.renderedActionCount == 0) {
            return super.isBleedingAtBottom();
        }
        else {
            if (this._actionCollection.items.length == 1) {
                return this._actionCollection.expandedAction !== undefined && !this.hostConfig.actions.preExpandSingleShowCardAction;
            }
            else {
                return this._actionCollection.expandedAction !== undefined;
            }
        }
    }

    getJsonTypeName(): string {
        return "ActionSet";
    }

    getActionCount(): number {
        return this._actionCollection.items.length;
    }

    getActionAt(index: number): Action | undefined {
        if (index >= 0 && index < this.getActionCount()) {
            return this._actionCollection.items[index];
        }
        else {
            return super.getActionAt(index);
        }
    }

    getActionById(id: string): Action | undefined {
        let result: Action | undefined = this._actionCollection.getActionById(id);

        return result ? result : super.getActionById(id);
    }

    internalValidateProperties(context: ValidationResults) {
        super.internalValidateProperties(context);

        this._actionCollection.validateProperties(context);
    }

    addAction(action: Action) {
        this._actionCollection.addAction(action);
    }

    getAllInputs(processActions: boolean = true): Input[] {
        return processActions ? this._actionCollection.getAllInputs() : [];
    }

    getResourceInformation(): IResourceInformation[] {
        return this._actionCollection.getResourceInformation();
    }

    /**
     * @inheritdoc
     */
    findDOMNodeOwner(node: Node): CardObject | undefined {
        let target: CardObject | undefined = undefined;

        for (const action of this._actionCollection.items) {
            // recur through each Action
            target = action.findDOMNodeOwner(node);

            if (target) {
                return target;
            }
        }

        // if not found in any Action, defer to parent implementation
        return super.findDOMNodeOwner(node);
    }

    get isInteractive(): boolean {
        return true;
    }
}

export abstract class StylableCardElementContainer extends CardElementContainer {
    //#region Schema

    static readonly styleProperty = new ValueSetProperty(
        Versions.v1_0,
        "style",
        [
            { value: Enums.ContainerStyle.Default },
            { value: Enums.ContainerStyle.Emphasis },
            { targetVersion: Versions.v1_2, value: Enums.ContainerStyle.Accent },
            { targetVersion: Versions.v1_2, value: Enums.ContainerStyle.Good },
            { targetVersion: Versions.v1_2, value: Enums.ContainerStyle.Attention },
            { targetVersion: Versions.v1_2, value: Enums.ContainerStyle.Warning }
        ]);
    static readonly bleedProperty = new BoolProperty(Versions.v1_2, "bleed", false);
    static readonly minHeightProperty = new PixelSizeProperty(Versions.v1_2, "minHeight");

    @property(StylableCardElementContainer.styleProperty)
    get style(): string | undefined {
        if (this.allowCustomStyle) {
            let style = this.getValue(StylableCardElementContainer.styleProperty);

            if (style && this.hostConfig.containerStyles.getStyleByName(style)) {
                return style;
            }
        }

        return undefined;
    }

    set style(value: string | undefined) {
        this.setValue(StylableCardElementContainer.styleProperty, value);
    }

    @property(StylableCardElementContainer.bleedProperty)
    private _bleed: boolean = false;

    @property(StylableCardElementContainer.minHeightProperty)
    minPixelHeight?: number;

    //#endregion

    protected adjustRenderedElementSize() {
        super.adjustRenderedElementSize();

        if (this.renderedElement && this.minPixelHeight) {
            this.renderedElement.style.minHeight = this.minPixelHeight + "px";
        }
    }

    protected applyBackground() {
        if (this.renderedElement) {
            this.renderedElement.style.removeProperty("background-color");
            
            if (this.getHasBackground()) {
                let styleDefinition = this.hostConfig.containerStyles.getStyleByName(this.style, this.hostConfig.containerStyles.getStyleByName(this.defaultStyle));

                if (styleDefinition.backgroundColor) {
                    const bgColor = <string>Utils.stringToCssColor(styleDefinition.backgroundColor);
                    this.renderedElement.style.backgroundColor = bgColor;
                    this.renderedElement.style.border = "1px solid " + bgColor;
                }
            }
        }
    }

    protected applyPadding() {
        super.applyPadding();

        if (!this.renderedElement) {
            return;
        }

        let physicalPadding = new SpacingDefinition();

        if (this.getEffectivePadding()) {
            physicalPadding = this.hostConfig.paddingDefinitionToSpacingDefinition(this.getEffectivePadding());
        }

        this.renderedElement.style.paddingTop = physicalPadding.top + "px";
        this.renderedElement.style.paddingRight = physicalPadding.right + "px";
        this.renderedElement.style.paddingBottom = physicalPadding.bottom + "px";
        this.renderedElement.style.paddingLeft = physicalPadding.left + "px";

        if (this.isBleeding()) {
            // Bleed into the first parent that does have padding
            let padding = new PaddingDefinition();

            this.getImmediateSurroundingPadding(padding);

            let surroundingPadding = this.hostConfig.paddingDefinitionToSpacingDefinition(padding);

            this.renderedElement.style.marginRight = "-" + surroundingPadding.right + "px";
            this.renderedElement.style.marginLeft = "-" + surroundingPadding.left + "px";

            if (!this.isDesignMode()) {
                this.renderedElement.style.marginTop = "-" + surroundingPadding.top + "px";
                this.renderedElement.style.marginBottom = "-" + surroundingPadding.bottom + "px";
            }

            if (this.separatorElement && this.separatorOrientation == Enums.Orientation.Horizontal) {
                this.separatorElement.style.marginLeft = "-" + surroundingPadding.left + "px";
                this.separatorElement.style.marginRight = "-" + surroundingPadding.right + "px";
            }
        }
        else {
            this.renderedElement.style.marginRight = "0";
            this.renderedElement.style.marginLeft = "0";
            this.renderedElement.style.marginTop = "0";
            this.renderedElement.style.marginBottom = "0";

            if (this.separatorElement && this.separatorOrientation === Enums.Orientation.Horizontal) {
                this.separatorElement.style.marginRight = "0";
                this.separatorElement.style.marginLeft = "0";
            }
        }
    }

    protected getHasBackground(): boolean {
        let currentElement: CardElement | undefined = this.parent;

        while (currentElement) {
            let currentElementHasBackgroundImage = currentElement instanceof Container ? currentElement.backgroundImage.isValid() : false;

            if (currentElement instanceof StylableCardElementContainer) {
                if (this.hasExplicitStyle && (currentElement.getEffectiveStyle() != this.getEffectiveStyle() || currentElementHasBackgroundImage)) {
                    return true;
                }
            }

            currentElement = currentElement.parent;
        }

        return false;
    }

    protected getDefaultPadding(): PaddingDefinition {
        return this.getHasBackground() ?
            new PaddingDefinition(
                Enums.Spacing.Padding,
                Enums.Spacing.Padding,
                Enums.Spacing.Padding,
                Enums.Spacing.Padding) : super.getDefaultPadding();
    }

    protected getHasExpandedAction(): boolean {
        return false;
    }

    protected getBleed(): boolean {
        return this._bleed;
    }

    protected setBleed(value: boolean) {
        this._bleed = value;
    }

    protected internalUpdateLayout(processChildren: boolean = true) {
        super.internalUpdateLayout(processChildren);

        this.applyBackground();
    }

    protected get renderedActionCount(): number {
        return 0;
    }

    protected get hasExplicitStyle(): boolean {
        return this.getValue(StylableCardElementContainer.styleProperty) !== undefined;
    }

    protected get allowCustomStyle(): boolean {
        return true;
    }

    isBleeding(): boolean {
		return (this.getHasBackground() || this.hostConfig.alwaysAllowBleed) && this.getBleed();
    }

    internalValidateProperties(context: ValidationResults) {
        super.internalValidateProperties(context);

        let explicitStyle = this.getValue(StylableCardElementContainer.styleProperty);

        if (explicitStyle !== undefined) {
            let styleDefinition = this.hostConfig.containerStyles.getStyleByName(explicitStyle);

            if (!styleDefinition) {
                context.addFailure(
                    this,
                    Enums.ValidationEvent.InvalidPropertyValue,
                    Strings.errors.invalidPropertyValue(explicitStyle, "style"));
            }
        }
    }

    render(): HTMLElement | undefined {
        let renderedElement = super.render();

        this.applyBackground();

        return renderedElement;
    }

    getEffectiveStyle(): string {
        let effectiveStyle = this.style;

        return effectiveStyle ? effectiveStyle : super.getEffectiveStyle();
    }
}

export class BackgroundImage extends SerializableObject {
    //#region Schema

    static readonly urlProperty = new StringProperty(Versions.v1_0, "url");
    static readonly fillModeProperty = new EnumProperty(Versions.v1_2, "fillMode", Enums.FillMode, Enums.FillMode.Cover);
    static readonly horizontalAlignmentProperty = new EnumProperty(Versions.v1_2, "horizontalAlignment", Enums.HorizontalAlignment, Enums.HorizontalAlignment.Left);
    static readonly verticalAlignmentProperty = new EnumProperty(Versions.v1_2, "verticalAlignment", Enums.VerticalAlignment, Enums.VerticalAlignment.Top);

    @property(BackgroundImage.urlProperty)
    url?: string;

    @property(BackgroundImage.fillModeProperty)
    fillMode: Enums.FillMode;

    @property(BackgroundImage.horizontalAlignmentProperty)
    horizontalAlignment: Enums.HorizontalAlignment;

    @property(BackgroundImage.verticalAlignmentProperty)
    verticalAlignment: Enums.VerticalAlignment;

    //#endregion

    protected getSchemaKey(): string {
        return "BackgroundImage";
    }

    protected internalParse(source: any, context: BaseSerializationContext) {
        if (typeof source === "string") {
            this.resetDefaultValues();
            this.url = source;
        }
        else {
            return super.internalParse(source, context);
        }
    }

    apply(element: CardElement) {
        if (this.url && element.renderedElement) {
            element.renderedElement.style.backgroundImage = "url('" + element.preProcessPropertyValue(BackgroundImage.urlProperty, this.url) + "')";

            switch (this.fillMode) {
                case Enums.FillMode.Repeat:
                    element.renderedElement.style.backgroundRepeat = "repeat";
                    break;
                case Enums.FillMode.RepeatHorizontally:
                    element.renderedElement.style.backgroundRepeat = "repeat-x";
                    break;
                case Enums.FillMode.RepeatVertically:
                    element.renderedElement.style.backgroundRepeat = "repeat-y";
                    break;
                case Enums.FillMode.Cover:
                default:
                    element.renderedElement.style.backgroundRepeat = "no-repeat";
                    element.renderedElement.style.backgroundSize = "cover";
                    break;
            }

            switch (this.horizontalAlignment) {
                case Enums.HorizontalAlignment.Center:
                    element.renderedElement.style.backgroundPositionX = "center";
                    break;
                case Enums.HorizontalAlignment.Right:
                    element.renderedElement.style.backgroundPositionX = "right";
                    break;
            }

            switch (this.verticalAlignment) {
                case Enums.VerticalAlignment.Center:
                    element.renderedElement.style.backgroundPositionY = "center";
                    break;
                case Enums.VerticalAlignment.Bottom:
                    element.renderedElement.style.backgroundPositionY = "bottom";
                    break;
            }
        }
    }

    isValid(): boolean {
        return this.url ? true : false;
    }
}

export class Container extends StylableCardElementContainer {
    //#region Schema

    static readonly backgroundImageProperty = new SerializableObjectProperty(
        Versions.v1_0,
        "backgroundImage",
        BackgroundImage,
        new BackgroundImage());
    static readonly verticalContentAlignmentProperty = new EnumProperty(Versions.v1_1, "verticalContentAlignment", Enums.VerticalAlignment, Enums.VerticalAlignment.Top);
    static readonly rtlProperty = new BoolProperty(Versions.v1_0, "rtl");

    @property(Container.backgroundImageProperty)
    get backgroundImage(): BackgroundImage {
        return this.getValue(Container.backgroundImageProperty);
    }

    @property(Container.verticalContentAlignmentProperty)
    verticalContentAlignment: Enums.VerticalAlignment = Enums.VerticalAlignment.Top;

    @property(Container.rtlProperty)
    rtl?: boolean;

    //#endregion

    private _items: CardElement[] = [];
    private _itemsHostElement?: HTMLElement;

    private internalInsertItemAt(item: CardElement, index: number, forceInsert: boolean) {
        if (!item.parent || forceInsert) {
            if (item.isStandalone) {
                if (index >= this._items.length || this._items.length === 0) {
                    this._items.push(item);

                    // this.renderItem(item, "afterLast");
                }
                else {
                    this._items.splice(index >= 0 ? index : 0, 0, item);

                    // this.renderItem(item, index >= 0 ? this._items[index] : "beforeFirst");
                }

                if (this._itemsHostElement) {
                    CardElementContainer.removeRenderedItem(item);

                    let insertionPoint: CardElement | "beforeFirst" | "afterLast" = "beforeFirst";

                    if (index >= 0) {
                        insertionPoint = "afterLast";

                        while (index < this._items.length) {
                            if (this._items[index] !== item && this._items[index].renderedElement) {
                                insertionPoint = this._items[index];
            
                                break;
                            }
            
                            index++;
                        }
                    }
        
                    this.renderItem(item, insertionPoint);
                } 

                item.setParent(this);

                this.getRootElement().updateLayout(true);
            }
            else {
                throw new Error(Strings.errors.elementTypeNotStandalone(item.getJsonTypeName()));
            }
        }
        else {
            throw new Error(Strings.errors.elementAlreadyParented());
        }
    }

    protected supportsExcplitiHeight(): boolean {
        return true;
    }

    protected getItemsCollectionPropertyName(): string {
        return "items";
    }

    protected applyBackground() {
        if (this.backgroundImage.isValid() && this.renderedElement) {
            this.backgroundImage.apply(this);
        }

        super.applyBackground();
    }

    protected renderItem(item: CardElement, insertionPoint: CardElement | "beforeFirst" | "afterLast" = "afterLast") {
        if (!item.renderedElement && this.isElementAllowed(item)) {
            item.render();
        }

        if (item.renderedElement && this._itemsHostElement) {
            if (insertionPoint === "afterLast" || this._itemsHostElement.childElementCount === 0) {
                this._itemsHostElement.appendChild(item.renderedElement);
            }
            else if (insertionPoint === "beforeFirst") {
                this._itemsHostElement.insertBefore(item.renderedElement, this._itemsHostElement.firstChild);
            }
            else if (insertionPoint.renderedElement) {
                let referenceDOMElement = insertionPoint.separatorElement ? insertionPoint.separatorElement : insertionPoint.renderedElement;

                this._itemsHostElement.insertBefore(item.renderedElement, referenceDOMElement);
            }
            else {
                this._itemsHostElement.appendChild(item.renderedElement);
            }

            if (item.separatorElement) {
                this._itemsHostElement.insertBefore(item.separatorElement, item.renderedElement);
            }
        }
    }

    protected internalRender(): HTMLElement | undefined {
        // Cache hostConfig to avoid walking the parent hierarchy several times
        let hostConfig = this.hostConfig;

        let element = document.createElement("div");

        if (this.rtl !== undefined && this.rtl) {
            element.dir = "rtl";
        }

        element.classList.add(hostConfig.makeCssClassName("ac-container"));
        element.style.display = "flex";
        element.style.flexDirection = "column";

        if (GlobalSettings.useAdvancedCardBottomTruncation) {
            // Forces the container to be at least as tall as its content.
            //
            // Fixes a quirk in Chrome where, for nested flex elements, the
            // inner element's height would never exceed the outer element's
            // height. This caused overflow truncation to break -- containers
            // would always be measured as not overflowing, since their heights
            // were constrained by their parents as opposed to truly reflecting
            // the height of their content.
            //
            // See the "Browser Rendering Notes" section of this answer:
            // https://stackoverflow.com/questions/36247140/why-doesnt-flex-item-shrink-past-content-size
            element.style.minHeight = '-webkit-min-content';
        }

        switch (this.verticalContentAlignment) {
            case Enums.VerticalAlignment.Center:
                element.style.justifyContent = "center";
                break;
            case Enums.VerticalAlignment.Bottom:
                element.style.justifyContent = "flex-end";
                break;
            default:
                element.style.justifyContent = "flex-start";
                break;
        }

        this._itemsHostElement = document.createElement("div");
        this._itemsHostElement.style.display = "flex";
        this._itemsHostElement.style.flexDirection = "column";

        element.appendChild(this._itemsHostElement);

        if (this._items.length > 0) {
            for (let item of this._items) {
                this.renderItem(item);
            }
        }
        else {
            if (this.isDesignMode()) {
                let placeholderElement = this.createPlaceholderElement();
                placeholderElement.style.width = "100%";
                placeholderElement.style.height = "100%";

                element.appendChild(placeholderElement);
            }
        }

        return element;
    }

    protected truncateOverflow(maxHeight: number): boolean {
        if (this.renderedElement) {
            // Add 1 to account for rounding differences between browsers
            let boundary = this.renderedElement.offsetTop + maxHeight + 1;

            let handleElement = (cardElement: CardElement) => {
                let elt = cardElement.renderedElement;

                if (elt) {
                    switch (Utils.getFitStatus(elt, boundary)) {
                        case Enums.ContainerFitStatus.FullyInContainer:
                            let sizeChanged = cardElement['resetOverflow']();
                            // If the element's size changed after resetting content,
                            // we have to check if it still fits fully in the card
                            if (sizeChanged) {
                                handleElement(cardElement);
                            }
                            break;
                        case Enums.ContainerFitStatus.Overflowing:
                            let maxHeight = boundary - elt.offsetTop;
                            cardElement['handleOverflow'](maxHeight);
                            break;
                        case Enums.ContainerFitStatus.FullyOutOfContainer:
                            cardElement['handleOverflow'](0);
                            break;
                    }
                }
            };

            for (let item of this._items) {
                handleElement(item);
            }

            return true;
        }

        return false;
    }

    protected undoOverflowTruncation() {
        for (let item of this._items) {
            item['resetOverflow']();
        }
    }

    protected getHasBackground(): boolean {
        return this.backgroundImage.isValid() || super.getHasBackground();
    }

    protected internalParse(source: any, context: SerializationContext) {
        super.internalParse(source, context);

        this.clear();
        this.setShouldFallback(false);

        let jsonItems = source[this.getItemsCollectionPropertyName()];

        if (Array.isArray(jsonItems)) {
            for (let item of jsonItems) {
                let element = context.parseElement(this, item, !this.isDesignMode());

                if (element) {
                    this.internalInsertItemAt(element, this._items.length, true);
                }
            }
        }
    }

    protected internalToJSON(target: PropertyBag, context: SerializationContext) {
        super.internalToJSON(target, context);

        context.serializeArray(target, this.getItemsCollectionPropertyName(), this._items);
    }

    protected get isSelectable(): boolean {
        return true;
    }

    getItemCount(): number {
        return this._items.length;
    }

    getItemAt(index: number): CardElement {
        return this._items[index];
    }

    getFirstVisibleRenderedItem(): CardElement | undefined {
        if (this.renderedElement && this._items && this._items.length > 0) {
            for (let item of this._items) {
                if (item.renderedElement && item.isVisible) {
                    return item;
                }
            };
        }

        return undefined;
    }

    getLastVisibleRenderedItem(): CardElement | undefined {
        if (this.renderedElement && this._items && this._items.length > 0) {
            for (let i = this._items.length - 1; i >= 0; i--) {
                if (this._items[i].renderedElement && this._items[i].isVisible) {
                    return this._items[i];
                }
            }
        }

        return undefined;
    }

    getJsonTypeName(): string {
        return "Container";
    }

    isFirstElement(element: CardElement): boolean {
        let designMode = this.isDesignMode();

        for (let item of this._items) {
            if (item.isVisible || designMode) {
                return item == element;
            }
        }

        return false;
    }

    isLastElement(element: CardElement): boolean {
        let designMode = this.isDesignMode();

        for (let i = this._items.length - 1; i >= 0; i--) {
            if (this._items[i].isVisible || designMode) {
                return this._items[i] == element;
            }
        }

        return false;
    }

    isRtl(): boolean {
        if (this.rtl !== undefined) {
            return this.rtl;
        }
        else {
            let parentContainer = this.getParentContainer();

            return parentContainer ? parentContainer.isRtl() : false;
        }
    }

    isBleedingAtTop(): boolean {
        let firstRenderedItem = this.getFirstVisibleRenderedItem();

        return this.isBleeding() || (firstRenderedItem ? firstRenderedItem.isBleedingAtTop() : false);
    }

    isBleedingAtBottom(): boolean {
        let lastRenderedItem = this.getLastVisibleRenderedItem();

        return this.isBleeding() || (lastRenderedItem ? lastRenderedItem.isBleedingAtBottom() && lastRenderedItem.getEffectiveStyle() == this.getEffectiveStyle() : false);
    }

    indexOf(cardElement: CardElement): number {
        return this._items.indexOf(cardElement);
    }

    addItem(item: CardElement) {
        this.internalInsertItemAt(item, this._items.length, false);
    }

    insertItemAt(item: CardElement, index: number) {
        this.internalInsertItemAt(item, index, false);
    }

    insertItemBefore(item: CardElement, insertBefore: CardElement) {
        let insertBeforeIndex = this._items.indexOf(insertBefore);

        this.internalInsertItemAt(item, insertBeforeIndex, false);
    }

    insertItemAfter(item: CardElement, insertAfter: CardElement) {
        this.internalInsertItemAt(item, this._items.indexOf(insertAfter) + 1, false);
    }

    removeItem(item: CardElement): boolean {
        let itemIndex = this._items.indexOf(item);

        if (itemIndex >= 0) {
            this._items.splice(itemIndex, 1);

            item.setParent(undefined);

            CardElementContainer.removeRenderedItem(item);

            this.getRootElement().updateLayout(true);

            return true;
        }

        return false;
    }

    clear() {
        this._items = [];
    }

    getResourceInformation(): IResourceInformation[] {
        let result = super.getResourceInformation();

        if (this.backgroundImage.isValid()) {
            result.push(
                {
                    url: <string>this.backgroundImage.url,
                    mimeType: "image"
                }
            );
        }

        return result;
    }

    getActionById(id: string): Action | undefined {
        let result: Action | undefined = super.getActionById(id);

        if (!result) {
            if (this.selectAction) {
                result = this.selectAction.getActionById(id);
            }

            if (!result) {
                for (let item of this._items) {
                    result = item.getActionById(id);

                    if (result) {
                        break;
                    }
                }
            }
        }

        return result;
    }

    get padding(): PaddingDefinition | undefined {
        return this.getPadding();
    }

    set padding(value: PaddingDefinition | undefined) {
        this.setPadding(value);
    }

    get selectAction(): Action | undefined {
        return this._selectAction;
    }

    set selectAction(value: Action | undefined) {
        this._selectAction = value;
    }

    get bleed(): boolean {
        return this.getBleed();
    }

    set bleed(value: boolean) {
        this.setBleed(value);
    }
}

export type ColumnWidth = SizeAndUnit | "auto" | "stretch";

export class Column extends Container {
    //#region Schema

    static readonly widthProperty = new CustomProperty<ColumnWidth>(
        Versions.v1_0,
        "width",
        (sender: SerializableObject, property: PropertyDefinition, source: PropertyBag, context: BaseSerializationContext) => {
            let result: ColumnWidth = property.defaultValue;
            let value = source[property.name];
            let invalidWidth = false;

            if (typeof value === "number" && !isNaN(value)) {
                result = new SizeAndUnit(value, Enums.SizeUnit.Weight);
            }
            else if (value === "auto" || value === "stretch") {
                result = value;
            }
            else if (typeof value === "string") {
                try {
                    result = SizeAndUnit.parse(value);

                    if (result.unit === Enums.SizeUnit.Pixel && property.targetVersion.compareTo(context.targetVersion) > 0) {
                        invalidWidth = true;
                    }
                }
                catch (e) {
                    invalidWidth = true;
                }
            }
            else {
                invalidWidth = true;
            }

            if (invalidWidth) {
                context.logParseEvent(
                    sender,
                    Enums.ValidationEvent.InvalidPropertyValue,
                    Strings.errors.invalidColumnWidth(value));

                result = "auto";
            }

            return result;
        },
        (sender: SerializableObject, property: PropertyDefinition, target: PropertyBag, value: ColumnWidth, context: BaseSerializationContext) => {
            if (value instanceof SizeAndUnit) {
                if (value.unit === Enums.SizeUnit.Pixel) {
                    context.serializeValue(target, "width", value.physicalSize + "px");
                }
                else {
                    context.serializeNumber(target, "width", value.physicalSize);
                }
            }
            else {
                context.serializeValue(target, "width", value);
            }
        },
        "stretch");

    @property(Column.widthProperty)
    width: ColumnWidth = "stretch";

    //#endregion

    private _computedWeight: number = 0;

    protected adjustRenderedElementSize() {
        if (this.renderedElement) {
            const minDesignTimeColumnHeight = 20;

            if (this.isDesignMode()) {
                this.renderedElement.style.minWidth = "20px";
                this.renderedElement.style.minHeight = (!this.minPixelHeight ? minDesignTimeColumnHeight : Math.max(this.minPixelHeight, minDesignTimeColumnHeight)) + "px";
            }
            else {
                this.renderedElement.style.minWidth = "0";

                if (this.minPixelHeight) {
                    this.renderedElement.style.minHeight = this.minPixelHeight + "px";
                }
            }

            if (this.width === "auto") {
                this.renderedElement.style.flex = "0 1 auto";
            }
            else if (this.width === "stretch") {
                this.renderedElement.style.flex = "1 1 50px";
            }
            else if (this.width instanceof SizeAndUnit) {
                if (this.width.unit == Enums.SizeUnit.Pixel) {
                    this.renderedElement.style.flex = "0 0 auto";
                    this.renderedElement.style.width = this.width.physicalSize + "px";
                }
                else {
                    this.renderedElement.style.flex = "1 1 " + (this._computedWeight > 0 ? this._computedWeight : this.width.physicalSize) + "%";
                }
            }
        }
    }

    protected shouldSerialize(context: SerializationContext): boolean {
        return true;
    }

    protected get separatorOrientation(): Enums.Orientation {
        return Enums.Orientation.Vertical;
    }

    constructor(width: ColumnWidth = "stretch") {
        super();

        this.width = width;
    }

    getJsonTypeName(): string {
        return "Column";
    }

    get hasVisibleSeparator(): boolean {
        if (this.parent && this.parent instanceof ColumnSet) {
            return this.separatorElement !== undefined && !this.parent.isLeftMostElement(this);
        }
        else {
            return false;
        }
    }

    get isStandalone(): boolean {
        return false;
    }
}

export class ColumnSet extends StylableCardElementContainer {
    private _columns: Column[] = [];
    private _renderedColumns: Column[];

    private createColumnInstance(source: any, context: SerializationContext): Column | undefined {
        return context.parseCardObject<Column>(
            this,
            source,
            [], // Forbidden types not supported for elements for now
            !this.isDesignMode(),
            (typeName: string) => {
                return !typeName || typeName === "Column" ? new Column() : undefined;
            },
            (typeName: string, errorType: TypeErrorType) => {
                context.logParseEvent(
                    undefined,
                    Enums.ValidationEvent.ElementTypeNotAllowed,
                    Strings.errors.elementTypeNotAllowed(typeName));
            });
    }

    private renderColumn(column: Column, container: HTMLElement, insertBefore?: HTMLElement) {
        if (!column.renderedElement) {
            column.render();
        }

        if (column.renderedElement) {
            if (insertBefore) {
                container.insertBefore(column.renderedElement, insertBefore);
            }
            else {
                container.appendChild(column.renderedElement);
            }

            if (column.separatorElement) {
                container.insertBefore(column.separatorElement, column.renderedElement);
            }
        }
    }

    protected internalRender(): HTMLElement | undefined {
        this._renderedColumns = [];

        if (this._columns.length > 0) {
            // Cache hostConfig to avoid walking the parent hierarchy several times
            let hostConfig = this.hostConfig;

            let element = document.createElement("div");
            element.className = hostConfig.makeCssClassName("ac-columnSet");
            element.style.display = "flex";

            if (GlobalSettings.useAdvancedCardBottomTruncation) {
                // See comment in Container.internalRender()
                element.style.minHeight = '-webkit-min-content';
            }

            switch (this.horizontalAlignment) {
                case Enums.HorizontalAlignment.Center:
                    element.style.justifyContent = "center";
                    break;
                case Enums.HorizontalAlignment.Right:
                    element.style.justifyContent = "flex-end";
                    break;
                default:
                    element.style.justifyContent = "flex-start";
                    break;
            }

            let totalWeight: number = 0;

            for (let column of this._columns) {
                if (column.width instanceof SizeAndUnit && (column.width.unit == Enums.SizeUnit.Weight)) {
                    totalWeight += column.width.physicalSize;
                }
            }

            for (let column of this._columns) {
                if (column.width instanceof SizeAndUnit && column.width.unit == Enums.SizeUnit.Weight && totalWeight > 0) {
                    let computedWeight = 100 / totalWeight * column.width.physicalSize;

                    // Best way to emulate "internal" access I know of
                    column["_computedWeight"] = computedWeight;
                }

                this.renderColumn(column, element);

                if (column.renderedElement) {
                    this._renderedColumns.push(column);
                }
            }

            return this._renderedColumns.length > 0 ? element : undefined;
        }
        else {
            return undefined;
        }
    }

    protected truncateOverflow(maxHeight: number): boolean {
        for (let column of this._columns) {
            column['handleOverflow'](maxHeight);
        }

        return true;
    }

    protected undoOverflowTruncation() {
        for (let column of this._columns) {
            column['resetOverflow']();
        }
    }

    protected get isSelectable(): boolean {
        return true;
    }

    protected internalParse(source: any, context: SerializationContext) {
        super.internalParse(source, context);

        this._columns = [];
        this._renderedColumns = [];

        let jsonColumns = source["columns"];

        if (Array.isArray(jsonColumns)) {
            for (let item of jsonColumns) {
                let column = this.createColumnInstance(item, context);

                if (column) {
                    this._columns.push(column);
                }
            }
        }
    }

    protected internalToJSON(target: PropertyBag, context: SerializationContext) {
        super.internalToJSON(target, context);

        context.serializeArray(target, "columns", this._columns);
    }

    isFirstElement(element: CardElement): boolean {
        let designMode = this.isDesignMode();

        for (let column of this._columns) {
            if (column.isVisible || designMode) {
                return column == element;
            }
        }

        return false;
    }

    isBleedingAtTop(): boolean {
        if (this.isBleeding()) {
            return true;
        }

        if (this._renderedColumns && this._renderedColumns.length > 0) {
            for (let column of this._columns) {
                if (column.isBleedingAtTop()) {
                    return true;
                }
            }
        }

        return false;
    }

    isBleedingAtBottom(): boolean {
        if (this.isBleeding()) {
            return true;
        }

        if (this._renderedColumns && this._renderedColumns.length > 0) {
            for (let column of this._columns) {
                if (column.isBleedingAtBottom()) {
                    return true;
                }
            }
        }

        return false;
    }

    getItemCount(): number {
        return this._columns.length;
    }

    getFirstVisibleRenderedItem(): CardElement | undefined {
        if (this.renderedElement && this._renderedColumns && this._renderedColumns.length > 0) {
            return this._renderedColumns[0];
        }
        else {
            return undefined;
        }
    }

    getLastVisibleRenderedItem(): CardElement | undefined {
        if (this.renderedElement && this._renderedColumns && this._renderedColumns.length > 0) {
            return this._renderedColumns[this._renderedColumns.length - 1];
        }
        else {
            return undefined;
        }
    }

    getColumnAt(index: number): Column {
        return this._columns[index];
    }

    getItemAt(index: number): CardElement {
        return this.getColumnAt(index);
    }

    getJsonTypeName(): string {
        return "ColumnSet";
    }

    internalValidateProperties(context: ValidationResults) {
        super.internalValidateProperties(context);

        let weightedColumns: number = 0;
        let stretchedColumns: number = 0;

        for (let column of this._columns) {
            if (typeof column.width === "number") {
                weightedColumns++;
            }
            else if (column.width === "stretch") {
                stretchedColumns++;
            }
        }

        if (weightedColumns > 0 && stretchedColumns > 0) {
            context.addFailure(
                this,
                Enums.ValidationEvent.Hint,
                Strings.hints.dontUseWeightedAndStrecthedColumnsInSameSet());
        }
    }

    addColumn(column: Column) {
        if (!column.parent) {
            this._columns.push(column);

            column.setParent(this);
        }
        else {
            throw new Error(Strings.errors.columnAlreadyBelongsToAnotherSet());
        }
    }

    removeItem(item: CardElement): boolean {
        if (item instanceof Column) {
            let itemIndex = this._columns.indexOf(item);

            if (itemIndex >= 0) {
                this._columns.splice(itemIndex, 1);

                item.setParent(undefined);

                CardElementContainer.removeRenderedItem(item);

                this.updateLayout();

                return true;
            }
        }

        return false;
    }

    indexOf(cardElement: CardElement): number {
        return cardElement instanceof Column ? this._columns.indexOf(cardElement) : -1;
    }

    isLeftMostElement(element: CardElement): boolean {
        return this._columns.indexOf(<Column>element) == 0;
    }

    isRightMostElement(element: CardElement): boolean {
        return this._columns.indexOf(<Column>element) == this._columns.length - 1;
    }

    isTopElement(element: CardElement): boolean {
        return this._columns.indexOf(<Column>element) >= 0;
    }

    isBottomElement(element: CardElement): boolean {
        return this._columns.indexOf(<Column>element) >= 0;
    }

    getActionById(id: string): Action | undefined {
        let result: Action | undefined = undefined;

        for (let column of this._columns) {
            result = column.getActionById(id);

            if (result) {
                break;
            }
        }

        return result;
    }

    get bleed(): boolean {
        return this.getBleed();
    }

    set bleed(value: boolean) {
        this.setBleed(value);
    }

    get padding(): PaddingDefinition | undefined {
        return this.getPadding();
    }

    set padding(value: PaddingDefinition | undefined) {
        this.setPadding(value);
    }

    get selectAction(): Action | undefined {
        return this._selectAction;
    }

    set selectAction(value: Action | undefined) {
        this._selectAction = value;
    }
}

function raiseImageLoadedEvent(image: Image) {
    let card = image.getRootElement() as AdaptiveCard;
    let onImageLoadedHandler = (card && card.onImageLoaded) ? card.onImageLoaded : AdaptiveCard.onImageLoaded;

    if (onImageLoadedHandler) {
        onImageLoadedHandler(image);
    }
}

function raiseAnchorClickedEvent(element: CardElement, anchor: HTMLAnchorElement, ev?: MouseEvent): boolean {
    let card = element.getRootElement() as AdaptiveCard;
    let onAnchorClickedHandler = (card && card.onAnchorClicked) ? card.onAnchorClicked : AdaptiveCard.onAnchorClicked;

    return onAnchorClickedHandler !== undefined ? onAnchorClickedHandler(element, anchor, ev) : false;
}

function raiseExecuteActionEvent(action: Action) {
    let card = action.parent ? action.parent.getRootElement() as AdaptiveCard : undefined;
    let onExecuteActionHandler = (card && card.onExecuteAction) ? card.onExecuteAction : AdaptiveCard.onExecuteAction;

    if (action.prepareForExecution() && onExecuteActionHandler) {
        onExecuteActionHandler(action);
    }
}

function raiseInlineCardExpandedEvent(action: ShowCardAction, isExpanded: boolean) {
    let card = action.parent ? action.parent.getRootElement() as AdaptiveCard : undefined;
    let onInlineCardExpandedHandler = (card && card.onInlineCardExpanded) ? card.onInlineCardExpanded : AdaptiveCard.onInlineCardExpanded;

    if (onInlineCardExpandedHandler) {
        onInlineCardExpandedHandler(action, isExpanded);
    }
}

function raiseInputValueChangedEvent(input: Input) {
    let card = input.getRootElement() as AdaptiveCard;
    let onInputValueChangedHandler = (card && card.onInputValueChanged) ? card.onInputValueChanged : AdaptiveCard.onInputValueChanged;

    if (onInputValueChangedHandler) {
        onInputValueChangedHandler(input);
    }
}

function raiseElementVisibilityChangedEvent(element: CardElement, shouldUpdateLayout: boolean = true) {
    let rootElement = element.getRootElement();

    if (shouldUpdateLayout) {
        rootElement.updateLayout();
    }

    let card = rootElement as AdaptiveCard;
    let onElementVisibilityChangedHandler = (card && card.onElementVisibilityChanged) ? card.onElementVisibilityChanged : AdaptiveCard.onElementVisibilityChanged;

    if (onElementVisibilityChangedHandler !== undefined) {
        onElementVisibilityChangedHandler(element);
    }
}

export abstract class ContainerWithActions extends Container {
    private _actionCollection: ActionCollection;

    protected internalParse(source: any, context: SerializationContext) {
        super.internalParse(source, context);

        this._actionCollection.parse(source["actions"], context);
    }

    protected internalToJSON(target: PropertyBag, context: SerializationContext) {
        super.internalToJSON(target, context);

        this._actionCollection.toJSON(target, "actions", context);
    }

    protected internalRender(): HTMLElement | undefined {
        let element = super.internalRender();

        if (element) {
            let renderedActions = this._actionCollection.render(this.hostConfig.actions.actionsOrientation, false);

            if (renderedActions) {
                Utils.appendChild(
                    element,
                    Utils.renderSeparation(
                        this.hostConfig,
                        {
                            spacing: this.hostConfig.getEffectiveSpacing(this.hostConfig.actions.spacing)
                        },
                        Enums.Orientation.Horizontal));
                Utils.appendChild(element, renderedActions);
            }

            if (this.renderIfEmpty) {
                return element;
            }
            else {
                return element.children.length > 0 ? element : undefined;
            }
        }
        else {
            return undefined;
        }
    }

    protected getHasExpandedAction(): boolean {
        if (this.renderedActionCount == 0) {
            return false;
        }
        else if (this.renderedActionCount == 1) {
            return this._actionCollection.expandedAction !== undefined && !this.hostConfig.actions.preExpandSingleShowCardAction;
        }
        else {
            return this._actionCollection.expandedAction !== undefined;
        }
    }

    protected get renderedActionCount(): number {
        return this._actionCollection.renderedActionCount;
    }

    protected get renderIfEmpty(): boolean {
        return false;
    }

    constructor() {
        super();

        this._actionCollection = new ActionCollection(this);
    }

    getActionCount(): number {
        return this._actionCollection.items.length;
    }

    getActionAt(index: number): Action | undefined {
        if (index >= 0 && index < this.getActionCount()) {
            return this._actionCollection.items[index];
        }
        else {
            return super.getActionAt(index);
        }
    }

    getActionById(id: string): Action | undefined {
        let result: Action | undefined = this._actionCollection.getActionById(id);

        return result ? result : super.getActionById(id);
    }

    internalValidateProperties(context: ValidationResults) {
        super.internalValidateProperties(context);

        if (this._actionCollection) {
            this._actionCollection.validateProperties(context);
        }
    }

    isLastElement(element: CardElement): boolean {
        return super.isLastElement(element) && this._actionCollection.items.length == 0;
    }

    addAction(action: Action) {
        this._actionCollection.addAction(action);
    }

    clear() {
        super.clear();

        this._actionCollection.clear();
    }

    getAllInputs(processActions: boolean = true): Input[] {
        let result = super.getAllInputs(processActions);

        if (processActions) {
            result = result.concat(this._actionCollection.getAllInputs(processActions));
        }

        return result;
    }

    getResourceInformation(): IResourceInformation[] {
        return super.getResourceInformation().concat(this._actionCollection.getResourceInformation());
    }

    isBleedingAtBottom(): boolean {
        if (this._actionCollection.renderedActionCount == 0) {
            return super.isBleedingAtBottom();
        }
        else {
            if (this._actionCollection.items.length == 1) {
                return this._actionCollection.expandedAction !== undefined && !this.hostConfig.actions.preExpandSingleShowCardAction;
            }
            else {
                return this._actionCollection.expandedAction !== undefined;
            }
        }
    }

    get isStandalone(): boolean {
        return false;
    }
}

export class CustomComponent extends CardElement {
    //#region Schema

    static readonly nameProperty = new StringProperty(Versions.v1_3, "name", true);
    static readonly propertiesProperty = new ObjectProperty(Versions.v1_3, "properties");

    @property(CustomComponent.nameProperty)
    name?: string;

    @property(CustomComponent.propertiesProperty)
    properties?: object;

    //#endregion

    private _hostElement?: HTMLElement;
    private _view?: object;

    private showSpinner() {
        if (this._hostElement) {
            this._hostElement.innerHTML = "";

            let spinner = document.createElement("div");
            spinner.className = "ac-spinner";
            spinner.style.width = "16px";
            spinner.style.height = "16px";

            this._hostElement.appendChild(spinner);
        }
    }

    private generateErrorView(message: string) {
        this._view = {
            type: "TextBlock",
            text: message,
            wrap: true
        };

        this.renderView();
    }

    private loadView() {
        if (this.name) {
            let request = new XMLHttpRequest();
            request.onerror = () => {
                this.generateErrorView("The component couldn't be loaded from " + this.name);
            }
            request.onload = () => {
                if (request.responseText) {
                    try {
                        let responseJSON = JSON.parse(request.responseText);

                        if (typeof responseJSON === "object") {
                            this._view = responseJSON;
                        }
                    }
                    catch {
                        this.generateErrorView("Invalid component view template.");
                    }
                }
        
                this.renderView();
            };

            try {
                request.open("GET", this.name, true);
                request.send();
            }
            catch (e) {
                this.generateErrorView("The component couldn't be loaded from " + this.name);
            }
        }
        else {
            this. generateErrorView("Component name missing");
        }
    }

    private renderView() {
        if (this._hostElement) {
            if (this._view) {
                this._hostElement.innerHTML = "";

                let template = new Template(this._view);
                let expandedTemplate = template.expand(
                    {
                        $root: this.properties
                    }
                );

                let context = new SerializationContext();
                let contentElement = context.parseElement(this, expandedTemplate, true);

                if (contentElement) {
                    contentElement.setParent(this);

                    let renderedElement = contentElement?.render();

                    if (renderedElement) {
                        this._hostElement.appendChild(renderedElement);
                    }
                }
            }
            else {
                this.showSpinner();
            }
        }
    }

    protected internalPropertyChanged(property: PropertyDefinition) {
        super.internalPropertyChanged(property);

        if (property === CustomComponent.nameProperty) {
            this._view = undefined;

            this.loadView();
        }
    }

    protected internalParse(source: any, context: SerializationContext) {
        super.internalParse(source, context);

        this.loadView();
    }

    protected internalRender(): HTMLElement | undefined {
        this._hostElement = document.createElement("div");

        this.renderView();

        return this._hostElement;
    }

    getJsonTypeName(): string {
        return "Component";
    }
}

export interface IMarkdownProcessingResult {
    didProcess: boolean;
    outputHtml?: any;
}

export class RefreshActionProperty extends PropertyDefinition {
    parse(sender: RefreshDefinition, source: PropertyBag, context: SerializationContext): ExecuteAction | undefined {
        let action = context.parseAction(
            sender.parent,
            source[this.name],
            [],
            false);

        if (action !== undefined) {
            if (action instanceof ExecuteAction) {
                return action;
            }

            context.logParseEvent(
                sender,
                Enums.ValidationEvent.ActionTypeNotAllowed,
                Strings.errors.actionTypeNotAllowed(action.getJsonTypeName()));
        }

        context.logParseEvent(
            sender,
            Enums.ValidationEvent.PropertyCantBeNull,
            Strings.errors.propertyMustBeSet("action"));

        return undefined;
    }

    toJSON(sender: SerializableObject, target: PropertyBag, value: ExecuteAction | undefined, context: SerializationContext) {
        context.serializeValue(target, this.name, value ? value.toJSON(context) : undefined, undefined, true);
    }

    constructor(readonly targetVersion: Version, readonly name: string) {
        super(targetVersion, name, undefined);
    }
}

export class RefreshDefinition extends SerializableObject {
    //#region Schema

    static readonly actionProperty = new RefreshActionProperty(Versions.v1_4, "action");
    static readonly userIdsProperty = new StringArrayProperty(Versions.v1_4, "userIds");

    @property(RefreshDefinition.actionProperty)
    get action(): ExecuteAction {
        return this.getValue(RefreshDefinition.actionProperty);
    }

    set action(value: ExecuteAction) {
        this.setValue(RefreshDefinition.actionProperty, value);

        if (value) {
            value.setParent(this.parent);
        }
    }

    @property(RefreshDefinition.userIdsProperty)
    userIds?: string[];

    protected getSchemaKey(): string {
        return "RefreshDefinition";
    }

    //#endregion

    parent: CardElement;
}

export class AuthCardButton extends SerializableObject {
    //#region Schema

    static readonly typeProperty = new StringProperty(Versions.v1_4, "type");
    static readonly titleProperty = new StringProperty(Versions.v1_4, "title");
    static readonly imageProperty = new StringProperty(Versions.v1_4, "image");
    static readonly valueProperty = new StringProperty(Versions.v1_4, "value");

    protected getSchemaKey(): string {
        return "AuthCardButton";
    }

    //#endregion

    @property(AuthCardButton.typeProperty)
    type: string;

    @property(AuthCardButton.titleProperty)
    title?: string;

    @property(AuthCardButton.imageProperty)
    image?: string;

    @property(AuthCardButton.valueProperty)
    value: string;
}

export class TokenExchangeResource extends SerializableObject {
    //#region Schema

    static readonly idProperty = new StringProperty(Versions.v1_4, "id");
    static readonly uriProperty = new StringProperty(Versions.v1_4, "uri");
    static readonly providerIdProperty = new StringProperty(Versions.v1_4, "providerId");

    protected getSchemaKey(): string {
        return "TokenExchangeResource";
    }

    //#endregion

    @property(TokenExchangeResource.idProperty)
    id?: string;

    @property(TokenExchangeResource.uriProperty)
    uri?: string;

    @property(TokenExchangeResource.providerIdProperty)
    providerId?: string;
}

export class Authentication extends SerializableObject {
    //#region Schema

    static readonly textProperty = new StringProperty(Versions.v1_4, "text");
    static readonly connectionNameProperty = new StringProperty(Versions.v1_4, "connectionName");
    static readonly buttonsProperty = new SerializableObjectCollectionProperty(Versions.v1_4, "buttons", AuthCardButton);
    static readonly tokenExchangeResourceProperty = new SerializableObjectProperty(Versions.v1_4, "tokenExchangeResource", TokenExchangeResource, true);

    protected getSchemaKey(): string {
        return "Authentication";
    }

    //#endregion

    @property(Authentication.textProperty)
    text?: string;

    @property(Authentication.connectionNameProperty)
    connectionName?: string;

    @property(Authentication.buttonsProperty)
    buttons: AuthCardButton[];

    @property(Authentication.tokenExchangeResourceProperty)
    tokenExchangeResource?: TokenExchangeResource;
}

// @dynamic
export class AdaptiveCard extends ContainerWithActions {
    static readonly schemaUrl = "http://adaptivecards.io/schemas/adaptive-card.json";

    //#region Schema

    protected static readonly $schemaProperty = new CustomProperty<string>(
        Versions.v1_0,
        "$schema",
        (sender: SerializableObject, property: PropertyDefinition, source: PropertyBag, context: BaseSerializationContext) => {
            return AdaptiveCard.schemaUrl;
        },
        (sender: SerializableObject, property: PropertyDefinition, target: PropertyBag, value: Versions | undefined, context: BaseSerializationContext) => {
            context.serializeValue(target, property.name, AdaptiveCard.schemaUrl);
        });

    static readonly versionProperty = new CustomProperty<Version | undefined>(
        Versions.v1_0,
        "version",
        (sender: SerializableObject, property: PropertyDefinition, source: PropertyBag, context: BaseSerializationContext) => {
            let version = Version.parse(source[property.name], context);

            if (version === undefined) {
                version = Versions.latest;

                context.logParseEvent(
                    sender,
                    Enums.ValidationEvent.InvalidPropertyValue,
                    Strings.errors.invalidCardVersion(version.toString()));
            }

            return version;
        },
        (sender: SerializableObject, property: PropertyDefinition, target: PropertyBag, value: Versions | undefined, context: BaseSerializationContext) => {
            if (value !== undefined) {
                context.serializeValue(target, property.name, value.toString());
            }
        },
        Versions.v1_0);
    static readonly fallbackTextProperty = new StringProperty(Versions.v1_0, "fallbackText");
    static readonly speakProperty = new StringProperty(Versions.v1_0, "speak");
    static readonly refreshProperty = new SerializableObjectProperty(Versions.v1_4, "refresh", RefreshDefinition, true);
    static readonly authenticationProperty = new SerializableObjectProperty(Versions.v1_4, "authentication", Authentication, true);

    @property(AdaptiveCard.versionProperty)
    version: Version;

    @property(AdaptiveCard.fallbackTextProperty)
    fallbackText?: string;

    @property(AdaptiveCard.speakProperty)
    speak?: string;

    @property(AdaptiveCard.refreshProperty)
    get refresh(): RefreshDefinition | undefined {
        return this.getValue(AdaptiveCard.refreshProperty);
    }

    set refresh(value: RefreshDefinition | undefined) {
        this.setValue(AdaptiveCard.refreshProperty, value);

        if (value) {
            value.parent = this;
        }
    }

    @property(AdaptiveCard.authenticationProperty)
    authentication?: Authentication;

    //#endregion

    static onAnchorClicked?: (element: CardElement, anchor: HTMLAnchorElement, ev?: MouseEvent) => boolean;
    static onExecuteAction?: (action: Action) => void;
    static onElementVisibilityChanged?: (element: CardElement) => void;
    static onImageLoaded?: (image: Image) => void;
    static onInlineCardExpanded?: (action: ShowCardAction, isExpanded: boolean) => void;
    static onInputValueChanged?: (input: Input) => void;
    static onProcessMarkdown?: (text: string, result: IMarkdownProcessingResult) => void;

    static get processMarkdown(): (text: string) => string {
        throw new Error(Strings.errors.processMarkdownEventRemoved());
    }

    static set processMarkdown(value: (text: string) => string) {
        throw new Error(Strings.errors.processMarkdownEventRemoved());
    }

    static applyMarkdown(text: string): IMarkdownProcessingResult {
        let result: IMarkdownProcessingResult = {
            didProcess: false
        };

        if (AdaptiveCard.onProcessMarkdown) {
            AdaptiveCard.onProcessMarkdown(text, result);
        }
        else if ((<any>window).markdownit) {
            // Check for markdownit
            let markdownIt: any = (<any>window).markdownit;
            result.outputHtml = markdownIt().render(text);
            result.didProcess = true;
        }
        else {
            console.warn(Strings.errors.markdownProcessingNotEnabled)
        }

        return result;
    }

    private _fallbackCard?: AdaptiveCard;

    private isVersionSupported(): boolean {
        if (this.bypassVersionCheck) {
            return true;
        }
        else {
            let unsupportedVersion: boolean =
                !this.version ||
                !this.version.isValid ||
                (this.maxVersion.major < this.version.major) ||
                (this.maxVersion.major == this.version.major && this.maxVersion.minor < this.version.minor);

            return !unsupportedVersion;
        }
    }

    protected getDefaultSerializationContext(): BaseSerializationContext {
        return new SerializationContext(this.version);
    }

    protected getItemsCollectionPropertyName(): string {
        return "body";
    }

    protected internalParse(source: any, context: SerializationContext) {
        this._fallbackCard = undefined;

        let fallbackElement = context.parseElement(undefined, source["fallback"], !this.isDesignMode());

        if (fallbackElement) {
            this._fallbackCard = new AdaptiveCard();
            this._fallbackCard.addItem(fallbackElement);
        }

        super.internalParse(source, context);
    }

    protected internalToJSON(target: PropertyBag, context: SerializationContext) {
        this.setValue(AdaptiveCard.versionProperty, context.targetVersion);

        super.internalToJSON(target, context);
    }

    protected internalRender(): HTMLElement | undefined {
        let renderedElement = super.internalRender();

        if (GlobalSettings.useAdvancedCardBottomTruncation && renderedElement) {
            // Unlike containers, the root card element should be allowed to
            // be shorter than its content (otherwise the overflow truncation
            // logic would never get triggered)
            renderedElement.style.removeProperty("minHeight");
        }

        return renderedElement;
    }

    protected getHasBackground(): boolean {
        return true;
    }

    protected getDefaultPadding(): PaddingDefinition {
        return new PaddingDefinition(
            Enums.Spacing.Padding,
            Enums.Spacing.Padding,
            Enums.Spacing.Padding,
            Enums.Spacing.Padding);
    }

    protected shouldSerialize(context: SerializationContext): boolean {
        return true;
    }

    protected internalUpdateLayout(processChildren: boolean = true) {
        super.internalUpdateLayout(processChildren);

        if (GlobalSettings.useAdvancedCardBottomTruncation && this.isDisplayed()) {
            let padding = this.hostConfig.getEffectiveSpacing(Enums.Spacing.Default);

            this['handleOverflow']((<HTMLElement>this.renderedElement).offsetHeight - padding);
        }
    }

    protected get renderIfEmpty(): boolean {
        return true;
    }

    protected get bypassVersionCheck(): boolean {
        return false;
    }

    protected get allowCustomStyle() {
        return this.hostConfig.adaptiveCard && this.hostConfig.adaptiveCard.allowCustomStyle;
    }

    protected get hasBackground(): boolean {
        return true;
    }

    onAnchorClicked?: (element: CardElement, anchor: HTMLAnchorElement, ev?: MouseEvent) => boolean;
    onExecuteAction?: (action: Action) => void;
    onElementVisibilityChanged?: (element: CardElement) => void;
    onImageLoaded?: (image: Image) => void;
    onInlineCardExpanded?: (action: ShowCardAction, isExpanded: boolean) => void;
    onInputValueChanged?: (input: Input) => void;

    designMode: boolean = false;

    getJsonTypeName(): string {
        return "AdaptiveCard";
    }

    internalValidateProperties(context: ValidationResults) {
        super.internalValidateProperties(context);

        if (this.getValue(CardElement.typeNameProperty) !== "AdaptiveCard") {
            context.addFailure(
                this,
                Enums.ValidationEvent.MissingCardType,
                Strings.errors.invalidCardType());
        }

        if (!this.bypassVersionCheck && !this.version) {
            context.addFailure(
                this,
                Enums.ValidationEvent.PropertyCantBeNull,
                Strings.errors.propertyMustBeSet("version"));
        }
        else if (!this.isVersionSupported()) {
            context.addFailure(
                this,
                Enums.ValidationEvent.UnsupportedCardVersion,
                Strings.errors.unsupportedCardVersion(this.version.toString(), this.maxVersion.toString()));
        }
    }

    render(target?: HTMLElement): HTMLElement | undefined {
        let renderedCard: HTMLElement | undefined;

        if (this.shouldFallback() && this._fallbackCard) {
            this._fallbackCard.hostConfig = this.hostConfig;

            renderedCard = this._fallbackCard.render();
        }
        else {
            renderedCard = super.render();

            if (renderedCard) {
                renderedCard.classList.add(this.hostConfig.makeCssClassName("ac-adaptiveCard"));

                // Having a tabIndex on the root container for a card can mess up accessibility in some scenarios.
                // However, we've shipped this behavior before, and so can't just turn it off in a point release. For
                // now, to unblock accessibility scenarios for our customers, we've got an option to turn it off. In a
                // future release, we should strongly consider flipping the default such that we *don't* emit a tabIndex
                // by default.
                if (GlobalSettings.setTabIndexAtCardRoot) {
                    renderedCard.tabIndex = 0;
                }

                if (this.speak) {
                    renderedCard.setAttribute("aria-label", this.speak);
                }
            }
        }

        if (target) {
            Utils.appendChild(target, renderedCard);

            this.updateLayout();
        }

        return renderedCard;
    }

    shouldFallback(): boolean {
        return super.shouldFallback() || !this.isVersionSupported();
    }

    get hasVisibleSeparator(): boolean {
        return false;
    }
}

class InlineAdaptiveCard extends AdaptiveCard {
    //#region Schema

    protected getSchemaKey(): string {
        return "InlineAdaptiveCard";
    }

    protected populateSchema(schema: SerializableObjectSchema) {
        super.populateSchema(schema);

        schema.remove(
            AdaptiveCard.$schemaProperty,
            AdaptiveCard.versionProperty);
    }

    //#endregion

    protected getDefaultPadding(): PaddingDefinition {
        return new PaddingDefinition(
            this.suppressStyle ? Enums.Spacing.None : Enums.Spacing.Padding,
            Enums.Spacing.Padding,
            this.suppressStyle ? Enums.Spacing.None : Enums.Spacing.Padding,
            Enums.Spacing.Padding);
    }

    protected get bypassVersionCheck(): boolean {
        return true;
    }

    protected get defaultStyle(): string {
        if (this.suppressStyle) {
            return Enums.ContainerStyle.Default;
        }
        else {
            return this.hostConfig.actions.showCard.style ? this.hostConfig.actions.showCard.style : Enums.ContainerStyle.Emphasis;
        }
    }

    suppressStyle: boolean = false;

    render(target?: HTMLElement): HTMLElement | undefined {
        let renderedCard = super.render(target);

        if (renderedCard) {
            renderedCard.setAttribute("aria-live", "polite");
            renderedCard.removeAttribute("tabindex");
        }

        return renderedCard;
    }
}

export class GlobalRegistry {
    static populateWithDefaultElements(registry: CardObjectRegistry<CardElement>) {
        registry.clear();

        registry.register("Component", CustomComponent);
        registry.register("Container", Container);
        registry.register("TextBlock", TextBlock);
        registry.register("RichTextBlock", RichTextBlock, Versions.v1_2);
        registry.register("TextRun", TextRun, Versions.v1_2);
        registry.register("Image", Image);
        registry.register("ImageSet", ImageSet);
        registry.register("Media", Media, Versions.v1_1);
        registry.register("FactSet", FactSet);
        registry.register("ColumnSet", ColumnSet);
        registry.register("ActionSet", ActionSet, Versions.v1_2);
        registry.register("Input.Text", TextInput);
        registry.register("Input.Date", DateInput);
        registry.register("Input.Time", TimeInput);
        registry.register("Input.Number", NumberInput);
        registry.register("Input.ChoiceSet", ChoiceSetInput);
        registry.register("Input.Toggle", ToggleInput);
    }

    static populateWithDefaultActions(registry: CardObjectRegistry<Action>) {
        registry.clear();

        registry.register(OpenUrlAction.JsonTypeName, OpenUrlAction);
        registry.register(SubmitAction.JsonTypeName, SubmitAction);
        registry.register(ShowCardAction.JsonTypeName, ShowCardAction);
        registry.register(ToggleVisibilityAction.JsonTypeName, ToggleVisibilityAction, Versions.v1_2);
        registry.register(ExecuteAction.JsonTypeName, ExecuteAction, Versions.v1_4);
    }

    static readonly elements = new CardObjectRegistry<CardElement>();
    static readonly actions = new CardObjectRegistry<Action>();

    static reset() {
        GlobalRegistry.populateWithDefaultElements(GlobalRegistry.elements);
        GlobalRegistry.populateWithDefaultActions(GlobalRegistry.actions);
    }
}

GlobalRegistry.reset();

const enum TypeErrorType {
    UnknownType,
    ForbiddenType
}

export class SerializationContext extends BaseSerializationContext {
    private _elementRegistry?: CardObjectRegistry<CardElement>;
    private _actionRegistry?: CardObjectRegistry<Action>;

    private internalParseCardObject<T extends CardObject>(
        parent: CardElement | undefined,
        source: any,
        forbiddenTypeNames: string[],
        allowFallback: boolean,
        createInstanceCallback: (typeName: string) => T | undefined,
        logParseEvent: (typeName: string, errorType: TypeErrorType) => void): T | undefined {
        let result: T | undefined = undefined;

        if (source && typeof source === "object") {
            let typeName = Utils.parseString(source["type"]);

            if (typeName) {
                if (forbiddenTypeNames.indexOf(typeName) >= 0) {
                    logParseEvent(typeName, TypeErrorType.ForbiddenType);
                }
                else {
                    let tryToFallback = false;

                    result = createInstanceCallback(typeName);

                    if (!result) {
                        tryToFallback = GlobalSettings.enableFallback && allowFallback;

                        logParseEvent(typeName, TypeErrorType.UnknownType);
                    }
                    else {
                        result.setParent(parent);
                        result.parse(source, this);

                        tryToFallback = GlobalSettings.enableFallback && allowFallback && result.shouldFallback();
                    }

                    if (tryToFallback) {
                        let fallback = source["fallback"];

                        if (!fallback && parent) {
                            parent.setShouldFallback(true);
                        }
                        if (typeof fallback === "string" && fallback.toLowerCase() === "drop") {
                            result = undefined;
                        }
                        else if (typeof fallback === "object") {
                            result = this.internalParseCardObject<T>(
                                parent,
                                fallback,
                                forbiddenTypeNames,
                                true,
                                createInstanceCallback,
                                logParseEvent);
                        }
                    }
                }
            }
        }

        return result;
    }

    protected cardObjectParsed(o: SerializableObject, source: any) {
        if (o instanceof Action && this.onParseAction) {
            this.onParseAction(o, source, this);
        }
        else if (o instanceof CardElement && this.onParseElement) {
            this.onParseElement(o, source, this);
        }
    }

    onParseAction?: (action: Action, source: any, context: SerializationContext) => void;
    onParseElement?: (element: CardElement, source: any, context: SerializationContext) => void;

    shouldSerialize(o: SerializableObject): boolean {
        if (o instanceof Action) {
            return this.actionRegistry.findByName(o.getJsonTypeName()) !== undefined;
        }
        else if (o instanceof CardElement) {
            return this.elementRegistry.findByName(o.getJsonTypeName()) !== undefined;
        }
        else {
            return true;
        }
    }

    parseCardObject<T extends CardObject>(
        parent: CardElement | undefined,
        source: any,
        forbiddenTypeNames: string[],
        allowFallback: boolean,
        createInstanceCallback: (typeName: string) => T | undefined,
        logParseEvent: (typeName: string, errorType: TypeErrorType) => void): T | undefined {
        let result = this.internalParseCardObject(
            parent,
            source,
            forbiddenTypeNames,
            allowFallback,
            createInstanceCallback,
            logParseEvent);

        if (result !== undefined) {
            this.cardObjectParsed(result, source);
        }

        return result;
    }

    parseElement(parent: CardElement | undefined, source: any, allowFallback: boolean): CardElement | undefined {
        return this.parseCardObject<CardElement>(
            parent,
            source,
            [], // Forbidden types not supported for elements for now
            allowFallback,
            (typeName: string) => {
                return this.elementRegistry.createInstance(typeName, this.targetVersion);
            },
            (typeName: string, errorType: TypeErrorType) => {
                if (errorType === TypeErrorType.UnknownType) {
                    this.logParseEvent(
                        undefined,
                        Enums.ValidationEvent.UnknownElementType,
                        Strings.errors.unknownElementType(typeName));
                }
                else {
                    this.logParseEvent(
                        undefined,
                        Enums.ValidationEvent.ElementTypeNotAllowed,
                        Strings.errors.elementTypeNotAllowed(typeName));
                }
            });
    }

    parseAction(
        parent: CardElement,
        source: any,
        forbiddenActionTypes: string[],
        allowFallback: boolean): Action | undefined {
        return this.parseCardObject<Action>(
            parent,
            source,
            forbiddenActionTypes,
            allowFallback,
            (typeName: string) => {
                return this.actionRegistry.createInstance(typeName, this.targetVersion);
            },
            (typeName: string, errorType: TypeErrorType) => {
                if (errorType == TypeErrorType.UnknownType) {
                    this.logParseEvent(
                        undefined,
                        Enums.ValidationEvent.UnknownActionType,
                        Strings.errors.unknownActionType(typeName));
                }
                else {
                    this.logParseEvent(
                        undefined,
                        Enums.ValidationEvent.ActionTypeNotAllowed,
                        Strings.errors.actionTypeNotAllowed(typeName));
                }
            });
    }

    get elementRegistry(): CardObjectRegistry<CardElement> {
        return this._elementRegistry ? this._elementRegistry : GlobalRegistry.elements;
    }

    // Not using a property setter here because the setter should accept "undefined"
    // whereas the getter should never return undefined.
    setElementRegistry(value: CardObjectRegistry<CardElement> | undefined) {
        this._elementRegistry = value;
    }

    get actionRegistry(): CardObjectRegistry<Action> {
        return this._actionRegistry ? this._actionRegistry : GlobalRegistry.actions;
    }

    // Not using a property setter here because the setter should accept "undefined"
    // whereas the getter should never return undefined.
    setActionRegistry(value: CardObjectRegistry<Action> | undefined) {
        this._actionRegistry = value;
    }
}<|MERGE_RESOLUTION|>--- conflicted
+++ resolved
@@ -9,18 +9,10 @@
 import { CardObject, ValidationResults } from "./card-object";
 import { Versions, Version, property, BaseSerializationContext, SerializableObject, SerializableObjectSchema, StringProperty,
     BoolProperty, ValueSetProperty, EnumProperty, SerializableObjectCollectionProperty, SerializableObjectProperty, PixelSizeProperty,
-<<<<<<< HEAD
-    NumProperty, CustomProperty, PropertyDefinition, ObjectProperty } from "./serialization";
+    NumProperty, CustomProperty, PropertyDefinition, ObjectProperty, StringArrayProperty } from "./serialization";
 import { CardObjectRegistry } from "./registry";
 import { Strings } from "./strings";
 import { Template } from "./template-engine";
-import { Component } from "react";
-=======
-    NumProperty, PropertyBag, CustomProperty, PropertyDefinition, StringArrayProperty } from "./serialization";
-import { CardObjectRegistry } from "./registry";
-import { Strings } from "./strings";
-import { AdaptiveApplet } from "./adaptive-applet";
->>>>>>> fdbccd55
 
 export type CardElementHeight = "auto" | "stretch";
 
@@ -3944,16 +3936,12 @@
     render(baseCssClass: string = "ac-pushButton") {
         let buttonElement = document.createElement("button");
 
-<<<<<<< HEAD
-        if (this.title) {
-=======
         this.addCssClasses(buttonElement);
 
         if (this.accessibleTitle) {
             buttonElement.setAttribute("aria-label", this.accessibleTitle);
         }
         else if (this.title) {
->>>>>>> fdbccd55
             buttonElement.setAttribute("aria-label", this.title);
         }
 
@@ -4558,18 +4546,6 @@
         }
     }
 
-    readonly card: AdaptiveCard = new InlineAdaptiveCard();
-
-    render(baseCssClass?: string) {
-        super.render(baseCssClass);
-
-        if (this.renderedElement && this.parent) {
-            this.renderedElement.classList.add(this.parent.hostConfig.makeCssClassName("expandable"));
-        }
-    }
-
-<<<<<<< HEAD
-=======
     protected raiseExecuteActionEvent() {
         if (this.hostConfig.actions.showCard.actionMode === Enums.ShowCardActionMode.Popup) {
             // Only raise the event in Popup mode.
@@ -4579,9 +4555,16 @@
 
     readonly card: AdaptiveCard = new InlineAdaptiveCard();
 
->>>>>>> fdbccd55
     getJsonTypeName(): string {
         return ShowCardAction.JsonTypeName;
+    }
+
+    render(baseCssClass?: string) {
+        super.render(baseCssClass);
+
+        if (this.renderedElement && this.parent) {
+            this.renderedElement.classList.add(this.parent.hostConfig.makeCssClassName("expandable"));
+        }
     }
 
     internalValidateProperties(context: ValidationResults) {
@@ -4725,15 +4708,12 @@
             raiseEvent);
     }
 
-<<<<<<< HEAD
     private actionClicked(action: Action) {
         if (!(action instanceof ShowCardAction)) {
             for (let renderedAction of this.renderedActions) {
                 renderedAction.state = ActionButtonState.Normal;
             }
 
-            this.hideActionCard();
-
             action.execute();
         }
         else {
@@ -4747,25 +4727,6 @@
                 this.expandShowCardAction(action, true);
             }
         }
-=======
-    private getParentContainer(): Container | undefined {
-        if (this._owner instanceof Container) {
-            return this._owner;
-        }
-        else {
-            return this._owner.getParentContainer();
-        }
-    }
-
-    private findActionButton(action: Action): ActionButton | undefined {
-        for (let actionButton of this.buttons) {
-            if (actionButton.action == action) {
-                return actionButton;
-            }
-        }
-
-        return undefined;
->>>>>>> fdbccd55
     }
 
     items: Action[] = [];
@@ -4949,16 +4910,10 @@
 
                 action.render();
 
-<<<<<<< HEAD
                 if (action.renderedElement) {
                     action.renderedElement.setAttribute("aria-posinset", (i + 1).toString());
                     action.renderedElement.setAttribute("aria-setsize", allowedActions.length.toString());
                     action.renderedElement.setAttribute("role", "listitem");
-=======
-                    if (!actionButton) {
-                        actionButton = new ActionButton(allowedActions[i], parentContainerStyle);
-                        actionButton.onClick = (ab) => { ab.action.execute(); };
->>>>>>> fdbccd55
 
                     if (hostConfig.actions.actionsOrientation == Enums.Orientation.Horizontal && hostConfig.actions.actionAlignment == Enums.ActionAlignment.Stretch) {
                         action.renderedElement.style.flex = "0 1 100%";
@@ -4971,20 +4926,11 @@
 
                     this.renderedActions.push(action);
 
-<<<<<<< HEAD
                     if (this.renderedActions.length >= hostConfig.actions.maxActions || i == this.items.length - 1) {
                         break;
                     }
                     else if (hostConfig.actions.buttonSpacing > 0) {
                         let spacer = document.createElement("div");
-=======
-                    if (actionButton.action.renderedElement) {
-                        if (allowedActions.length > 1) {
-                            actionButton.action.renderedElement.setAttribute("aria-posinset", (i + 1).toString());
-                            actionButton.action.renderedElement.setAttribute("aria-setsize", allowedActions.length.toString());
-                            actionButton.action.renderedElement.setAttribute("role", "menuitem");
-                        }
->>>>>>> fdbccd55
 
                         if (orientation === Enums.Orientation.Horizontal) {
                             spacer.style.flex = "0 0 auto";
