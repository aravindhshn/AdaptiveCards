--- conflicted
+++ resolved
@@ -3189,14 +3189,9 @@
             );
         }
 
-<<<<<<< HEAD
 		this.title = Utils.getStringValue(json["title"]);
 		this.iconUrl = Utils.getStringValue(json["iconUrl"]);
-=======
-        this.title = json["title"];
-        this.iconUrl = json["iconUrl"];
-        this.sentiment = Utils.getEnumValueOrDefault(Enums.ActionSentiment, json["sentiment"], this.sentiment);
->>>>>>> 433d8002
+        this.sentiment = Utils.getEnumValue(Enums.ActionSentiment, json["sentiment"], this.sentiment);
     }
 
     remove(): boolean {
