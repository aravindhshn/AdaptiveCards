﻿import * as Enums from "./enums";
import * as Shared from "./shared";
import * as Utils from "./utils";
import * as HostConfig from "./host-config";
import * as TextFormatters from "./text-formatters";

function invokeSetCollection(action: Action, collection: ActionCollection) {
    if (action) {
        // Closest emulation of "internal" in TypeScript.
        action["setCollection"](collection);
    }
}

function isActionAllowed(action: Action, forbiddenActionTypes: Array<string>): boolean {
    if (forbiddenActionTypes) {
        for (var i = 0; i < forbiddenActionTypes.length; i++) {
            if (action.getJsonTypeName() === forbiddenActionTypes[i]) {
                return false;
            }
        }
    }

    return true;
}

function createCardObjectInstance<T extends CardObject>(
    parent: CardElement,
    json: any,
    createInstanceCallback: (typeName: string) => T,
    createValidationErrorCallback: (typeName: string) => HostConfig.IValidationError,
    errors: Array<HostConfig.IValidationError>): T {
    let result: T = null;

    if (json && typeof json === "object") {
        let tryToFallback = false;
		let typeName = Utils.getStringValue(json["type"]);

        result = createInstanceCallback(typeName);

        if (!result) {
            tryToFallback = true;

            raiseParseError(createValidationErrorCallback(typeName), errors);
        }
        else {
            result.setParent(parent);
            result.parse(json, errors);

            tryToFallback = result.shouldFallback();
        }

        if (tryToFallback) {
            let fallback = json["fallback"];

            if (!fallback) {
                parent.setShouldFallback(true);
            }
            if (typeof fallback === "string" && fallback.toLowerCase() === "drop") {
                result = null;
            }
            else if (typeof fallback === "object") {
                result = createCardObjectInstance<T>(
                    parent,
                    fallback,
                    createInstanceCallback,
                    createValidationErrorCallback,
                    errors);
            }
        }
    }

    return result;
}

export function createActionInstance(
    parent: CardElement,
    json: any,
    errors: Array<HostConfig.IValidationError>): Action {
    return createCardObjectInstance<Action>(
        parent,
        json,
        (typeName: string) => { return AdaptiveCard.actionTypeRegistry.createInstance(typeName); },
        (typeName: string) => {
            return {
                error: Enums.ValidationError.UnknownActionType,
                message: "Unknown action type: " + typeName + ". Attempting to fall back."
            }
        },
        errors);
}

export function createElementInstance(
    parent: CardElement,
    json: any,
    errors: Array<HostConfig.IValidationError>): CardElement {
    return createCardObjectInstance<CardElement>(
        parent,
        json,
        (typeName: string) => { return AdaptiveCard.elementTypeRegistry.createInstance(typeName); },
        (typeName: string) => {
            return {
                error: Enums.ValidationError.UnknownElementType,
                message: "Unknown element type: " + typeName + ". Attempting to fall back."
            }
        },
        errors);
}

export abstract class CardObject {
	private _customProperties = {};
	private _parsedPayload: any;

	abstract getJsonTypeName(): string;
	abstract shouldFallback(): boolean;
	abstract setParent(parent: CardElement);

	id: string;

	parse(json: any, errors?: Array<HostConfig.IValidationError>) {
		if (AdaptiveCard.enableFullJsonRoundTrip) {
			this._parsedPayload = json;
		}

		this.id = Utils.getStringValue(json["id"]);
	}

	toJSON(): any {
		let result: any;
		
		if (AdaptiveCard.enableFullJsonRoundTrip && this._parsedPayload && typeof this._parsedPayload === "object") {
			result = this._parsedPayload;
		}
		else {
			result = {};
		}

		for (let key of Object.keys(this._customProperties)) {
			result[key] = this._customProperties[key];
		};

		Utils.setProperty(result, "type", this.getJsonTypeName());
		Utils.setProperty(result, "id", this.id);

		return result;
	}

	setCustomProperty(name: string, value: any) {
		this._customProperties[name] = value;
	}

	getCustomProperty(name: string): any {
		return this._customProperties[name];
	}
}

export type CardElementHeight = "auto" | "stretch";

export abstract class CardElement extends CardObject {
    private _shouldFallback: boolean = false;
    private _lang: string = undefined;
    private _hostConfig?: HostConfig.HostConfig = null;
    private _parent: CardElement = null;
    private _renderedElement: HTMLElement = null;
    private _separatorElement: HTMLElement = null;
    private _isVisible: boolean = true;
    private _truncatedDueToOverflow: boolean = false;
    private _defaultRenderedElementDisplayMode: string = null;
    private _padding: Shared.PaddingDefinition = null;

    private internalRenderSeparator(): HTMLElement {
        let renderedSeparator = Utils.renderSeparation(
            this.hostConfig,
            {
                spacing: this.hostConfig.getEffectiveSpacing(this.spacing),
                lineThickness: this.separator ? this.hostConfig.separator.lineThickness : null,
                lineColor: this.separator ? this.hostConfig.separator.lineColor : null
            },
            this.separatorOrientation);

            if (AdaptiveCard.alwaysBleedSeparators && renderedSeparator && this.separatorOrientation == Enums.Orientation.Horizontal) {
                let parentContainer = this.getParentContainer();
    
                if (parentContainer && parentContainer.getEffectivePadding()) {
                    let parentPhysicalPadding = this.hostConfig.paddingDefinitionToSpacingDefinition(parentContainer.getEffectivePadding());
    
                    renderedSeparator.style.marginLeft = "-" + parentPhysicalPadding.left + "px";
                    renderedSeparator.style.marginRight = "-" + parentPhysicalPadding.right + "px";
                }
            }
    
            return renderedSeparator;
    }

    private updateRenderedElementVisibility() {
        if (this._renderedElement) {
            this._renderedElement.style.display = this._isVisible ? this._defaultRenderedElementDisplayMode : "none";
        }

        if (this._separatorElement) {
            if (this.parent && this.parent.isFirstElement(this)) {
                this._separatorElement.style.display = "none";
            }
            else {
                this._separatorElement.style.display = this._isVisible ? this._defaultRenderedElementDisplayMode : "none";
            }
        }
    }

    private hideElementDueToOverflow() {
        if (this._renderedElement && this._isVisible) {
            this._renderedElement.style.visibility = 'hidden';
            this._isVisible = false;
            raiseElementVisibilityChangedEvent(this, false);
        }
    }

    private showElementHiddenDueToOverflow() {
        if (this._renderedElement && !this._isVisible) {
            this._renderedElement.style.visibility = null;
            this._isVisible = true;
            raiseElementVisibilityChangedEvent(this, false);
        }
    }

    // Marked private to emulate internal access
    private handleOverflow(maxHeight: number) {
        if (this.isVisible || this.isHiddenDueToOverflow()) {
            var handled = this.truncateOverflow(maxHeight);

            // Even if we were unable to truncate the element to fit this time,
            // it still could have been previously truncated
            this._truncatedDueToOverflow = handled || this._truncatedDueToOverflow;

            if (!handled) {
                this.hideElementDueToOverflow();
            }
            else if (handled && !this._isVisible) {
                this.showElementHiddenDueToOverflow();
            }
        }
    }

    // Marked private to emulate internal access
    private resetOverflow(): boolean {
        var sizeChanged = false;

        if (this._truncatedDueToOverflow) {
            this.undoOverflowTruncation();
            this._truncatedDueToOverflow = false;
            sizeChanged = true;
        }

        if (this.isHiddenDueToOverflow) {
            this.showElementHiddenDueToOverflow();
        }

        return sizeChanged;
    }

    protected createPlaceholderElement(): HTMLElement {
        var element = document.createElement("div");
        element.style.border = "1px dashed #DDDDDD";
        element.style.padding = "4px";
        element.style.minHeight = "32px";
        element.style.fontSize = "10px";
        element.innerText = "Empty " + this.getJsonTypeName();

        return element;
    }

    protected adjustRenderedElementSize(renderedElement: HTMLElement) {
        if (this.height === "auto") {
            renderedElement.style.flex = "0 0 auto";
        }
        else {
            renderedElement.style.flex = "1 1 auto";
        }

        if (this.minPixelHeight) {
            renderedElement.style.minHeight = this.minPixelHeight + "px";
        }
    }

    protected abstract internalRender(): HTMLElement;

    protected overrideInternalRender(): HTMLElement {
        return this.internalRender();
    }

    protected applyPadding() {
        if (this.separatorElement) {
            if (AdaptiveCard.alwaysBleedSeparators && this.separatorOrientation == Enums.Orientation.Horizontal && !this.isBleeding()) {
                let padding = new Shared.PaddingDefinition();

                this.getImmediateSurroundingPadding(padding);

                let physicalPadding = this.hostConfig.paddingDefinitionToSpacingDefinition(padding);

                this.separatorElement.style.marginLeft = "-" + physicalPadding.left + "px";
                this.separatorElement.style.marginRight = "-" + physicalPadding.right + "px";
            }
            else {
                this.separatorElement.style.marginRight = "0";
                this.separatorElement.style.marginLeft = "0";
            }
        }
    }

    /*
     * Called when this element overflows the bottom of the card.
     * maxHeight will be the amount of space still available on the card (0 if
     * the element is fully off the card).
     */
    protected truncateOverflow(maxHeight: number): boolean {
        // Child implementations should return true if the element handled
        // the truncation request such that its content fits within maxHeight,
        // false if the element should fall back to being hidden
        return false;
    }

    /*
     * This should reverse any changes performed in truncateOverflow().
     */
    protected undoOverflowTruncation() { }

    protected isDesignMode(): boolean {
        var rootElement = this.getRootElement();

        return rootElement instanceof AdaptiveCard && rootElement.designMode;
    }

    protected getDefaultPadding(): Shared.PaddingDefinition {
        return new Shared.PaddingDefinition();
    }

    protected getHasBackground(): boolean {
        return false;
    }

    protected get supportsMinHeight(): boolean {
        return false;
    }

    protected get useDefaultSizing(): boolean {
        return true;
    }

    protected get allowCustomPadding(): boolean {
        return true;
    }

    protected get separatorOrientation(): Enums.Orientation {
        return Enums.Orientation.Horizontal;
    }

    protected getPadding(): Shared.PaddingDefinition {
        return this._padding;
    }

    protected setPadding(value: Shared.PaddingDefinition) {
        this._padding = value;
    }

    readonly requires = new HostConfig.HostCapabilities();

    speak: string;
    horizontalAlignment?: Enums.HorizontalAlignment = null;
    spacing: Enums.Spacing = Enums.Spacing.Default;
    separator: boolean = false;
    customCssSelector: string = null;
    height: CardElementHeight = "auto";
    minPixelHeight?: number = null;

    abstract renderSpeech(): string;

    isBleeding(): boolean {
        return false;
    }

	toJSON(): any {
		let result = super.toJSON();

        if (this.horizontalAlignment !== null) {
            Utils.setEnumProperty(Enums.HorizontalAlignment, result, "horizontalAlignment", this.horizontalAlignment);
        }

        Utils.setEnumProperty(Enums.Spacing, result, "spacing", this.spacing, Enums.Spacing.Default);
        Utils.setProperty(result, "separator", this.separator, false);
        Utils.setProperty(result, "height", this.height, "auto");

        if (this.minPixelHeight) {
            Utils.setProperty(result, "minHeight", this.minPixelHeight + "px");
        }

        return result;
    }

    setParent(value: CardElement) {
        this._parent = value;
    }

    getEffectiveStyle(): string {
        if (this.parent) {
            return this.parent.getEffectiveStyle();
        }

        return this.defaultStyle;
    }

    getForbiddenElementTypes(): Array<string> {
        return null;
    }

    getForbiddenActionTypes(): Array<any> {
        return null;
    }

    getImmediateSurroundingPadding(
        result: Shared.PaddingDefinition,
        processTop: boolean = true,
        processRight: boolean = true,
        processBottom: boolean = true,
        processLeft: boolean = true) {
        if (this.parent) {
            let doProcessTop = processTop && this.parent.isFirstElement(this);
            let doProcessRight = processRight && this.parent.isRightMostElement(this);
            let doProcessBottom = processBottom && this.parent.isLastElement(this);
            let doProcessLeft = processLeft && this.parent.isLeftMostElement(this);

            let effectivePadding = this.parent.getEffectivePadding();

            if (effectivePadding) {
                if (doProcessTop && effectivePadding.top != Enums.Spacing.None) {
                    result.top = effectivePadding.top;

                    doProcessTop = false;
                }

                if (doProcessRight && effectivePadding.right != Enums.Spacing.None) {
                    result.right = effectivePadding.right;

                    doProcessRight = false;
                }

                if (doProcessBottom && effectivePadding.bottom != Enums.Spacing.None) {
                    result.bottom = effectivePadding.bottom;

                    doProcessBottom = false;
                }

                if (doProcessLeft && effectivePadding.left != Enums.Spacing.None) {
                    result.left = effectivePadding.left;

                    doProcessLeft = false;
                }
            }

            if (doProcessTop || doProcessRight || doProcessBottom || doProcessLeft) {
                this.parent.getImmediateSurroundingPadding(
                    result,
                    doProcessTop,
                    doProcessRight,
                    doProcessBottom,
                    doProcessLeft);
            }
        }
    }

    parse(json: any, errors?: Array<HostConfig.IValidationError>) {
		super.parse(json, errors);

        raiseParseElementEvent(this, json, errors);

        this.requires.parse(json["requires"], errors);
        this.id = Utils.getStringValue(json["id"]);
        this.isVisible = Utils.getBoolValue(json["isVisible"], this.isVisible);
        this.speak = Utils.getStringValue(json["speak"]);
        this.horizontalAlignment = Utils.getEnumValue(Enums.HorizontalAlignment, json["horizontalAlignment"], this.horizontalAlignment);

        this.spacing = Utils.getEnumValue(Enums.Spacing, json["spacing"], Enums.Spacing.Default);
        this.separator = Utils.getBoolValue(json["separator"], this.separator);

        let jsonSeparation = json["separation"];

        if (jsonSeparation !== undefined) {
            if (jsonSeparation === "none") {
                this.spacing = Enums.Spacing.None;
                this.separator = false;
            }
            else if (jsonSeparation === "strong") {
                this.spacing = Enums.Spacing.Large;
                this.separator = true;
            }
            else if (jsonSeparation === "default") {
                this.spacing = Enums.Spacing.Default;
                this.separator = false;
            }

            raiseParseError(
                {
                    error: Enums.ValidationError.Deprecated,
                    message: "The \"separation\" property is deprecated and will be removed. Use the \"spacing\" and \"separator\" properties instead."
                },
                errors
            );
        }

        let jsonHeight = json["height"];

        if (jsonHeight === "auto" || jsonHeight === "stretch") {
            this.height = jsonHeight;
        }

        if (this.supportsMinHeight) {
            let jsonMinHeight = json["minHeight"];

            if (jsonMinHeight && typeof jsonMinHeight === "string") {
                let isValid = false;

                try {
                    let size = Shared.SizeAndUnit.parse(jsonMinHeight, true);

                    if (size.unit == Enums.SizeUnit.Pixel) {
                        this.minPixelHeight = size.physicalSize;

                        isValid = true;
                    }
                }
                catch {
                    // Do nothing. A parse error is emitted below
                }

                if (!isValid) {
                    raiseParseError(
                        {
                            error: Enums.ValidationError.InvalidPropertyValue,
                            message: "Invalid \"minHeight\" value: " + jsonMinHeight
                        },
                        errors
                    );
                }
            }
        }
    }

    getActionCount(): number {
        return 0;
    }

    getActionAt(index: number): Action {
        throw new Error("Index out of range.");
    }

    validate(): Array<HostConfig.IValidationError> {
        return [];
    }

    remove(): boolean {
        if (this.parent && this.parent instanceof CardElementContainer) {
            return this.parent.removeItem(this);
        }

        return false;
    }

    render(): HTMLElement {
        this._renderedElement = this.overrideInternalRender();
        this._separatorElement = this.internalRenderSeparator();

        if (this._renderedElement) {
            if (this.customCssSelector) {
                this._renderedElement.classList.add(this.customCssSelector);
            }

            this._renderedElement.style.boxSizing = "border-box";
            this._defaultRenderedElementDisplayMode = this._renderedElement.style.display;

            this.adjustRenderedElementSize(this._renderedElement);
            this.updateLayout(false);
        }
        else if (this.isDesignMode()) {
            this._renderedElement = this.createPlaceholderElement();
        }

        return this._renderedElement;
    }

    updateLayout(processChildren: boolean = true) {
        this.updateRenderedElementVisibility();
        this.applyPadding();
    }

    indexOf(cardElement: CardElement): number {
        return -1;
    }

    isRendered(): boolean {
        return this._renderedElement && this._renderedElement.offsetHeight > 0;
    }

    isFirstElement(element: CardElement): boolean {
        return true;
    }

    isLastElement(element: CardElement): boolean {
        return true;
    }

    isAtTheVeryLeft(): boolean {
        return this.parent ? this.parent.isLeftMostElement(this) && this.parent.isAtTheVeryLeft() : true;
    }

    isAtTheVeryRight(): boolean {
        return this.parent ? this.parent.isRightMostElement(this) && this.parent.isAtTheVeryRight() : true;
    }

    isAtTheVeryTop(): boolean {
        return this.parent ? this.parent.isFirstElement(this) && this.parent.isAtTheVeryTop() : true;
    }

    isAtTheVeryBottom(): boolean {
        return this.parent ? this.parent.isLastElement(this) && this.parent.isAtTheVeryBottom() : true;
    }

    isBleedingAtTop(): boolean {
        return false;
    }

    isBleedingAtBottom(): boolean {
        return false;
    }

    isLeftMostElement(element: CardElement): boolean {
        return true;
    }

    isRightMostElement(element: CardElement): boolean {
        return true;
    }

    isHiddenDueToOverflow(): boolean {
        return this._renderedElement && this._renderedElement.style.visibility == 'hidden';
    }

    getRootElement(): CardElement {
        var rootElement: CardElement = this;

        while (rootElement.parent) {
            rootElement = rootElement.parent;
        }

        return rootElement;
    }

    getParentContainer(): Container {
        var currentElement: CardElement = this.parent;

        while (currentElement) {
            if (currentElement instanceof Container) {
                return <Container>currentElement;
            }

            currentElement = currentElement.parent;
        }

        return null;
    }

    getAllInputs(): Array<Input> {
        return [];
    }

    getResourceInformation(): Array<Shared.IResourceInformation> {
        return [];
    }

    getElementById(id: string): CardElement {
        return this.id === id ? this : null;
    }

    getActionById(id: string): Action {
        return null;
    }

    shouldFallback(): boolean {
        return this._shouldFallback || !this.requires.areAllMet(this.hostConfig.hostCapabilities);
    }

    setShouldFallback(value: boolean) {
        this._shouldFallback = value;
    }

    getEffectivePadding(): Shared.PaddingDefinition {
        let padding = this.getPadding();

        return (padding && this.allowCustomPadding) ? padding : this.getDefaultPadding();
    }

    protected get defaultStyle(): string {
        return Enums.ContainerStyle.Default;
    }

    get lang(): string {
        if (this._lang) {
            return this._lang;
        }
        else {
            if (this.parent) {
                return this.parent.lang;
            }
            else {
                return undefined;
            }
        }
    }

    set lang(value: string) {
        if (value && value != "") {
            var regEx = /^[a-z]{2,3}$/ig;

            var matches = regEx.exec(value);

            if (!matches) {
                throw new Error("Invalid language identifier: " + value);
            }
        }

        this._lang = value;
    }

    get hostConfig(): HostConfig.HostConfig {
        if (this._hostConfig) {
            return this._hostConfig;
        }
        else {
            if (this.parent) {
                return this.parent.hostConfig;
            }
            else {
                return defaultHostConfig;
            }
        }
    }

    set hostConfig(value: HostConfig.HostConfig) {
        this._hostConfig = value;
    }

    get index(): number {
        if (this.parent) {
            return this.parent.indexOf(this);
        }
        else {
            return 0;
        }
    }

    get isInteractive(): boolean {
        return false;
    }

    get isStandalone(): boolean {
        return true;
    }

    get parent(): CardElement {
        return this._parent;
    }

    get isVisible(): boolean {
        return this._isVisible;
    }

    get hasVisibleSeparator(): boolean {
        var parentContainer = this.getParentContainer();

        if (parentContainer) {
            return this.separatorElement && !parentContainer.isFirstElement(this);
        }
        else {
            return false;
        }
    }

    set isVisible(value: boolean) {
        // If the element is going to be hidden, reset any changes that were due
        // to overflow truncation (this ensures that if the element is later
        // un-hidden it has the right content)
        if (AdaptiveCard.useAdvancedCardBottomTruncation && !value) {
            this.undoOverflowTruncation();
        }

        if (this._isVisible != value) {
            this._isVisible = value;

            this.updateRenderedElementVisibility();

            if (this._renderedElement) {
                raiseElementVisibilityChangedEvent(this);
            }
        }
    }

    get renderedElement(): HTMLElement {
        return this._renderedElement;
    }

    get separatorElement(): HTMLElement {
        return this._separatorElement;
    }
}

export class TextBlock extends CardElement {
    private _computedLineHeight: number;
    private _originalInnerHtml: string;
    private _text: string;
    private _processedText: string = null;
    private _treatAsPlainText: boolean = true;
    private _selectAction: Action = null;

    private restoreOriginalContent() {
        var maxHeight = this.maxLines
            ? (this._computedLineHeight * this.maxLines) + 'px'
            : null;

        this.renderedElement.style.maxHeight = maxHeight;
        this.renderedElement.innerHTML = this._originalInnerHtml;
    }

    private truncateIfSupported(maxHeight: number): boolean {
        // For now, only truncate TextBlocks that contain just a single
        // paragraph -- since the maxLines calculation doesn't take into
        // account Markdown lists
        var children = this.renderedElement.children;
        var isTextOnly = !children.length;

        var truncationSupported = isTextOnly || children.length == 1
            && (<HTMLElement>children[0]).tagName.toLowerCase() == 'p';

        if (truncationSupported) {
            var element = isTextOnly
                ? this.renderedElement
                : <HTMLElement>children[0];

            Utils.truncate(element, maxHeight, this._computedLineHeight);
            return true;
        }

        return false;
    }

    private getEffectiveStyleDefinition() {
        return this.hostConfig.containerStyles.getStyleByName(this.getEffectiveStyle());
    }

    protected getRenderedDomElementType(): string {
        return "div";
    }

    protected internalRender(): HTMLElement {
        this._processedText = null;

        if (!Utils.isNullOrEmpty(this.text)) {
            let hostConfig = this.hostConfig;

            let element = document.createElement(this.getRenderedDomElementType());
            element.classList.add(hostConfig.makeCssClassName("ac-textBlock"));
            element.style.overflow = "hidden";

            this.applyStylesTo(element);

            if (this.selectAction) {
                element.onclick = (e) => {
                    this.selectAction.execute();

                    e.cancelBubble = true;
                }
            }

            if (!this._processedText) {
                this._treatAsPlainText = true;

                let formattedText = TextFormatters.formatText(this.lang, this.text);

                if (this.useMarkdown) {
                    if (AdaptiveCard.allowMarkForTextHighlighting) {
                        formattedText = formattedText.replace(/<mark>/g, "===").replace(/<\/mark>/g, "/==");
                    }

                    let markdownProcessingResult = AdaptiveCard.applyMarkdown(formattedText);

                    if (markdownProcessingResult.didProcess && markdownProcessingResult.outputHtml) {
                        this._processedText = markdownProcessingResult.outputHtml;
                        this._treatAsPlainText = false;

                        // Only process <mark> tag if markdown processing was applied because
                        // markdown processing is also responsible for sanitizing the input string
                        if (AdaptiveCard.allowMarkForTextHighlighting) {
                            let markStyle: string = "";
                            let effectiveStyle = this.getEffectiveStyleDefinition();

                            if (effectiveStyle.highlightBackgroundColor) {
                                markStyle += "background-color: " + effectiveStyle.highlightBackgroundColor + ";";
                            }

                            if (effectiveStyle.highlightForegroundColor) {
                                markStyle += "color: " + effectiveStyle.highlightForegroundColor + ";";
                            }

                            if (!Utils.isNullOrEmpty(markStyle)) {
                                markStyle = 'style="' + markStyle + '"';
                            }

                            this._processedText = this._processedText.replace(/===/g, "<mark " + markStyle + ">").replace(/\/==/g, "</mark>");
                        }
                    } else {
                        this._processedText = formattedText;
                        this._treatAsPlainText = true;
                    }
                }
                else {
                    this._processedText = formattedText;
                    this._treatAsPlainText = true;
                }
            }

            if (this._treatAsPlainText) {
                element.innerText = this._processedText;
            }
            else {
                element.innerHTML = this._processedText;
            }

            if (element.firstElementChild instanceof HTMLElement) {
                let firstElementChild = <HTMLElement>element.firstElementChild;
                firstElementChild.style.marginTop = "0px";
                firstElementChild.style.width = "100%";

                if (!this.wrap) {
                    firstElementChild.style.overflow = "hidden";
                    firstElementChild.style.textOverflow = "ellipsis";
                }
            }

            if (element.lastElementChild instanceof HTMLElement) {
                (<HTMLElement>element.lastElementChild).style.marginBottom = "0px";
            }

            let anchors = element.getElementsByTagName("a");

            for (let i = 0; i < anchors.length; i++) {
                let anchor = <HTMLAnchorElement>anchors[i];
                anchor.classList.add(this.hostConfig.makeCssClassName("ac-anchor"));
                anchor.target = "_blank";
                anchor.onclick = (e) => {
                    if (raiseAnchorClickedEvent(this, e.target as HTMLAnchorElement)) {
                        e.preventDefault();
                    }
                }
            }

            if (this.wrap) {
                element.style.wordWrap = "break-word";

                if (this.maxLines > 0) {
                    element.style.maxHeight = (this._computedLineHeight * this.maxLines) + "px";
                    element.style.overflow = "hidden";
                }
            }
            else {
                element.style.whiteSpace = "nowrap";
                element.style.textOverflow = "ellipsis";
            }

            if (AdaptiveCard.useAdvancedTextBlockTruncation || AdaptiveCard.useAdvancedCardBottomTruncation) {
                this._originalInnerHtml = element.innerHTML;
            }

            if (this.selectAction != null && hostConfig.supportsInteractivity) {
                element.tabIndex = 0
                element.setAttribute("role", "button");
                element.setAttribute("aria-label", this.selectAction.title);
                element.classList.add(hostConfig.makeCssClassName("ac-selectable"));
            }

            return element;
        }
        else {
            return null;
        }
    }

    protected truncateOverflow(maxHeight: number): boolean {
        if (maxHeight >= this._computedLineHeight) {
            return this.truncateIfSupported(maxHeight);
        }

        return false;
    }

    protected undoOverflowTruncation() {
        this.restoreOriginalContent();

        if (AdaptiveCard.useAdvancedTextBlockTruncation && this.maxLines) {
            var maxHeight = this._computedLineHeight * this.maxLines;
            this.truncateIfSupported(maxHeight);
        }
    }

    size: Enums.TextSize = Enums.TextSize.Default;
    weight: Enums.TextWeight = Enums.TextWeight.Default;
    color: Enums.TextColor = Enums.TextColor.Default;
    isSubtle: boolean = false;
    wrap: boolean = false;
    maxLines: number;
    useMarkdown: boolean = true;
    style?: Enums.FontStyle = null;

    toJSON(): any {
        let result = super.toJSON();

        Utils.setEnumProperty(Enums.TextSize, result, "size", this.size, Enums.TextSize.Default);
        Utils.setEnumProperty(Enums.TextWeight, result, "weight", this.weight, Enums.TextWeight.Default);
        Utils.setEnumProperty(Enums.TextColor, result, "color", this.color, Enums.TextColor.Default);
        Utils.setProperty(result, "text", this.text);
        Utils.setProperty(result, "isSubtle", this.isSubtle, false);
        Utils.setProperty(result, "wrap", this.wrap, false);
        Utils.setProperty(result, "maxLines", this.maxLines, 0);
        Utils.setEnumProperty(Enums.FontStyle, result, "style", this.style, Enums.FontStyle.Default);

        return result;
    }

    applyStylesTo(targetElement: HTMLElement) {
        let fontStyle = this.hostConfig.getFontStyleDefinition(this.style);

        if (fontStyle.fontFamily) {
            targetElement.style.fontFamily = fontStyle.fontFamily;
        }

        let parentContainer = this.getParentContainer();
        let isRtl = parentContainer ? parentContainer.isRtl() : false;

        switch (this.horizontalAlignment) {
            case Enums.HorizontalAlignment.Center:
                targetElement.style.textAlign = "center";
                break;
            case Enums.HorizontalAlignment.Right:
                targetElement.style.textAlign = isRtl ? "left" : "right";
                break;
            default:
                targetElement.style.textAlign = isRtl ? "right" : "left";
                break;
        }

        var fontSize: number;

        switch (this.size) {
            case Enums.TextSize.Small:
                fontSize = fontStyle.fontSizes.small;
                break;
            case Enums.TextSize.Medium:
                fontSize = fontStyle.fontSizes.medium;
                break;
            case Enums.TextSize.Large:
                fontSize = fontStyle.fontSizes.large;
                break;
            case Enums.TextSize.ExtraLarge:
                fontSize = fontStyle.fontSizes.extraLarge;
                break;
            default:
                fontSize = fontStyle.fontSizes.default;
                break;
        }

        if (this.hostConfig.lineHeights) {
            switch (this.size) {
                case Enums.TextSize.Small:
                    this._computedLineHeight = this.hostConfig.lineHeights.small;
                    break;
                case Enums.TextSize.Medium:
                    this._computedLineHeight = this.hostConfig.lineHeights.medium;
                    break;
                case Enums.TextSize.Large:
                    this._computedLineHeight = this.hostConfig.lineHeights.large;
                    break;
                case Enums.TextSize.ExtraLarge:
                    this._computedLineHeight = this.hostConfig.lineHeights.extraLarge;
                    break;
                default:
                    this._computedLineHeight = this.hostConfig.lineHeights.default;
                    break;
            }
        }
        else {
            // Looks like 1.33 is the magic number to compute line-height
            // from font size.
            this._computedLineHeight = fontSize * 1.33;
        }

        targetElement.style.fontSize = fontSize + "px";
        targetElement.style.lineHeight = this._computedLineHeight + "px";

        let styleDefinition = this.getEffectiveStyleDefinition();

        let actualTextColor = this.color ? this.color : Enums.TextColor.Default;
        let colorDefinition: HostConfig.TextColorDefinition;

        switch (actualTextColor) {
            case Enums.TextColor.Accent:
                colorDefinition = styleDefinition.foregroundColors.accent;
                break;
            case Enums.TextColor.Dark:
                colorDefinition = styleDefinition.foregroundColors.dark;
                break;
            case Enums.TextColor.Light:
                colorDefinition = styleDefinition.foregroundColors.light;
                break;
            case Enums.TextColor.Good:
                colorDefinition = styleDefinition.foregroundColors.good;
                break;
            case Enums.TextColor.Warning:
                colorDefinition = styleDefinition.foregroundColors.warning;
                break;
            case Enums.TextColor.Attention:
                colorDefinition = styleDefinition.foregroundColors.attention;
                break;
            default:
                colorDefinition = styleDefinition.foregroundColors.default;
                break;
        }

        targetElement.style.color = Utils.stringToCssColor(this.isSubtle ? colorDefinition.subtle : colorDefinition.default);

        let fontWeight: number;

        switch (this.weight) {
            case Enums.TextWeight.Lighter:
                fontWeight = fontStyle.fontWeights.lighter;
                break;
            case Enums.TextWeight.Bolder:
                fontWeight = fontStyle.fontWeights.bolder;
                break;
            default:
                fontWeight = fontStyle.fontWeights.default;
                break;
        }

        targetElement.style.fontWeight = fontWeight.toString();
    }

    parse(json: any, errors?: Array<HostConfig.IValidationError>) {
        super.parse(json, errors);

        this.text = Utils.getStringValue(json["text"]);

        let sizeString = Utils.getStringValue(json["size"]);

        if (sizeString && sizeString.toLowerCase() === "normal") {
            this.size = Enums.TextSize.Default;

            raiseParseError(
                {
                    error: Enums.ValidationError.Deprecated,
                    message: "The TextBlock.size value \"normal\" is deprecated and will be removed. Use \"default\" instead."
                },
                errors
            );
        }
        else {
            this.size = Utils.getEnumValue(Enums.TextSize, sizeString, this.size);
        }

        let weightString = Utils.getStringValue(json["weight"]);

        if (weightString && weightString.toLowerCase() === "normal") {
            this.weight = Enums.TextWeight.Default;

            raiseParseError(
                {
                    error: Enums.ValidationError.Deprecated,
                    message: "The TextBlock.weight value \"normal\" is deprecated and will be removed. Use \"default\" instead."
                },
                errors
            );
        }
        else {
            this.weight = Utils.getEnumValue(Enums.TextWeight, weightString, this.weight);
        }

        this.color = Utils.getEnumValue(Enums.TextColor, json["color"], this.color);
        this.isSubtle = Utils.getBoolValue(json["isSubtle"], this.isSubtle);
        this.wrap = Utils.getBoolValue(json["wrap"], this.wrap);
        this.style = Utils.getEnumValue(Enums.FontStyle, json["style"], this.style);

        if (typeof json["maxLines"] === "number") {
            this.maxLines = json["maxLines"];
        }
    }

    getJsonTypeName(): string {
        return "TextBlock";
    }

    renderSpeech(): string {
        if (this.speak != null)
            return this.speak + '\n';

        if (this.text)
            return '<s>' + this.text + '</s>\n';

        return null;
    }

    updateLayout(processChildren: boolean = false) {
        super.updateLayout(processChildren);

        if (AdaptiveCard.useAdvancedTextBlockTruncation && this.maxLines && this.isRendered()) {
            // Reset the element's innerHTML in case the available room for
            // content has increased
            this.restoreOriginalContent();
            var maxHeight = this._computedLineHeight * this.maxLines;
            this.truncateIfSupported(maxHeight);
        }
    }

    get text(): string {
        return this._text;
    }

    set text(value: string) {
        if (this._text != value) {
            this._text = value;

            this._processedText = null;
        }
    }

    get selectAction(): Action {
        return this._selectAction;
    }

    set selectAction(value: Action) {
        this._selectAction = value;

        if (this._selectAction) {
            this._selectAction.setParent(this);
        }
    }
}

class Label extends TextBlock {
    protected getRenderedDomElementType(): string {
        return "label";
    }

    protected internalRender(): HTMLElement {
        let renderedElement = <HTMLLabelElement>super.internalRender();

        if (!Utils.isNullOrEmpty(this.forElementId)) {
            renderedElement.htmlFor = this.forElementId;
        }

        return renderedElement;
    }

    forElementId: string;
}

export class Fact {
    name: string;
    value: string;
    speak: string;

    constructor(name: string = undefined, value: string = undefined) {
        this.name = name;
        this.value = value;
    }

    parse(json: any) {
        this.name = Utils.getStringValue(json["title"]);
        this.value = Utils.getStringValue(json["value"]);
        this.speak = Utils.getStringValue(json["speak"]);
    }

    toJSON() {
        return { title: this.name, value: this.value };
    }

    renderSpeech(): string {
        if (this.speak != null) {
            return this.speak + '\n';
        }

        return '<s>' + this.name + ' ' + this.value + '</s>\n';
    }
}

export class FactSet extends CardElement {
    protected get useDefaultSizing(): boolean {
        return false;
    }

    protected internalRender(): HTMLElement {
        let element: HTMLElement = null;
        let hostConfig = this.hostConfig;

        if (this.facts.length > 0) {
            element = document.createElement("table");
            element.style.borderWidth = "0px";
            element.style.borderSpacing = "0px";
            element.style.borderStyle = "none";
            element.style.borderCollapse = "collapse";
            element.style.display = "block";
            element.style.overflow = "hidden";
            element.classList.add(hostConfig.makeCssClassName("ac-factset"));

            for (let i = 0; i < this.facts.length; i++) {
                let trElement = document.createElement("tr");

                if (i > 0) {
                    trElement.style.marginTop = hostConfig.factSet.spacing + "px";
                }

                // Title column
                let tdElement = document.createElement("td");
                tdElement.style.padding = "0";
                tdElement.classList.add(hostConfig.makeCssClassName("ac-fact-title"));

                if (hostConfig.factSet.title.maxWidth) {
                    tdElement.style.maxWidth = hostConfig.factSet.title.maxWidth + "px";
                }

                tdElement.style.verticalAlign = "top";

                let textBlock = new TextBlock();
                textBlock.setParent(this);
                textBlock.text = Utils.isNullOrEmpty(this.facts[i].name) ? "Title" : this.facts[i].name;
                textBlock.size = hostConfig.factSet.title.size;
                textBlock.color = hostConfig.factSet.title.color;
                textBlock.isSubtle = hostConfig.factSet.title.isSubtle;
                textBlock.weight = hostConfig.factSet.title.weight;
                textBlock.wrap = hostConfig.factSet.title.wrap;
                textBlock.spacing = Enums.Spacing.None;

                Utils.appendChild(tdElement, textBlock.render());
                Utils.appendChild(trElement, tdElement);

                // Spacer column
                tdElement = document.createElement("td");
                tdElement.style.width = "10px";

                Utils.appendChild(trElement, tdElement);

                // Value column
                tdElement = document.createElement("td");
                tdElement.style.padding = "0";
                tdElement.style.verticalAlign = "top";
                tdElement.classList.add(hostConfig.makeCssClassName("ac-fact-value"));

                textBlock = new TextBlock();
                textBlock.setParent(this);
                textBlock.text = this.facts[i].value;
                textBlock.size = hostConfig.factSet.value.size;
                textBlock.color = hostConfig.factSet.value.color;
                textBlock.isSubtle = hostConfig.factSet.value.isSubtle;
                textBlock.weight = hostConfig.factSet.value.weight;
                textBlock.wrap = hostConfig.factSet.value.wrap;
                textBlock.spacing = Enums.Spacing.None;

                Utils.appendChild(tdElement, textBlock.render());
                Utils.appendChild(trElement, tdElement);
                Utils.appendChild(element, trElement);
            }
        }

        return element;
    }

    facts: Array<Fact> = [];

    getJsonTypeName(): string {
        return "FactSet";
    }

    toJSON(): any {
        let result = super.toJSON();

		if (this.facts.length > 0) {
			let facts = []

			for (let fact of this.facts) {
				facts.push(fact.toJSON());
			}

			Utils.setProperty(result, "facts", facts);
		}

        return result;
    }

    parse(json: any, errors?: Array<HostConfig.IValidationError>) {
        super.parse(json, errors);

        this.facts = [];

		let jsonFacts = json["facts"];

		if (Array.isArray(jsonFacts)) {
			for (let jsonFact of jsonFacts) {
				let fact = new Fact();
				fact.parse(jsonFact);

				this.facts.push(fact);
			}
		}
    }

    renderSpeech(): string {
        if (this.speak != null) {
            return this.speak + '\n';
        }

        // render each fact
        let speak = null;

		if (this.facts && this.facts.length > 0) {
            speak = '';

            for (var i = 0; i < this.facts.length; i++) {
                let speech = this.facts[i].renderSpeech();

                if (speech) {
                    speak += speech;
                }
            }
        }

        return '<p>' + speak + '\n</p>\n';
    }
}

export class Image extends CardElement {
    private _selectAction: Action;

    private parseDimension(name: string, value: any, errors: Array<HostConfig.IValidationError>): number {
        if (value) {
            if (typeof value === "string") {
                try {
                    let size = Shared.SizeAndUnit.parse(value);

                    if (size.unit == Enums.SizeUnit.Pixel) {
                        return size.physicalSize;
                    }
                }
                catch {
                    // Ignore error
                }
            }

            raiseParseError(
                {
                    error: Enums.ValidationError.InvalidPropertyValue,
                    message: "Invalid image " + name + ": " + value
                },
                errors
            );
        }

        return 0;
    }

    private applySize(element: HTMLElement) {
        if (this.pixelWidth || this.pixelHeight) {
            if (this.pixelWidth) {
                element.style.width = this.pixelWidth + "px";
            }

            if (this.pixelHeight) {
                element.style.height = this.pixelHeight + "px";
            }
        }
        else {
            switch (this.size) {
                case Enums.Size.Stretch:
                    element.style.width = "100%";
                    break;
                case Enums.Size.Auto:
                    element.style.maxWidth = "100%";
                    break;
                case Enums.Size.Small:
                    element.style.width = this.hostConfig.imageSizes.small + "px";
                    break;
                case Enums.Size.Large:
                    element.style.width = this.hostConfig.imageSizes.large + "px";
                    break;
                case Enums.Size.Medium:
                    element.style.width = this.hostConfig.imageSizes.medium + "px";
                    break;
            }
        }
    }

    protected get useDefaultSizing() {
        return false;
    }

    protected internalRender(): HTMLElement {
        var element: HTMLElement = null;

        if (!Utils.isNullOrEmpty(this.url)) {
            element = document.createElement("div");
            element.style.display = "flex";
            element.style.alignItems = "flex-start";

            element.onkeypress = (e) => {
                if (this.selectAction) {
                    if (e.keyCode == 13 || e.keyCode == 32) { // enter or space pressed
                        this.selectAction.execute();
                    }
                }
            }

            element.onclick = (e) => {
                if (this.selectAction) {
                    this.selectAction.execute();
                    e.cancelBubble = true;
                }
            }

            switch (this.horizontalAlignment) {
                case Enums.HorizontalAlignment.Center:
                    element.style.justifyContent = "center";
                    break;
                case Enums.HorizontalAlignment.Right:
                    element.style.justifyContent = "flex-end";
                    break;
                default:
                    element.style.justifyContent = "flex-start";
                    break;
            }

            // Cache hostConfig to avoid walking the parent hierarchy multiple times
            let hostConfig = this.hostConfig;

            let imageElement = document.createElement("img");
            imageElement.onload = (e: Event) => {
                raiseImageLoadedEvent(this);
            }
            imageElement.onerror = (e: Event) => {
                let card = this.getRootElement() as AdaptiveCard;

                this.renderedElement.innerHTML = "";

                if (card && card.designMode) {
                    let errorElement = document.createElement("div");
                    errorElement.style.display = "flex";
                    errorElement.style.alignItems = "center";
                    errorElement.style.justifyContent = "center";
                    errorElement.style.backgroundColor = "#EEEEEE";
                    errorElement.style.color = "black";
                    errorElement.innerText = ":-(";
                    errorElement.style.padding = "10px";

                    this.applySize(errorElement);

                    this.renderedElement.appendChild(errorElement);
                }

                raiseImageLoadedEvent(this);
            }
            imageElement.style.maxHeight = "100%";
            imageElement.style.minWidth = "0";
            imageElement.classList.add(hostConfig.makeCssClassName("ac-image"));

            if (this.selectAction != null && hostConfig.supportsInteractivity) {
                imageElement.tabIndex = 0
                imageElement.setAttribute("role", "button");
                imageElement.setAttribute("aria-label", this.selectAction.title);
                imageElement.classList.add(hostConfig.makeCssClassName("ac-selectable"));
            }

            this.applySize(imageElement);

            if (this.style === Enums.ImageStyle.Person) {
                imageElement.style.borderRadius = "50%";
                imageElement.style.backgroundPosition = "50% 50%";
                imageElement.style.backgroundRepeat = "no-repeat";
            }

            if (!Utils.isNullOrEmpty(this.backgroundColor)) {
                imageElement.style.backgroundColor = Utils.stringToCssColor(this.backgroundColor);
            }

            imageElement.src = this.url;
            imageElement.alt = this.altText;

            element.appendChild(imageElement);
        }

        return element;
    }

    style: Enums.ImageStyle = Enums.ImageStyle.Default;
    backgroundColor: string;
    url: string;
    size: Enums.Size = Enums.Size.Auto;
    width: Shared.SizeAndUnit;
    pixelWidth?: number = null;
    pixelHeight?: number = null;
    altText: string = "";

    toJSON(): any {
        let result = super.toJSON();

        if (this._selectAction) {
            Utils.setProperty(result, "selectAction", this._selectAction.toJSON());
        }

        Utils.setEnumProperty(Enums.ImageStyle, result, "style", this.style, Enums.ImageStyle.Default);
        Utils.setProperty(result, "backgroundColor", this.backgroundColor);
        Utils.setProperty(result, "url", this.url);
        Utils.setEnumProperty(Enums.Size, result, "size", this.size, Enums.Size.Auto);

        if (this.pixelWidth) {
            Utils.setProperty(result, "width", this.pixelWidth + "px");
        }

        if (this.pixelHeight) {
            Utils.setProperty(result, "height", this.pixelHeight + "px");
        }

        Utils.setProperty(result, "altText", this.altText);

        return result;
    }

    getJsonTypeName(): string {
        return "Image";
    }

    getActionById(id: string) {
        var result = super.getActionById(id);

        if (!result && this.selectAction) {
            result = this.selectAction.getActionById(id);
        }

        return result;
    }

    parse(json: any, errors?: Array<HostConfig.IValidationError>) {
        super.parse(json, errors);

        this.url = Utils.getStringValue(json["url"]);
        this.backgroundColor = Utils.getStringValue(json["backgroundColor"]);

        let styleString = Utils.getStringValue(json["style"]);

        if (styleString && styleString.toLowerCase() === "normal") {
            this.style = Enums.ImageStyle.Default;

            raiseParseError(
                {
                    error: Enums.ValidationError.Deprecated,
                    message: "The Image.style value \"normal\" is deprecated and will be removed. Use \"default\" instead."
                },
                errors
            );
        }
        else {
            this.style = Utils.getEnumValue(Enums.ImageStyle, styleString, this.style);
        }

        this.size = Utils.getEnumValue(Enums.Size, json["size"], this.size);
		this.altText = Utils.getStringValue(json["altText"]);

        // pixelWidth and pixelHeight are only parsed for backwards compatibility.
        // Payloads should use the width and height proerties instead.
        if (json["pixelWidth"] && typeof json["pixelWidth"] === "number") {
            this.pixelWidth = json["pixelWidth"];

            raiseParseError(
                {
                    error: Enums.ValidationError.Deprecated,
                    message: "The pixelWidth property is deprecated and will be removed. Use the width property instead."
                },
                errors
            );
        }

        if (json["pixelHeight"] && typeof json["pixelHeight"] === "number") {
            this.pixelHeight = json["pixelHeight"];

            raiseParseError(
                {
                    error: Enums.ValidationError.Deprecated,
                    message: "The pixelHeight property is deprecated and will be removed. Use the height property instead."
                },
                errors
            );
        }

        let size = this.parseDimension("width", json["width"], errors);

        if (size > 0) {
            this.pixelWidth = size;
        }

        size = this.parseDimension("height", json["height"], errors);

        if (size > 0) {
            this.pixelHeight = size;
        }

        this.selectAction = createActionInstance(
            this,
            json["selectAction"],
            errors);
    }

    getResourceInformation(): Array<Shared.IResourceInformation> {
        if (!Utils.isNullOrEmpty(this.url)) {
            return [{ url: this.url, mimeType: "image" }]
        }
        else {
            return [];
        }
    }

    renderSpeech(): string {
        if (this.speak != null) {
            return this.speak + '\n';
        }

        return null;
    }

    get selectAction(): Action {
        return this._selectAction;
    }

    set selectAction(value: Action) {
        this._selectAction = value;

        if (this._selectAction) {
            this._selectAction.setParent(this);
        }
    }
}

export abstract class CardElementContainer extends CardElement {
    private _selectAction: Action = null;

    protected applyPadding() {
        super.applyPadding();

        if (!this.renderedElement) {
            return;
        }

        let physicalPadding = new Shared.SpacingDefinition();

        if (this.getEffectivePadding()) {
            physicalPadding = this.hostConfig.paddingDefinitionToSpacingDefinition(this.getEffectivePadding());
        }

        this.renderedElement.style.paddingTop = physicalPadding.top + "px";
        this.renderedElement.style.paddingRight = physicalPadding.right + "px";
        this.renderedElement.style.paddingBottom = physicalPadding.bottom + "px";
        this.renderedElement.style.paddingLeft = physicalPadding.left + "px";

        this.renderedElement.style.marginRight = "0";
        this.renderedElement.style.marginLeft = "0";
    }

    protected getSelectAction(): Action {
        return this._selectAction;
    }

    protected setSelectAction(value: Action) {
        this._selectAction = value;

        if (this._selectAction) {
            this._selectAction.setParent(this);
        }
    }

    protected get isSelectable(): boolean {
        return false;
    }

    abstract getItemCount(): number;
    abstract getItemAt(index: number): CardElement;
    abstract getFirstVisibleRenderedItem(): CardElement;
    abstract getLastVisibleRenderedItem(): CardElement;
    abstract removeItem(item: CardElement): boolean;

    allowVerticalOverflow: boolean = false;

    parse(json: any, errors?: Array<HostConfig.IValidationError>) {
        super.parse(json, errors);

        if (this.isSelectable) {
            this._selectAction = createActionInstance(
                this,
                json["selectAction"],
                errors);
        }
    }

    toJSON(): any {
        let result = super.toJSON();

        if (this._selectAction && this.isSelectable) {
            Utils.setProperty(result, "selectAction", this._selectAction.toJSON());
        }

        return result;
    }

    validate(): Array<HostConfig.IValidationError> {
        var result: Array<HostConfig.IValidationError> = [];

        for (var i = 0; i < this.getItemCount(); i++) {
            result = result.concat(this.getItemAt(i).validate());
        }

        if (this._selectAction) {
            result = result.concat(this._selectAction.validate());
        }

        return result;
    }

    render(): HTMLElement {
        let element = super.render();
        let hostConfig = this.hostConfig;

        if (this.allowVerticalOverflow) {
            element.style.overflowX = "hidden";
            element.style.overflowY = "auto";
        }

        if (this.isSelectable && this._selectAction && hostConfig.supportsInteractivity) {
            element.classList.add(hostConfig.makeCssClassName("ac-selectable"));
            element.tabIndex = 0;
            element.setAttribute("role", "button");
            element.setAttribute("aria-label", this._selectAction.title);

            element.onclick = (e) => {
                if (this._selectAction != null) {
                    this._selectAction.execute();
                    e.cancelBubble = true;
                }
            }

            element.onkeypress = (e) => {
                if (this._selectAction != null) {
                    // Enter or space pressed
                    if (e.keyCode == 13 || e.keyCode == 32) {
                        this._selectAction.execute();
                    }
                }
            }
        }

        return element;
    }

    updateLayout(processChildren: boolean = true) {
        super.updateLayout(processChildren);

        if (processChildren) {
            for (var i = 0; i < this.getItemCount(); i++) {
                this.getItemAt(i).updateLayout();
            }
        }
    }

    getAllInputs(): Array<Input> {
        var result: Array<Input> = [];

        for (var i = 0; i < this.getItemCount(); i++) {
            result = result.concat(this.getItemAt(i).getAllInputs());
        }

        return result;
    }

    getResourceInformation(): Array<Shared.IResourceInformation> {
        let result: Array<Shared.IResourceInformation> = [];

        for (var i = 0; i < this.getItemCount(); i++) {
            result = result.concat(this.getItemAt(i).getResourceInformation());
        }

        return result;
    }

    getElementById(id: string): CardElement {
        let result = super.getElementById(id);

        if (!result) {
            for (var i = 0; i < this.getItemCount(); i++) {
                result = this.getItemAt(i).getElementById(id);

                if (result) {
                    break;
                }
            }
        }

        return result;
    }
}

export class ImageSet extends CardElementContainer {
    private _images: Array<Image> = [];

    protected internalRender(): HTMLElement {
        let element: HTMLElement = null;

        if (this._images.length > 0) {
            element = document.createElement("div");
            element.style.display = "flex";
            element.style.flexWrap = "wrap";

            for (var i = 0; i < this._images.length; i++) {
                this._images[i].size = this.imageSize;

                let renderedImage = this._images[i].render();

                renderedImage.style.display = "inline-flex";
                renderedImage.style.margin = "0px";
                renderedImage.style.marginRight = "10px";
                renderedImage.style.maxHeight = this.hostConfig.imageSet.maxImageHeight + "px";

                Utils.appendChild(element, renderedImage);
            }
        }

        return element;
    }

    imageSize: Enums.Size = Enums.Size.Medium;

    getItemCount(): number {
        return this._images.length;
    }

    getItemAt(index: number): CardElement {
        return this._images[index];
    }

    getFirstVisibleRenderedItem(): CardElement {
        return this._images && this._images.length > 0 ? this._images[0] : null;
    }

    getLastVisibleRenderedItem(): CardElement {
        return this._images && this._images.length > 0 ? this._images[this._images.length - 1] : null;
    }

    removeItem(item: CardElement): boolean {
        if (item instanceof Image) {
            var itemIndex = this._images.indexOf(item);

            if (itemIndex >= 0) {
                this._images.splice(itemIndex, 1);

                item.setParent(null);

                this.updateLayout();

                return true;
            }
        }

        return false;
    }

    getJsonTypeName(): string {
        return "ImageSet";
    }

    toJSON(): any {
        let result = super.toJSON();

        Utils.setEnumProperty(Enums.Size, result, "imageSize", this.imageSize, Enums.Size.Medium);

        if (this._images.length > 0) {
            let images = [];

            for (let image of this._images) {
                images.push(image.toJSON());
            }

            Utils.setProperty(result, "images", images);
        }

        return result;
    }

    parse(json: any, errors?: Array<HostConfig.IValidationError>) {
        super.parse(json, errors);

        this.imageSize = Utils.getEnumValue(Enums.Size, json["imageSize"], Enums.Size.Medium);

        if (json["images"] != null) {
            let jsonImages = json["images"] as Array<any>;

            this._images = [];

            for (let i = 0; i < jsonImages.length; i++) {
                var image = new Image();
                image.parse(jsonImages[i], errors);

                this.addImage(image);
            }
        }
    }

    addImage(image: Image) {
        if (!image.parent) {
            this._images.push(image);

            image.setParent(this);
        }
        else {
            throw new Error("This image already belongs to another ImageSet");
        }
    }

    indexOf(cardElement: CardElement): number {
        return cardElement instanceof Image ? this._images.indexOf(cardElement) : -1;
    }

    renderSpeech(): string {
        if (this.speak != null) {
            return this.speak;
        }

        var speak = null;

        if (this._images.length > 0) {
            speak = '';

            for (var i = 0; i < this._images.length; i++) {
                speak += this._images[i].renderSpeech();
            }
        }

        return speak;
    }
}

export class MediaSource {
    mimeType: string;
    url: string;

    constructor(url: string = undefined, mimeType: string = undefined) {
        this.url = url;
        this.mimeType = mimeType;
    }

    parse(json: any, errors?: Array<HostConfig.IValidationError>) {
		this.mimeType = Utils.getStringValue(json["mimeType"]);
		this.url = Utils.getStringValue(json["url"]);
	}

	toJSON(): any {
        return {
            mimeType: this.mimeType,
            url: this.url
        }
    }
}

export class Media extends CardElement {
    static readonly supportedMediaTypes = ["audio", "video"];

    private _selectedMediaType: string;
    private _selectedSources: Array<MediaSource>;

    private getPosterUrl(): string {
        return this.poster ? this.poster : this.hostConfig.media.defaultPoster;
    }

    private processSources() {
        this._selectedSources = [];
        this._selectedMediaType = undefined;

        for (let source of this.sources) {
            let mimeComponents = source.mimeType.split('/');

            if (mimeComponents.length == 2) {
                if (!this._selectedMediaType) {
                    let index = Media.supportedMediaTypes.indexOf(mimeComponents[0]);

                    if (index >= 0) {
                        this._selectedMediaType = Media.supportedMediaTypes[index];
                    }
                }
                if (mimeComponents[0] == this._selectedMediaType) {
                    this._selectedSources.push(source);
                }
            }
        }
    }

    private renderPoster(): HTMLElement {
        const playButtonArrowWidth = 12;
        const playButtonArrowHeight = 15;

        let posterRootElement = document.createElement("div");
        posterRootElement.className = this.hostConfig.makeCssClassName("ac-media-poster");
        posterRootElement.setAttribute("role", "contentinfo");
        posterRootElement.setAttribute("aria-label", this.altText ? this.altText : "Media content");
        posterRootElement.style.position = "relative";
        posterRootElement.style.display = "flex";

        let posterUrl = this.getPosterUrl();

        if (posterUrl) {
            let posterImageElement = document.createElement("img");
            posterImageElement.style.width = "100%";
            posterImageElement.style.height = "100%";

            posterImageElement.onerror = (e: Event) => {
                posterImageElement.parentNode.removeChild(posterImageElement);
                posterRootElement.classList.add("empty");
                posterRootElement.style.minHeight = "150px";
            }

            posterImageElement.src = posterUrl;

            posterRootElement.appendChild(posterImageElement);
        }
        else {
            posterRootElement.classList.add("empty");
            posterRootElement.style.minHeight = "150px";
        }

        if (this.hostConfig.supportsInteractivity && this._selectedSources.length > 0) {
            let playButtonOuterElement = document.createElement("div");
            playButtonOuterElement.setAttribute("role", "button");
            playButtonOuterElement.setAttribute("aria-label", "Play media");
            playButtonOuterElement.className = this.hostConfig.makeCssClassName("ac-media-playButton");
            playButtonOuterElement.style.display = "flex";
            playButtonOuterElement.style.alignItems = "center";
            playButtonOuterElement.style.justifyContent = "center";
            playButtonOuterElement.onclick = (e) => {
                if (this.hostConfig.media.allowInlinePlayback) {
                    let mediaPlayerElement = this.renderMediaPlayer();

                    this.renderedElement.innerHTML = "";
                    this.renderedElement.appendChild(mediaPlayerElement);

                    mediaPlayerElement.play();
                }
                else {
                    if (Media.onPlay) {
                        Media.onPlay(this);
                    }
                }
            }

            let playButtonInnerElement = document.createElement("div");
            playButtonInnerElement.className = this.hostConfig.makeCssClassName("ac-media-playButton-arrow");
            playButtonInnerElement.style.width = playButtonArrowWidth + "px";
            playButtonInnerElement.style.height = playButtonArrowHeight + "px";
            playButtonInnerElement.style.borderTopWidth = (playButtonArrowHeight / 2) + "px";
            playButtonInnerElement.style.borderBottomWidth = (playButtonArrowHeight / 2) + "px";
            playButtonInnerElement.style.borderLeftWidth = playButtonArrowWidth + "px";
            playButtonInnerElement.style.borderRightWidth = "0";
            playButtonInnerElement.style.borderStyle = "solid";
            playButtonInnerElement.style.borderTopColor = "transparent";
            playButtonInnerElement.style.borderRightColor = "transparent";
            playButtonInnerElement.style.borderBottomColor = "transparent";
            playButtonInnerElement.style.transform = "translate(" + (playButtonArrowWidth / 10) + "px,0px)";

            playButtonOuterElement.appendChild(playButtonInnerElement);

            let playButtonContainer = document.createElement("div");
            playButtonContainer.style.position = "absolute";
            playButtonContainer.style.left = "0";
            playButtonContainer.style.top = "0";
            playButtonContainer.style.width = "100%";
            playButtonContainer.style.height = "100%";
            playButtonContainer.style.display = "flex";
            playButtonContainer.style.justifyContent = "center";
            playButtonContainer.style.alignItems = "center";

            playButtonContainer.appendChild(playButtonOuterElement);
            posterRootElement.appendChild(playButtonContainer);
        }

        return posterRootElement;
    }

    private renderMediaPlayer(): HTMLMediaElement {
        let mediaElement: HTMLMediaElement;

        if (this._selectedMediaType == "video") {
            let videoPlayer = document.createElement("video");

            let posterUrl = this.getPosterUrl();

            if (posterUrl) {
                videoPlayer.poster = posterUrl;
            }

            mediaElement = videoPlayer;
        }
        else {
            mediaElement = document.createElement("audio");
        }

        mediaElement.controls = true;
        mediaElement.preload = "none";
        mediaElement.style.width = "100%";

        for (let source of this.sources) {
            let src: HTMLSourceElement = document.createElement("source");
            src.src = source.url;
            src.type = source.mimeType;

            mediaElement.appendChild(src);
        }

        return mediaElement;
    }

    protected internalRender(): HTMLElement {
        let element = <HTMLElement>document.createElement("div");
        element.className = this.hostConfig.makeCssClassName("ac-media");

        this.processSources();

        element.appendChild(this.renderPoster());

        return element;
    }

    static onPlay: (sender: Media) => void;

    sources: Array<MediaSource> = [];
    poster: string;
    altText: string;

    parse(json: any, errors?: Array<HostConfig.IValidationError>) {
        super.parse(json, errors);

		this.poster = Utils.getStringValue(json["poster"]);
		this.altText = Utils.getStringValue(json["altText"]);

        if (json["sources"] != null) {
            let jsonSources = json["sources"] as Array<any>;

            this.sources = [];

            for (let i = 0; i < jsonSources.length; i++) {
                let source = new MediaSource();
                source.parse(jsonSources[i], errors);

                this.sources.push(source);
            }
        }
    }

    toJSON(): any {
        let result = super.toJSON();

        Utils.setProperty(result, "poster", this.poster);
        Utils.setProperty(result, "altText", this.altText);

        if (this.sources.length > 0) {
            let serializedSources = [];

            for (let source of this.sources) {
                serializedSources.push(source.toJSON());
            }

            Utils.setProperty(result, "sources", serializedSources);
        }

        return result;
    }

    getJsonTypeName(): string {
        return "Media";
    }

    getResourceInformation(): Array<Shared.IResourceInformation> {
        let result: Array<Shared.IResourceInformation> = [];

        let posterUrl = this.getPosterUrl();

        if (!Utils.isNullOrEmpty(posterUrl)) {
            result.push({ url: posterUrl, mimeType: "image" });
        }

        for (let mediaSource of this.sources) {
            if (!Utils.isNullOrEmpty(mediaSource.url)) {
                result.push({ url: mediaSource.url, mimeType: mediaSource.mimeType });
            }
        }

        return result;
    }

    renderSpeech(): string {
        return this.altText;
    }

    get selectedMediaType(): string {
        return this._selectedMediaType;
    }
}

export class InputValidationOptions {
    necessity: Enums.InputValidationNecessity = Enums.InputValidationNecessity.Optional;
    errorMessage: string = undefined;

    parse(json: any) {
        this.necessity = Utils.getEnumValue(Enums.InputValidationNecessity, json["necessity"], this.necessity);
        this.errorMessage = Utils.getStringValue(json["errorMessage"]);
    }

    toJSON() {
        if (this.necessity != Enums.InputValidationNecessity.Optional || !Utils.isNullOrEmpty(this.errorMessage)) {
            let result = {}

            Utils.setEnumProperty(Enums.InputValidationNecessity, result, "necessity", this.necessity, Enums.InputValidationNecessity.Optional);
            Utils.setProperty(result, "errorMessage", this.errorMessage);

            return result;
        }
        else {
            return null;
        }
    }
}

export abstract class Input extends CardElement implements Shared.IInput {
    private _outerContainerElement: HTMLElement;
    private _inputControlContainerElement: HTMLElement;
    private _errorMessageElement: HTMLElement;
    private _renderedInputControlElement: HTMLElement;

    protected get isNullable(): boolean {
        return true;
    }

    protected get renderedInputControlElement(): HTMLElement {
        return this._renderedInputControlElement;
    }

    protected get inputControlContainerElement(): HTMLElement {
        return this._inputControlContainerElement;
    }

    protected overrideInternalRender(): HTMLElement {
        let hostConfig = this.hostConfig;

        this._outerContainerElement = document.createElement("div");
        this._outerContainerElement.style.display = "flex";
        this._outerContainerElement.style.flexDirection = "column";

        this._inputControlContainerElement = document.createElement("div");
        this._inputControlContainerElement.className = hostConfig.makeCssClassName("ac-input-container");
        this._inputControlContainerElement.style.display = "flex";

        this._renderedInputControlElement = this.internalRender();
        this._renderedInputControlElement.style.minWidth = "0px";

        if (this.isNullable && this.validation.necessity == Enums.InputValidationNecessity.RequiredWithVisualCue) {
            this._renderedInputControlElement.classList.add(hostConfig.makeCssClassName("ac-input-required"));
        }

        this._inputControlContainerElement.appendChild(this._renderedInputControlElement);

        this._outerContainerElement.appendChild(this._inputControlContainerElement);

        return this._outerContainerElement;
    }

    protected valueChanged() {
        this.resetValidationFailureCue();

        if (this.onValueChanged) {
            this.onValueChanged(this);
        }

        raiseInputValueChangedEvent(this);
    }

    protected resetValidationFailureCue() {
        this._renderedInputControlElement.classList.remove(this.hostConfig.makeCssClassName("ac-input-validation-failed"));

        if (this._errorMessageElement) {
            this._outerContainerElement.removeChild(this._errorMessageElement);

            this._errorMessageElement = null;
        }
    }

    protected showValidationErrorMessage() {
        if (AdaptiveCard.displayInputValidationErrors && !Utils.isNullOrEmpty(this.validation.errorMessage)) {
            this._errorMessageElement = document.createElement("span");
            this._errorMessageElement.className = this.hostConfig.makeCssClassName("ac-input-validation-error-message");
            this._errorMessageElement.textContent = this.validation.errorMessage;

            this._outerContainerElement.appendChild(this._errorMessageElement);
        }
    }

    abstract get value(): string;

    onValueChanged: (sender: Input) => void;

    readonly validation = new InputValidationOptions();

    title: string;
    defaultValue: string;

    toJSON(): any {
        let result = super.toJSON();

        Utils.setProperty(result, "title", this.title);
        Utils.setProperty(result, "value", this.renderedElement ? this.value : this.defaultValue);
        Utils.setProperty(result, "validation", this.validation.toJSON());

        return result;
    }

    validate(): Array<HostConfig.IValidationError> {
        if (!this.id) {
            return [{ error: Enums.ValidationError.PropertyCantBeNull, message: "All inputs must have a unique Id" }];
        }
        else {
            return [];
        }
    }

    validateValue(): boolean {
        this.resetValidationFailureCue();

        let result = this.validation.necessity != Enums.InputValidationNecessity.Optional ? !Utils.isNullOrEmpty(this.value) : true;

        if (!result) {
            this._renderedInputControlElement.classList.add(this.hostConfig.makeCssClassName("ac-input-validation-failed"));

            this.showValidationErrorMessage();
        }

        return result;
    }

    parse(json: any, errors?: Array<HostConfig.IValidationError>) {
        super.parse(json, errors);

        this.id = Utils.getStringValue(json["id"]);
        this.defaultValue = Utils.getStringValue(json["value"]);

        let jsonValidation = json["validation"];

        if (jsonValidation) {
            this.validation.parse(jsonValidation);
        }
    }

    renderSpeech(): string {
        if (this.speak != null) {
            return this.speak;
        }

        if (this.title) {
            return '<s>' + this.title + '</s>\n';
        }

        return null;
    }

    getAllInputs(): Array<Input> {
        return [this];
    }

    get isInteractive(): boolean {
        return true;
    }
}

export class TextInput extends Input {
    private _inlineAction: Action;

    protected internalRender(): HTMLElement {
        if (this.isMultiline) {
            let textareaElement = document.createElement("textarea");
            textareaElement.className = this.hostConfig.makeCssClassName("ac-input", "ac-textInput", "ac-multiline");
            textareaElement.style.flex = "1 1 auto";
            textareaElement.tabIndex = 0;

            if (!Utils.isNullOrEmpty(this.placeholder)) {
                textareaElement.placeholder = this.placeholder;
                textareaElement.setAttribute("aria-label", this.placeholder)
            }

            if (!Utils.isNullOrEmpty(this.defaultValue)) {
                textareaElement.value = this.defaultValue;
            }

            if (this.maxLength > 0) {
                textareaElement.maxLength = this.maxLength;
            }

            textareaElement.oninput = () => { this.valueChanged(); }
            textareaElement.onkeypress = (e: KeyboardEvent) => {
                // Ctrl+Enter pressed
                if (e.keyCode == 10 && this.inlineAction) {
                    this.inlineAction.execute();
                }
            }

            return textareaElement;
        }
        else {
            let inputElement = document.createElement("input");
            inputElement.type = Enums.InputTextStyle[this.style].toLowerCase();
            inputElement.className = this.hostConfig.makeCssClassName("ac-input", "ac-textInput");
            inputElement.style.flex = "1 1 auto";
            inputElement.tabIndex = 0;

            if (!Utils.isNullOrEmpty(this.placeholder)) {
                inputElement.placeholder = this.placeholder;
                inputElement.setAttribute("aria-label", this.placeholder)
            }

            if (!Utils.isNullOrEmpty(this.defaultValue)) {
                inputElement.value = this.defaultValue;
            }

            if (this.maxLength > 0) {
                inputElement.maxLength = this.maxLength;
            }

            inputElement.oninput = () => { this.valueChanged(); }
            inputElement.onkeypress = (e: KeyboardEvent) => {
                // Enter pressed
                if (e.keyCode == 13 && this.inlineAction) {
                    this.inlineAction.execute();
                }
            }

            return inputElement;
        }
    }

    protected overrideInternalRender(): HTMLElement {
        let renderedInputControl = super.overrideInternalRender();

        if (this.inlineAction) {
            let button = document.createElement("button");
            button.className = this.hostConfig.makeCssClassName("ac-inlineActionButton");
            button.onclick = () => { this.inlineAction.execute(); };

            if (!Utils.isNullOrEmpty(this.inlineAction.iconUrl)) {
                button.classList.add("iconOnly");

                let icon = document.createElement("img");
                icon.style.height = "100%";

                // The below trick is necessary as a workaround in Chrome where the icon is initially displayed
                // at its native size then resized to 100% of the button's height. This cfreates an unpleasant
                // flicker. On top of that, Chrome's flex implementation fails to prperly re-layout the button
                // after the image has loaded and been gicven its final size. The below trick also fixes that.
                icon.style.display = "none";
                icon.onload = () => {
                    icon.style.removeProperty("display");
                };
                icon.onerror = () => {
                    button.removeChild(icon);
                    button.classList.remove("iconOnly");
                    button.classList.add("textOnly");
                    button.textContent = !Utils.isNullOrEmpty(this.inlineAction.title) ? this.inlineAction.title : "Title";
                }
                icon.src = this.inlineAction.iconUrl;

                button.appendChild(icon);

                if (!Utils.isNullOrEmpty(this.inlineAction.title)) {
                    button.title = this.inlineAction.title;
                }
            }
            else {
                button.classList.add("textOnly");
                button.textContent = !Utils.isNullOrEmpty(this.inlineAction.title) ? this.inlineAction.title : "Title";
            }

            button.style.marginLeft = "8px";

            this.inputControlContainerElement.appendChild(button);
        }

        return renderedInputControl;
    }

    maxLength: number;
    isMultiline: boolean = false;
    placeholder: string;
    style: Enums.InputTextStyle = Enums.InputTextStyle.Text;

    getJsonTypeName(): string {
        return "Input.Text";
    }

<<<<<<< HEAD
    toJSON(): any {
=======
    getActionById(id: string) {
        let result = super.getActionById(id);

        if (!result && this.inlineAction) {
            result = this.inlineAction.getActionById(id);
        }

        return result;
    }

    toJSON() {
>>>>>>> d81e7c30
        let result = super.toJSON();

        Utils.setProperty(result, "placeholder", this.placeholder);
        Utils.setProperty(result, "maxLength", this.maxLength, 0);
        Utils.setProperty(result, "isMultiline", this.isMultiline, false);
        Utils.setEnumProperty(Enums.InputTextStyle, result, "style", this.style, Enums.InputTextStyle.Text);

        if (this._inlineAction) {
            Utils.setProperty(result, "inlineAction", this._inlineAction.toJSON());
        }

        return result;
    }

    parse(json: any, errors?: Array<HostConfig.IValidationError>) {
        super.parse(json, errors);

        this.maxLength = json["maxLength"];
        this.isMultiline = Utils.getBoolValue(json["isMultiline"], this.isMultiline);
        this.placeholder = Utils.getStringValue(json["placeholder"]);
        this.style = Utils.getEnumValue(Enums.InputTextStyle, json["style"], this.style);
        this.inlineAction = createActionInstance(
            this,
            json["inlineAction"],
            errors);
    }

    get inlineAction(): Action {
        return this._inlineAction;
    }

    set inlineAction(value: Action) {
        this._inlineAction = value;

        if (this._inlineAction) {
            this._inlineAction.setParent(this);
        }
    }

    get value(): string {
        if (this.renderedInputControlElement) {
            if (this.isMultiline) {
                return (<HTMLTextAreaElement>this.renderedInputControlElement).value;
            }
            else {
                return (<HTMLInputElement>this.renderedInputControlElement).value;
            }
        }
        else {
            return null;
        }
    }
}

export class ToggleInput extends Input {
    private _checkboxInputElement: HTMLInputElement;

    protected internalRender(): HTMLElement {
        let element = document.createElement("div");
        element.className = this.hostConfig.makeCssClassName("ac-input", "ac-toggleInput");
        element.style.width = "100%";
        element.style.display = "flex";
        element.style.alignItems = "center";

        this._checkboxInputElement = document.createElement("input");
        this._checkboxInputElement.id = Utils.generateUniqueId();
        this._checkboxInputElement.type = "checkbox";
        this._checkboxInputElement.style.display = "inline-block";
        this._checkboxInputElement.style.verticalAlign = "middle";
        this._checkboxInputElement.style.margin = "0";
        this._checkboxInputElement.style.flex = "0 0 auto";
        this._checkboxInputElement.setAttribute("aria-label", this.title);
        this._checkboxInputElement.tabIndex = 0;

        if (this.defaultValue == this.valueOn) {
            this._checkboxInputElement.checked = true;
        }

        this._checkboxInputElement.onchange = () => { this.valueChanged(); }

        Utils.appendChild(element, this._checkboxInputElement);

        if (!Utils.isNullOrEmpty(this.title) || this.isDesignMode()) {
            let label = new Label();
            label.setParent(this);
            label.forElementId = this._checkboxInputElement.id;
            label.hostConfig = this.hostConfig;
            label.text = Utils.isNullOrEmpty(this.title) ? this.getJsonTypeName() : this.title;
            label.useMarkdown = AdaptiveCard.useMarkdownInRadioButtonAndCheckbox;
            label.wrap = this.wrap;

            let labelElement = label.render();
            labelElement.style.display = "inline-block";
            labelElement.style.flex = "1 1 auto";
            labelElement.style.marginLeft = "6px";
            labelElement.style.verticalAlign = "middle";

            let spacerElement = document.createElement("div");
            spacerElement.style.width = "6px";

            Utils.appendChild(element, spacerElement);
            Utils.appendChild(element, labelElement);
        }

        return element;
    }

    protected get isNullable(): boolean {
        return false;
    }

    valueOn: string = "true";
    valueOff: string = "false";
    wrap: boolean = false;

    getJsonTypeName(): string {
        return "Input.Toggle";
    }

    toJSON(): any {
        let result = super.toJSON();

        Utils.setProperty(result, "valueOn", this.valueOn, "true");
        Utils.setProperty(result, "valueOff", this.valueOff, "false");
        Utils.setProperty(result, "wrap", this.wrap);

        return result;
    }

    parse(json: any, errors?: Array<HostConfig.IValidationError>) {
        super.parse(json, errors);

        this.title = Utils.getStringValue(json["title"]);
        this.valueOn = Utils.getStringValue(json["valueOn"], this.valueOn);
        this.valueOff = Utils.getStringValue(json["valueOff"], this.valueOff);
        this.wrap = Utils.getBoolValue(json["wrap"], this.wrap);
    }

    get value(): string {
        if (this._checkboxInputElement) {
            return this._checkboxInputElement.checked ? this.valueOn : this.valueOff;
        }
        else {
            return null;
        }
    }
}

export class Choice {
    title: string;
    value: string;

    constructor(title: string = undefined, value: string = undefined) {
        this.title = title;
        this.value = value;
    }

    parse(json: any) {
        this.title = Utils.getStringValue(json["title"]);
        this.value = Utils.getStringValue(json["value"]);
    }

    toJSON(): any {
        return { title: this.title, value: this.value };
    }
}

export class ChoiceSetInput extends Input {
    private static uniqueCategoryCounter = 0;

    private static getUniqueCategoryName(): string {
        let uniqueCwtegoryName = "__ac-category" + ChoiceSetInput.uniqueCategoryCounter;

        ChoiceSetInput.uniqueCategoryCounter++;

        return uniqueCwtegoryName;
    }

    private _selectElement: HTMLSelectElement;
    private _toggleInputs: Array<HTMLInputElement>;

    protected internalRender(): HTMLElement {
        if (!this.isMultiSelect) {
            if (this.isCompact) {
                // Render as a combo box
                this._selectElement = document.createElement("select");
                this._selectElement.className = this.hostConfig.makeCssClassName("ac-input", "ac-multichoiceInput", "ac-choiceSetInput-compact");
                this._selectElement.style.width = "100%";

                let option = document.createElement("option");
                option.selected = true;
                option.disabled = true;
                option.hidden = true;
                option.value = "";

                if (this.placeholder) {
                    option.text = this.placeholder;
                }

                Utils.appendChild(this._selectElement, option);

                for (var i = 0; i < this.choices.length; i++) {
                    let option = document.createElement("option");
                    option.value = this.choices[i].value;
                    option.text = this.choices[i].title;
                    option.setAttribute("aria-label", this.choices[i].title);

                    if (this.choices[i].value == this.defaultValue) {
                        option.selected = true;
                    }

                    Utils.appendChild(this._selectElement, option);
                }

                this._selectElement.onchange = () => { this.valueChanged(); }

                return this._selectElement;
            }
            else {
                // Render as a series of radio buttons
                let uniqueCategoryName = ChoiceSetInput.getUniqueCategoryName();

                let element = document.createElement("div");
                element.className = this.hostConfig.makeCssClassName("ac-input", "ac-choiceSetInput-expanded");
                element.style.width = "100%";

                this._toggleInputs = [];

                for (let i = 0; i < this.choices.length; i++) {
                    let radioInput = document.createElement("input");
                    radioInput.id = Utils.generateUniqueId();
                    radioInput.type = "radio";
                    radioInput.style.margin = "0";
                    radioInput.style.display = "inline-block";
                    radioInput.style.verticalAlign = "middle";
                    radioInput.name = Utils.isNullOrEmpty(this.id) ? uniqueCategoryName : this.id;
                    radioInput.value = this.choices[i].value;
                    radioInput.style.flex = "0 0 auto";
                    radioInput.setAttribute("aria-label", this.choices[i].title);

                    if (this.choices[i].value == this.defaultValue) {
                        radioInput.checked = true;
                    }

                    radioInput.onchange = () => { this.valueChanged(); }

                    this._toggleInputs.push(radioInput);

                    let label = new Label();
                    label.setParent(this);
                    label.forElementId = radioInput.id;
                    label.hostConfig = this.hostConfig;
                    label.text = Utils.isNullOrEmpty(this.choices[i].title) ? "Choice " + i : this.choices[i].title;
                    label.useMarkdown = AdaptiveCard.useMarkdownInRadioButtonAndCheckbox;
                    label.wrap = this.wrap;

                    let labelElement = label.render();
                    labelElement.style.display = "inline-block";
                    labelElement.style.flex = "1 1 auto";
                    labelElement.style.marginLeft = "6px";
                    labelElement.style.verticalAlign = "middle";

                    let spacerElement = document.createElement("div");
                    spacerElement.style.width = "6px";

                    let compoundInput = document.createElement("div");
                    compoundInput.style.display = "flex";
                    compoundInput.style.alignItems = "center";

                    Utils.appendChild(compoundInput, radioInput);
                    Utils.appendChild(compoundInput, spacerElement);
                    Utils.appendChild(compoundInput, labelElement);

                    Utils.appendChild(element, compoundInput);
                }

                return element;
            }
        }
        else {
            // Render as a list of toggle inputs
            let defaultValues = this.defaultValue ? this.defaultValue.split(this.hostConfig.choiceSetInputValueSeparator) : null;

            let element = document.createElement("div");
            element.className = this.hostConfig.makeCssClassName("ac-input", "ac-choiceSetInput-multiSelect");
            element.style.width = "100%";

            this._toggleInputs = [];

            for (let i = 0; i < this.choices.length; i++) {
                let checkboxInput = document.createElement("input");
                checkboxInput.id = Utils.generateUniqueId();
                checkboxInput.type = "checkbox";
                checkboxInput.style.margin = "0";
                checkboxInput.style.display = "inline-block";
                checkboxInput.style.verticalAlign = "middle";
                checkboxInput.value = this.choices[i].value;
                checkboxInput.style.flex = "0 0 auto";
                checkboxInput.setAttribute("aria-label", this.choices[i].title);

                if (defaultValues) {
                    if (defaultValues.indexOf(this.choices[i].value) >= 0) {
                        checkboxInput.checked = true;
                    }
                }

                checkboxInput.onchange = () => { this.valueChanged(); }

                this._toggleInputs.push(checkboxInput);

                let label = new Label();
                label.setParent(this);
                label.forElementId = checkboxInput.id;
                label.hostConfig = this.hostConfig;
                label.text = Utils.isNullOrEmpty(this.choices[i].title) ? "Choice " + i : this.choices[i].title;
                label.useMarkdown = AdaptiveCard.useMarkdownInRadioButtonAndCheckbox;
                label.wrap = this.wrap;

                let labelElement = label.render();
                labelElement.style.display = "inline-block";
                labelElement.style.flex = "1 1 auto";
                labelElement.style.marginLeft = "6px";
                labelElement.style.verticalAlign = "middle";

                let spacerElement = document.createElement("div");
                spacerElement.style.width = "6px";

                let compoundInput = document.createElement("div");
                compoundInput.style.display = "flex";
                compoundInput.style.alignItems = "center";

                Utils.appendChild(compoundInput, checkboxInput);
                Utils.appendChild(compoundInput, spacerElement);
                Utils.appendChild(compoundInput, labelElement);

                Utils.appendChild(element, compoundInput);
            }

            return element;
        }
    }

    choices: Array<Choice> = [];
    isCompact: boolean = false;
    isMultiSelect: boolean = false;
    placeholder: string;
    wrap: boolean = false;

    getJsonTypeName(): string {
        return "Input.ChoiceSet";
    }

    toJSON(): any {
        let result = super.toJSON();

        Utils.setProperty(result, "placeholder", this.placeholder);

        if (this.choices.length > 0) {
            var choices = [];

            for (let choice of this.choices) {
                choices.push(choice.toJSON());
            }

            Utils.setProperty(result, "choices", choices);
        }

        if (!this.isCompact) {
            Utils.setProperty(result, "style", "expanded", false);
        }

        Utils.setProperty(result, "isMultiSelect", this.isMultiSelect, false);
        Utils.setProperty(result, "wrap", this.wrap, false);

        return result;
    }

    validate(): Array<HostConfig.IValidationError> {
        var result: Array<HostConfig.IValidationError> = [];

        if (this.choices.length == 0) {
            result = [{ error: Enums.ValidationError.CollectionCantBeEmpty, message: "An Input.ChoiceSet must have at least one choice defined." }];
        }

        for (var i = 0; i < this.choices.length; i++) {
            if (!this.choices[i].title || !this.choices[i].value) {
                result = result.concat([{ error: Enums.ValidationError.PropertyCantBeNull, message: "All choices in an Input.ChoiceSet must have their title and value properties set." }])
                break;
            }
        }

        return result;
    }

    parse(json: any, errors?: Array<HostConfig.IValidationError>) {
        super.parse(json, errors);

        this.isCompact = !(json["style"] === "expanded");
        this.isMultiSelect = Utils.getBoolValue(json["isMultiSelect"], this.isMultiSelect);
        this.placeholder = Utils.getStringValue(json["placeholder"]);

        this.choices = [];

        if (json["choices"] != undefined) {
            let choiceArray = json["choices"] as Array<any>;

            for (let i = 0; i < choiceArray.length; i++) {
                let choice = new Choice();
                choice.parse(choiceArray[i]);

                this.choices.push(choice);
            }
        }

        this.wrap = Utils.getBoolValue(json["wrap"], this.wrap);
    }

    get value(): string {
        if (!this.isMultiSelect) {
            if (this.isCompact) {
                return this._selectElement ? this._selectElement.value : null;
            }
            else {
                if (!this._toggleInputs || this._toggleInputs.length == 0) {
                    return null;
                }

                for (var i = 0; i < this._toggleInputs.length; i++) {
                    if (this._toggleInputs[i].checked) {
                        return this._toggleInputs[i].value;
                    }
                }

                return null;
            }
        }
        else {
            if (!this._toggleInputs || this._toggleInputs.length == 0) {
                return null;
            }

            var result: string = "";

            for (var i = 0; i < this._toggleInputs.length; i++) {
                if (this._toggleInputs[i].checked) {
                    if (result != "") {
                        result += this.hostConfig.choiceSetInputValueSeparator;
                    }

                    result += this._toggleInputs[i].value;
                }
            }

            return result == "" ? null : result;
        }
    }
}

export class NumberInput extends Input {
    private _numberInputElement: HTMLInputElement;

    protected internalRender(): HTMLElement {
        this._numberInputElement = document.createElement("input");
        this._numberInputElement.setAttribute("type", "number");
        this._numberInputElement.className = this.hostConfig.makeCssClassName("ac-input", "ac-numberInput");
        this._numberInputElement.setAttribute("min", this.min);
        this._numberInputElement.setAttribute("max", this.max);
        this._numberInputElement.style.width = "100%";
        this._numberInputElement.tabIndex = 0;

        if (!Utils.isNullOrEmpty(this.defaultValue)) {
            this._numberInputElement.value = this.defaultValue;
        }

        if (!Utils.isNullOrEmpty(this.placeholder)) {
            this._numberInputElement.placeholder = this.placeholder;
            this._numberInputElement.setAttribute("aria-label", this.placeholder);
        }

        this._numberInputElement.oninput = () => { this.valueChanged(); }

        return this._numberInputElement;
    }

    min: string;
    max: string;
    placeholder: string;

    getJsonTypeName(): string {
        return "Input.Number";
    }

    toJSON(): any {
        let result = super.toJSON();

        Utils.setProperty(result, "placeholder", this.placeholder);
        Utils.setProperty(result, "min", this.min);
        Utils.setProperty(result, "max", this.max);

        return result;
    }

    parse(json: any, errors?: Array<HostConfig.IValidationError>) {
        super.parse(json, errors);

        this.placeholder = Utils.getStringValue(json["placeholder"]);
        this.min = Utils.getStringValue(json["min"]);
        this.max = Utils.getStringValue(json["max"]);
    }

    get value(): string {
        return this._numberInputElement ? this._numberInputElement.value : null;
    }
}

export class DateInput extends Input {
    private _dateInputElement: HTMLInputElement;

    protected internalRender(): HTMLElement {
        this._dateInputElement = document.createElement("input");
        this._dateInputElement.setAttribute("type", "date");
        this._dateInputElement.className = this.hostConfig.makeCssClassName("ac-input", "ac-dateInput");
        this._dateInputElement.style.width = "100%";
        this._dateInputElement.oninput = () => { this.valueChanged(); }

        if (!Utils.isNullOrEmpty(this.defaultValue)) {
            this._dateInputElement.value = this.defaultValue;
        }

        return this._dateInputElement;
    }

    getJsonTypeName(): string {
        return "Input.Date";
    }

    get value(): string {
        return this._dateInputElement ? this._dateInputElement.value : null;
    }
}

export class TimeInput extends Input {
    private _timeInputElement: HTMLInputElement;

    protected internalRender(): HTMLElement {
        this._timeInputElement = document.createElement("input");
        this._timeInputElement.setAttribute("type", "time");
        this._timeInputElement.className = this.hostConfig.makeCssClassName("ac-input", "ac-timeInput");
        this._timeInputElement.style.width = "100%";
        this._timeInputElement.oninput = () => { this.valueChanged(); }

        if (!Utils.isNullOrEmpty(this.defaultValue)) {
            this._timeInputElement.value = this.defaultValue;
        }

        return this._timeInputElement;
    }

    getJsonTypeName(): string {
        return "Input.Time";
    }

    get value(): string {
        return this._timeInputElement ? this._timeInputElement.value : null;
    }
}

enum ActionButtonState {
    Normal,
    Expanded,
    Subdued
}

class ActionButton {
    private _parentContainerStyle: string;
    private _state: ActionButtonState = ActionButtonState.Normal;

    private updateCssStyle() {
        let hostConfig = this.action.parent.hostConfig;

        this.action.renderedElement.className = hostConfig.makeCssClassName("ac-pushButton");

        if (!Utils.isNullOrEmpty(this._parentContainerStyle)) {
            this.action.renderedElement.classList.add("style-" + this._parentContainerStyle);
        }

        if (this.action instanceof ShowCardAction) {
            this.action.renderedElement.classList.add(hostConfig.makeCssClassName("expandable"));
        }

        this.action.renderedElement.classList.remove(hostConfig.makeCssClassName("expanded"));
        this.action.renderedElement.classList.remove(hostConfig.makeCssClassName("subdued"));

        switch (this._state) {
            case ActionButtonState.Expanded:
                this.action.renderedElement.classList.add(hostConfig.makeCssClassName("expanded"));
                break;
            case ActionButtonState.Subdued:
                this.action.renderedElement.classList.add(hostConfig.makeCssClassName("subdued"));
                break;
        }

        switch (this.action.sentiment) {
            case Enums.ActionSentiment.Positive:
                this.action.renderedElement.classList.add(...hostConfig.makeCssClassNames("primary", "sentiment-positive"));
                break;
            case Enums.ActionSentiment.Destructive:
                this.action.renderedElement.classList.add(...hostConfig.makeCssClassNames("sentiment-destructive"));
                break;
        }

    }

    readonly action: Action;

    constructor(action: Action, parentContainerStyle: string) {
        this.action = action;
        this._parentContainerStyle = parentContainerStyle;
    }

    onClick: (actionButton: ActionButton) => void = null;

    render(alignment: Enums.ActionAlignment) {
        this.action.render();
        this.action.renderedElement.style.flex = alignment === Enums.ActionAlignment.Stretch ? "0 1 100%" : "0 1 auto";
        this.action.renderedElement.onclick = (e) => { this.click(); };

        this.updateCssStyle();
    }

    click() {
        if (this.onClick != null) {
            this.onClick(this);
        }
    }

    get state(): ActionButtonState {
        return this._state;
    }

    set state(value: ActionButtonState) {
        this._state = value;

        this.updateCssStyle();
    }
}

export abstract class Action extends CardObject {
    private _shouldFallback: boolean = false;
    private _parent: CardElement = null;
    private _actionCollection: ActionCollection = null; // hold the reference to its action collection
    private _renderedElement: HTMLElement = null;

    private setCollection(actionCollection: ActionCollection) {
        this._actionCollection = actionCollection;
    }

    protected addCssClasses(element: HTMLElement) {
        // Do nothing in base implementation
    }

    protected internalGetReferencedInputs(allInputs: Array<Input>): Shared.Dictionary<Input> {
        return {};
    }

    protected internalPrepareForExecution(inputs: Shared.Dictionary<Input>) {
        // Do nothing in base implementation
    }

    protected internalValidateInputs(referencedInputs: Shared.Dictionary<Input>): Array<Input> {
        let result: Input[] = [];

        if (AdaptiveCard.useBuiltInInputValidation && !this.ignoreInputValidation) {
            for (let key of Object.keys(referencedInputs)) {
                let input = referencedInputs[key];

                if (!input.validateValue()) {
                    result.push(input);
                }
            }
        }

        return result;
    }

    abstract getJsonTypeName(): string;

    readonly requires = new HostConfig.HostCapabilities();

    id: string;
    title: string;
    iconUrl: string;
    sentiment: Enums.ActionSentiment = Enums.ActionSentiment.Default;

    onExecute: (sender: Action) => void;

    toJSON(): any {
		let result = super.toJSON();

        Utils.setProperty(result, "type", this.getJsonTypeName());
        Utils.setProperty(result, "id", this.id);
        Utils.setProperty(result, "title", this.title);
        Utils.setProperty(result, "iconUrl", this.iconUrl);
        Utils.setEnumProperty(Enums.ActionSentiment, result, "sentiment", this.sentiment, Enums.ActionSentiment.Default);

        return result;
    }

    render(baseCssClass: string = "ac-pushButton") {
        // Cache hostConfig for perf
        let hostConfig = this.parent.hostConfig;

        let buttonElement = document.createElement("button");

        this.addCssClasses(buttonElement);

        buttonElement.setAttribute("aria-label", this.title);
        buttonElement.type = "button";
        buttonElement.style.display = "flex";
        buttonElement.style.alignItems = "center";
        buttonElement.style.justifyContent = "center";

        let hasTitle = !Utils.isNullOrEmpty(this.title);

        let titleElement = document.createElement("div");
        titleElement.style.overflow = "hidden";
        titleElement.style.textOverflow = "ellipsis";

        if (!(hostConfig.actions.iconPlacement == Enums.ActionIconPlacement.AboveTitle || hostConfig.actions.allowTitleToWrap)) {
            titleElement.style.whiteSpace = "nowrap";
        }

        if (hasTitle) {
            titleElement.innerText = this.title;
        }

        if (Utils.isNullOrEmpty(this.iconUrl)) {
            buttonElement.classList.add("noIcon");

            buttonElement.appendChild(titleElement);
        }
        else {
            let iconElement = document.createElement("img");
            iconElement.src = this.iconUrl;
            iconElement.style.width = hostConfig.actions.iconSize + "px";
            iconElement.style.height = hostConfig.actions.iconSize + "px";
            iconElement.style.flex = "0 0 auto";

            if (hostConfig.actions.iconPlacement == Enums.ActionIconPlacement.AboveTitle) {
                buttonElement.classList.add("iconAbove");
                buttonElement.style.flexDirection = "column";

                if (hasTitle) {
                    iconElement.style.marginBottom = "4px";
                }
            }
            else {
                buttonElement.classList.add("iconLeft");

                if (hasTitle) {
                    iconElement.style.marginRight = "4px";
                }
            }

            buttonElement.appendChild(iconElement);
            buttonElement.appendChild(titleElement);
        }

        this._renderedElement = buttonElement;
    }

    setParent(value: CardElement) {
        this._parent = value;
    }

    execute() {
        if (this.onExecute) {
            this.onExecute(this);
        }

        raiseExecuteActionEvent(this);
    }

    // Expand the action card pane with a inline status card
    // Null status will clear the status bar
    setStatus(status: any) {
        if (this._actionCollection == null) {
            return;
        }

        if (status) {
            let statusCard = new InlineAdaptiveCard();
            statusCard.parse(status);
            this._actionCollection.showStatusCard(statusCard);
        }
        else {
            this._actionCollection.hideStatusCard();
        }
    }

    validate(): Array<HostConfig.IValidationError> {
        return [];
    }

    prepareForExecution(): boolean {
        let referencedInputs = this.getReferencedInputs();

        if (this.internalValidateInputs(referencedInputs).length > 0) {
            return false;
        }

        this.internalPrepareForExecution(referencedInputs);

        return true;
    };

    parse(json: any, errors?: Array<HostConfig.IValidationError>) {
		super.parse(json, errors);

        raiseParseActionEvent(this, json, errors);

        this.requires.parse(json["requires"], errors);

        if (!json["title"] && json["title"] !== "") {
            raiseParseError(
                {
                    error: Enums.ValidationError.PropertyCantBeNull,
                    message: "Actions should always have a title."
                },
                errors
            );
        }

        this.title = Utils.getStringValue(json["title"]);
        this.iconUrl = Utils.getStringValue(json["iconUrl"]);
        this.sentiment = Utils.getEnumValue(Enums.ActionSentiment, json["sentiment"], this.sentiment);
    }

    remove(): boolean {
        if (this._actionCollection) {
            return this._actionCollection.removeAction(this);
        }

        return false;
    }

    getAllInputs(): Array<Input> {
        return [];
    }

    getResourceInformation(): Array<Shared.IResourceInformation> {
        if (!Utils.isNullOrEmpty(this.iconUrl)) {
            return [{ url: this.iconUrl, mimeType: "image" }]
        }
        else {
            return [];
        }
    }

    getActionById(id: string): Action {
        if (this.id == id) {
            return this;
        }
    }

    getReferencedInputs(): Shared.Dictionary<Input> {
        return this.internalGetReferencedInputs(this.parent.getRootElement().getAllInputs());
    }

    validateInputs() {
        return this.internalValidateInputs(this.getReferencedInputs());
    }

    get isPrimary(): boolean {
        return this.sentiment == Enums.ActionSentiment.Positive;
    }

    set isPrimary(value: boolean) {
        if (value) {
            this.sentiment = Enums.ActionSentiment.Positive;
        }
        else {
            if (this.sentiment == Enums.ActionSentiment.Positive) {
                this.sentiment = Enums.ActionSentiment.Default;
            }
        }
    }

    get ignoreInputValidation(): boolean {
        return true;
    }

    get parent(): CardElement {
        return this._parent;
    }

    get renderedElement(): HTMLElement {
        return this._renderedElement;
    }

    shouldFallback(): boolean {
        return this._shouldFallback || !this.requires.areAllMet(this.parent.hostConfig.hostCapabilities);
    }
}

export class SubmitAction extends Action {
    private _isPrepared: boolean = false;
    private _originalData: Object;
    private _processedData: Object;
    private _ignoreInputValidation: boolean = false;

    protected internalGetReferencedInputs(allInputs: Array<Input>): Shared.Dictionary<Input> {
        let result: Shared.Dictionary<Input> = {};

        for (let input of allInputs) {
            result[input.id] = input;
        }

        return result;
    }

    protected internalPrepareForExecution(inputs: Shared.Dictionary<Input>) {
        if (this._originalData) {
            this._processedData = JSON.parse(JSON.stringify(this._originalData));
        }
        else {
            this._processedData = {};
        }

        for (let key of Object.keys(inputs)) {
            let input = inputs[key];

            if (input.value != null) {
                this._processedData[input.id] = input.value;
            }
        }

        this._isPrepared = true;
    }

    getJsonTypeName(): string {
        return "Action.Submit";
    }

    toJSON() {
        let result = super.toJSON();

        Utils.setProperty(result, "ignoreInputValidation", this.ignoreInputValidation, false);
        Utils.setProperty(result, "data", this._originalData);

        return result;
    }

    parse(json: any, errors?: Array<HostConfig.IValidationError>) {
        super.parse(json, errors);

        this._ignoreInputValidation = Utils.getBoolValue(json["ignoreInputValidation"], this._ignoreInputValidation);
        this.data = json["data"];
    }

    get ignoreInputValidation(): boolean {
        return this._ignoreInputValidation;
    }

    set ignoreInputValidation(value: boolean) {
        this._ignoreInputValidation = value;
    }

    get data(): Object {
        return this._isPrepared ? this._processedData : this._originalData;
    }

    set data(value: Object) {
        this._originalData = value;
        this._isPrepared = false;
    }
}

export class OpenUrlAction extends Action {
    url: string;

    getJsonTypeName(): string {
        return "Action.OpenUrl";
    }

    toJSON(): any {
        let result = super.toJSON();

        Utils.setProperty(result, "url", this.url);

        return result;
    }

    validate(): Array<HostConfig.IValidationError> {
        if (!this.url) {
            return [{ error: Enums.ValidationError.PropertyCantBeNull, message: "An Action.OpenUrl must have its url property set." }];
        }
        else {
            return [];
        }
    }

    parse(json: any, errors?: Array<HostConfig.IValidationError>) {
        super.parse(json, errors);

        this.url = Utils.getStringValue(json["url"]);
    }
}

export class ToggleVisibilityAction extends Action {
    targetElements = {}

    getJsonTypeName(): string {
        return "Action.ToggleVisibility";
    }

    execute() {
        for (let elementId of Object.keys(this.targetElements)) {
            let targetElement = this.parent.getRootElement().getElementById(elementId);

            if (targetElement) {
                if (typeof this.targetElements[elementId] === "boolean") {
                    targetElement.isVisible = this.targetElements[elementId];
                }
                else {
                    targetElement.isVisible = !targetElement.isVisible;
                }
            }
        }
    }

    parse(json: any) {
        super.parse(json);

        this.targetElements = {};

        let jsonTargetElements = json["targetElements"];

        if (jsonTargetElements && Array.isArray(jsonTargetElements)) {
            for (let item of jsonTargetElements) {
                if (typeof item === "string") {
                    this.targetElements[item] = undefined;
                }
                else if (typeof item === "object") {
                    let jsonElementId = item["elementId"];

                    if (jsonElementId && typeof jsonElementId === "string") {
                        this.targetElements[jsonElementId] = Utils.getBoolValue(item["isVisible"], undefined);
                    }
                }
            }
        }
    }

    addTargetElement(elementId: string, isVisible: boolean = undefined) {
        this.targetElements[elementId] = isVisible;
    }

    removeTargetElement(elementId) {
        delete this.targetElements[elementId];
    }
}

export class HttpHeader {
    private _value = new Shared.StringWithSubstitutions();

    name: string;

    constructor(name: string = "", value: string = "") {
        this.name = name;
        this.value = value;
    }

    parse(json: any) {
        this.name = Utils.getStringValue(json["name"]);
        this.value = Utils.getStringValue(json["value"]);
    }

    toJSON(): any {
        return { name: this.name, value: this._value.getOriginal() };
    }

    getReferencedInputs(inputs: Array<Input>, referencedInputs: Shared.Dictionary<Input>) {
        this._value.getReferencedInputs(inputs, referencedInputs);
    }

    prepareForExecution(inputs: Shared.Dictionary<Input>) {
        this._value.substituteInputValues(inputs, Shared.ContentTypes.applicationXWwwFormUrlencoded);
    }

    get value(): string {
        return this._value.get();
    }

    set value(newValue: string) {
        this._value.set(newValue);
    }
}

export class HttpAction extends Action {
    private _url = new Shared.StringWithSubstitutions();
    private _body = new Shared.StringWithSubstitutions();
    private _headers: Array<HttpHeader> = [];
    private _ignoreInputValidation: boolean = false;

    protected internalGetReferencedInputs(allInputs: Array<Input>): Shared.Dictionary<Input> {
        let result: Shared.Dictionary<Input> = {};

        this._url.getReferencedInputs(allInputs, result);

        for (let header of this._headers) {
            header.getReferencedInputs(allInputs, result);
        }

        this._body.getReferencedInputs(allInputs, result);

        return result;
    }

    protected internalPrepareForExecution(inputs: Shared.Dictionary<Input>) {
        this._url.substituteInputValues(inputs, Shared.ContentTypes.applicationXWwwFormUrlencoded);

        let contentType = Shared.ContentTypes.applicationJson;

        for (let header of this._headers) {
            header.prepareForExecution(inputs);

            if (header.name && header.name.toLowerCase() == "content-type") {
                contentType = header.value;
            }
        }

        this._body.substituteInputValues(inputs, contentType);
    };

    method: string;

    getJsonTypeName(): string {
        return "Action.Http";
    }

    toJSON(): any {
        let result = super.toJSON();

        Utils.setProperty(result, "method", this.method);
        Utils.setProperty(result, "url", this._url.getOriginal());
        Utils.setProperty(result, "body", this._body.getOriginal());
        Utils.setProperty(result, "ignoreInputValidation", this.ignoreInputValidation, false);

        if (this._headers.length > 0) {
            let headers = [];

            for (let header of this._headers) {
                headers.push(header.toJSON());
            }

            Utils.setProperty(result, "headers", headers);
        }

        return result;
    }

    validate(): Array<HostConfig.IValidationError> {
        var result: Array<HostConfig.IValidationError> = [];

        if (!this.url) {
            result = [{ error: Enums.ValidationError.PropertyCantBeNull, message: "An Action.Http must have its url property set." }];
        }

        if (this.headers.length > 0) {
            for (var i = 0; i < this.headers.length; i++) {
                if (!this.headers[i].name || !this.headers[i].value) {
                    result = result.concat([{ error: Enums.ValidationError.PropertyCantBeNull, message: "All headers of an Action.Http must have their name and value properties set." }]);
                    break;
                }
            }
        }

        return result;
    }

    parse(json: any, errors?: Array<HostConfig.IValidationError>) {
        super.parse(json, errors);

        this.url = Utils.getStringValue(json["url"]);
        this.method = Utils.getStringValue(json["method"]);
        this.body = Utils.getStringValue(json["body"]);
        this._ignoreInputValidation = Utils.getBoolValue(json["ignoreInputValidation"], this._ignoreInputValidation);

        this._headers = [];

        if (json["headers"] != null) {
            var jsonHeaders = json["headers"] as Array<any>;

            for (var i = 0; i < jsonHeaders.length; i++) {
                let httpHeader = new HttpHeader();
                httpHeader.parse(jsonHeaders[i]);

                this.headers.push(httpHeader);
            }
        }
    }

    get ignoreInputValidation(): boolean {
        return this._ignoreInputValidation;
    }

    set ignoreInputValidation(value: boolean) {
        this._ignoreInputValidation = value;
    }

    get url(): string {
        return this._url.get();
    }

    set url(value: string) {
        this._url.set(value);
    }

    get body(): string {
        return this._body.get();
    }

    set body(value: string) {
        this._body.set(value);
    }

    get headers(): Array<HttpHeader> {
        return this._headers ? this._headers : [];
    }

    set headers(value: Array<HttpHeader>) {
        this._headers = value;
    }
}

export class ShowCardAction extends Action {
    protected addCssClasses(element: HTMLElement) {
        super.addCssClasses(element);

        element.classList.add(this.parent.hostConfig.makeCssClassName("expandable"));
    }

    readonly card: AdaptiveCard = new InlineAdaptiveCard();

    getJsonTypeName(): string {
        return "Action.ShowCard";
    }

    toJSON(): any {
        let result = super.toJSON();

        if (this.card) {
            Utils.setProperty(result, "card", this.card.toJSON());
        }

        return result;
    }

    validate(): Array<HostConfig.IValidationError> {
        return this.card.validate();
    }

    parse(json: any, errors?: Array<HostConfig.IValidationError>) {
        super.parse(json, errors);

        let jsonCard = json["card"];

        if (jsonCard) {
            this.card.parse(jsonCard, errors);
        }
        else {
            raiseParseError(
                {
                    error: Enums.ValidationError.PropertyCantBeNull,
                    message: "An Action.ShowCard must have its \"card\" property set to a valid AdaptiveCard object."
                },
                errors
            );
        }
    }

    setParent(value: CardElement) {
        super.setParent(value);

        this.card.setParent(value);
    }

    getAllInputs(): Array<Input> {
        return this.card.getAllInputs();
    }

    getResourceInformation(): Array<Shared.IResourceInformation> {
        return super.getResourceInformation().concat(this.card.getResourceInformation());
    }

    getActionById(id: string): Action {
        var result = super.getActionById(id);

        if (!result) {
            result = this.card.getActionById(id);
        }

        return result;
    }
}

class ActionCollection {
    private _owner: CardElement;
    private _actionCardContainer: HTMLDivElement;
    private _expandedAction: ShowCardAction = null;
    private _renderedActionCount: number = 0;
    private _statusCard: HTMLElement = null;
    private _actionCard: HTMLElement = null;

    private refreshContainer() {
        this._actionCardContainer.innerHTML = "";

        if (this._actionCard === null && this._statusCard === null) {
            this._actionCardContainer.style.padding = "0px";
            this._actionCardContainer.style.marginTop = "0px";

            return;
        }

        this._actionCardContainer.style.marginTop = this._renderedActionCount > 0 ? this._owner.hostConfig.actions.showCard.inlineTopMargin + "px" : "0px";

        let padding = this._owner.getEffectivePadding();

        this._owner.getImmediateSurroundingPadding(padding);

        let physicalPadding = this._owner.hostConfig.paddingDefinitionToSpacingDefinition(padding);

        if (this._actionCard !== null) {
            this._actionCard.style.paddingLeft = physicalPadding.left + "px";
            this._actionCard.style.paddingRight = physicalPadding.right + "px";

            this._actionCard.style.marginLeft = "-" + physicalPadding.left + "px";
            this._actionCard.style.marginRight = "-" + physicalPadding.right + "px";

            Utils.appendChild(this._actionCardContainer, this._actionCard);
        }

        if (this._statusCard !== null) {
            this._statusCard.style.paddingLeft = physicalPadding.left + "px";
            this._statusCard.style.paddingRight = physicalPadding.right + "px";

            this._statusCard.style.marginLeft = "-" + physicalPadding.left + "px";
            this._statusCard.style.marginRight = "-" + physicalPadding.right + "px";

            Utils.appendChild(this._actionCardContainer, this._statusCard);
        }
    }

    private layoutChanged() {
        this._owner.getRootElement().updateLayout();
    }

    private hideActionCard() {
        var previouslyExpandedAction = this._expandedAction;

        this._expandedAction = null;
        this._actionCard = null;

        this.refreshContainer();

        if (previouslyExpandedAction) {
            this.layoutChanged();

            raiseInlineCardExpandedEvent(previouslyExpandedAction, false);
        }
    }

    private showActionCard(action: ShowCardAction, suppressStyle: boolean = false, raiseEvent: boolean = true) {
        if (action.card == null) {
            return;
        }

        (<InlineAdaptiveCard>action.card).suppressStyle = suppressStyle;

        var renderedCard = action.card.render();

        this._actionCard = renderedCard;
        this._expandedAction = action;

        this.refreshContainer();

        if (raiseEvent) {
            this.layoutChanged();

            raiseInlineCardExpandedEvent(action, true);
        }
    }

    private collapseExpandedAction() {
        for (var i = 0; i < this.buttons.length; i++) {
            this.buttons[i].state = ActionButtonState.Normal;
        }

        this.hideActionCard();
    }

    private expandShowCardAction(action: ShowCardAction, raiseEvent: boolean) {
        for (var i = 0; i < this.buttons.length; i++) {
            if (this.buttons[i].action !== action) {
                this.buttons[i].state = ActionButtonState.Subdued;
            }
            else {
                this.buttons[i].state = ActionButtonState.Expanded;
            }
        }

        this.showActionCard(
            action,
            !(this._owner.isAtTheVeryLeft() && this._owner.isAtTheVeryRight()),
            raiseEvent);
    }

    private actionClicked(actionButton: ActionButton) {
        if (!(actionButton.action instanceof ShowCardAction)) {
            for (var i = 0; i < this.buttons.length; i++) {
                this.buttons[i].state = ActionButtonState.Normal;
            }

            this.hideStatusCard();
            this.hideActionCard();

            actionButton.action.execute();
        }
        else {
            this.hideStatusCard();

            if (this._owner.hostConfig.actions.showCard.actionMode === Enums.ShowCardActionMode.Popup) {
                actionButton.action.execute();
            }
            else if (actionButton.action === this._expandedAction) {
                this.collapseExpandedAction();
            }
            else {
                this.expandShowCardAction(actionButton.action, true);
            }
        }
    }

    private getParentContainer(): Container {
        if (this._owner instanceof Container) {
            return this._owner;
        }
        else {
            return this._owner.getParentContainer();
        }
    }

    private findActionButton(action: Action): ActionButton {
        for (let actionButton of this.buttons) {
            if (actionButton.action == action) {
                return actionButton;
            }
        }

        return null;
    }

    items: Array<Action> = [];
    buttons: Array<ActionButton> = [];

    constructor(owner: CardElement) {
        this._owner = owner;
    }

    parse(json: any, errors?: Array<HostConfig.IValidationError>) {
        this.clear();

        if (json && json instanceof Array) {
            for (let jsonAction of json) {
                let action = createActionInstance(
                    this._owner,
                    jsonAction,
                    errors);

                if (action) {
                    this.addAction(action);
                }
            }
        }
    }

    toJSON(): any {
        if (this.items.length > 0) {
            let result = [];

            for (let action of this.items) {
                result.push(action.toJSON());
            }

            return result;
        }
        else {
            return null;
        }
    }

    showStatusCard(status: AdaptiveCard) {
        status.setParent(this._owner);

        this._statusCard = status.render();

        this.refreshContainer();
    }

    hideStatusCard() {
        this._statusCard = null;

        this.refreshContainer();
    }

    getActionById(id: string): Action {
        var result: Action = null;

        for (var i = 0; i < this.items.length; i++) {
            result = this.items[i].getActionById(id);

            if (result) {
                break;
            }
        }

        return result;
    }

    validate(): Array<HostConfig.IValidationError> {
        var result: Array<HostConfig.IValidationError> = [];

        if (this._owner.hostConfig.actions.maxActions && this.items.length > this._owner.hostConfig.actions.maxActions) {
            result.push(
                {
                    error: Enums.ValidationError.TooManyActions,
                    message: "A maximum of " + this._owner.hostConfig.actions.maxActions + " actions are allowed."
                });
        }

        if (this.items.length > 0 && !this._owner.hostConfig.supportsInteractivity) {
            result.push(
                {
                    error: Enums.ValidationError.InteractivityNotAllowed,
                    message: "Interactivity is not allowed."
                });
        }

        for (var i = 0; i < this.items.length; i++) {
            if (!isActionAllowed(this.items[i], this._owner.getForbiddenActionTypes())) {
                result.push(
                    {
                        error: Enums.ValidationError.ActionTypeNotAllowed,
                        message: "Actions of type " + this.items[i].getJsonTypeName() + " are not allowe."
                    });
            }

        }

        for (var i = 0; i < this.items.length; i++) {
            result = result.concat(this.items[i].validate());
        }

        return result;
    }

    render(orientation: Enums.Orientation, isDesignMode: boolean): HTMLElement {
        if (!this._owner.hostConfig.supportsInteractivity) {
            return null;
        }

        let element = document.createElement("div");
        let maxActions = this._owner.hostConfig.actions.maxActions ? Math.min(this._owner.hostConfig.actions.maxActions, this.items.length) : this.items.length;
        let forbiddenActionTypes = this._owner.getForbiddenActionTypes();

        this._actionCardContainer = document.createElement("div");
        this._renderedActionCount = 0;

        if (this._owner.hostConfig.actions.preExpandSingleShowCardAction && maxActions == 1 && this.items[0] instanceof ShowCardAction && isActionAllowed(this.items[0], forbiddenActionTypes)) {
            this.showActionCard(<ShowCardAction>this.items[0], true);
            this._renderedActionCount = 1;
        }
        else {
            let buttonStrip = document.createElement("div");
            buttonStrip.className = this._owner.hostConfig.makeCssClassName("ac-actionSet");
            buttonStrip.style.display = "flex";

            if (orientation == Enums.Orientation.Horizontal) {
                buttonStrip.style.flexDirection = "row";

                if (this._owner.horizontalAlignment && this._owner.hostConfig.actions.actionAlignment != Enums.ActionAlignment.Stretch) {
                    switch (this._owner.horizontalAlignment) {
                        case Enums.HorizontalAlignment.Center:
                            buttonStrip.style.justifyContent = "center";
                            break;
                        case Enums.HorizontalAlignment.Right:
                            buttonStrip.style.justifyContent = "flex-end";
                            break;
                        default:
                            buttonStrip.style.justifyContent = "flex-start";
                            break;
                    }
                }
                else {
                    switch (this._owner.hostConfig.actions.actionAlignment) {
                        case Enums.ActionAlignment.Center:
                            buttonStrip.style.justifyContent = "center";
                            break;
                        case Enums.ActionAlignment.Right:
                            buttonStrip.style.justifyContent = "flex-end";
                            break;
                        default:
                            buttonStrip.style.justifyContent = "flex-start";
                            break;
                    }
                }
            }
            else {
                buttonStrip.style.flexDirection = "column";

                if (this._owner.horizontalAlignment && this._owner.hostConfig.actions.actionAlignment != Enums.ActionAlignment.Stretch) {
                    switch (this._owner.horizontalAlignment) {
                        case Enums.HorizontalAlignment.Center:
                            buttonStrip.style.alignItems = "center";
                            break;
                        case Enums.HorizontalAlignment.Right:
                            buttonStrip.style.alignItems = "flex-end";
                            break;
                        default:
                            buttonStrip.style.alignItems = "flex-start";
                            break;
                    }
                }
                else {
                    switch (this._owner.hostConfig.actions.actionAlignment) {
                        case Enums.ActionAlignment.Center:
                            buttonStrip.style.alignItems = "center";
                            break;
                        case Enums.ActionAlignment.Right:
                            buttonStrip.style.alignItems = "flex-end";
                            break;
                        case Enums.ActionAlignment.Stretch:
                            buttonStrip.style.alignItems = "stretch";
                            break;
                        default:
                            buttonStrip.style.alignItems = "flex-start";
                            break;
                    }
                }
            }

            let parentContainerStyle = this.getParentContainer().getEffectiveStyle();

            for (let i = 0; i < this.items.length; i++) {
                if (isActionAllowed(this.items[i], forbiddenActionTypes)) {
                    let actionButton: ActionButton = this.findActionButton(this.items[i]);

                    if (!actionButton) {
                        actionButton = new ActionButton(this.items[i], parentContainerStyle);
                        actionButton.onClick = (ab) => { this.actionClicked(ab); };

                        this.buttons.push(actionButton);
                    }

                    actionButton.render(this._owner.hostConfig.actions.actionAlignment);

                    buttonStrip.appendChild(actionButton.action.renderedElement);

                    this._renderedActionCount++;

                    if (this._renderedActionCount >= this._owner.hostConfig.actions.maxActions || i == this.items.length - 1) {
                        break;
                    }
                    else if (this._owner.hostConfig.actions.buttonSpacing > 0) {
                        var spacer = document.createElement("div");

                        if (orientation === Enums.Orientation.Horizontal) {
                            spacer.style.flex = "0 0 auto";
                            spacer.style.width = this._owner.hostConfig.actions.buttonSpacing + "px";
                        }
                        else {
                            spacer.style.height = this._owner.hostConfig.actions.buttonSpacing + "px";
                        }

                        Utils.appendChild(buttonStrip, spacer);
                    }
                }
            }

            let buttonStripContainer = document.createElement("div");
            buttonStripContainer.style.overflow = "hidden";
            buttonStripContainer.appendChild(buttonStrip);

            Utils.appendChild(element, buttonStripContainer);
        }

        Utils.appendChild(element, this._actionCardContainer);

        for (let i = 0; i < this.buttons.length; i++) {
            if (this.buttons[i].state == ActionButtonState.Expanded) {
                this.expandShowCardAction(<ShowCardAction>this.buttons[i].action, false);

                break;
            }
        }

        return this._renderedActionCount > 0 ? element : null;
    }

    addAction(action: Action) {
        if (!action) {
            throw new Error("The action parameter cannot be null.");
        }

        if ((!action.parent || action.parent === this._owner) && this.items.indexOf(action) < 0) {
            this.items.push(action);

            if (!action.parent) {
                action.setParent(this._owner);
            }

            invokeSetCollection(action, this);
        }
        else {
            throw new Error("The action already belongs to another element.");
        }
    }

    removeAction(action: Action): boolean {
        if (this.expandedAction && this._expandedAction == action) {
            this.collapseExpandedAction();
        }

        var actionIndex = this.items.indexOf(action);

        if (actionIndex >= 0) {
            this.items.splice(actionIndex, 1);

            action.setParent(null);

            invokeSetCollection(action, null);

            for (let i = 0; i < this.buttons.length; i++) {
                if (this.buttons[i].action == action) {
                    this.buttons.splice(i, 1);

                    break;
                }
            }

            return true;
        }

        return false;
    }

    clear() {
        this.items = [];
        this.buttons = [];

        this._expandedAction = null;
        this._renderedActionCount = 0;
    }

    getAllInputs(): Array<Input> {
        var result: Array<Input> = [];

        for (var i = 0; i < this.items.length; i++) {
            var action = this.items[i];

            result = result.concat(action.getAllInputs());
        }

        return result;
    }

    getResourceInformation(): Array<Shared.IResourceInformation> {
        let result: Array<Shared.IResourceInformation> = [];

        for (var i = 0; i < this.items.length; i++) {
            result = result.concat(this.items[i].getResourceInformation());
        }

        return result;
    }

    get renderedActionCount(): number {
        return this._renderedActionCount;
    }

    get expandedAction(): ShowCardAction {
        return this._expandedAction;
    }
}

export class ActionSet extends CardElement {
    private _actionCollection: ActionCollection;

    protected internalRender(): HTMLElement {
        return this._actionCollection.render(this.orientation ? this.orientation : this.hostConfig.actions.actionsOrientation, this.isDesignMode());
    }

    orientation?: Enums.Orientation = null;

    constructor() {
        super();

        this._actionCollection = new ActionCollection(this);
    }

    toJSON(): any {
        let result = super.toJSON();

        Utils.setEnumProperty(Enums.Orientation, result, "orientation", this.orientation);
        Utils.setProperty(result, "actions", this._actionCollection.toJSON());

        return result;
    }

    isBleedingAtBottom(): boolean {
        if (this._actionCollection.renderedActionCount == 0) {
            return super.isBleedingAtBottom();
        }
        else {
            if (this._actionCollection.items.length == 1) {
                return this._actionCollection.expandedAction != null && !this.hostConfig.actions.preExpandSingleShowCardAction;
            }
            else {
                return this._actionCollection.expandedAction != null;
            }
        }
    }

    getJsonTypeName(): string {
        return "ActionSet";
    }

    getActionCount(): number {
        return this._actionCollection.items.length;
    }

    getActionAt(index: number): Action {
        if (index >= 0 && index < this.getActionCount()) {
            return this._actionCollection.items[index];
        }
        else {
            super.getActionAt(index);
        }
    }

    validate(): Array<HostConfig.IValidationError> {
        return this._actionCollection.validate();
    }

    parse(json: any, errors?: Array<HostConfig.IValidationError>) {
        super.parse(json, errors);

        var jsonOrientation = json["orientation"];

        if (jsonOrientation) {
            this.orientation = Utils.getEnumValue(Enums.Orientation, jsonOrientation, Enums.Orientation.Horizontal);
        }

        this._actionCollection.parse(json["actions"], errors);
    }

    addAction(action: Action) {
        this._actionCollection.addAction(action);
    }

    getAllInputs(): Array<Input> {
        return this._actionCollection.getAllInputs();
    }

    getResourceInformation(): Array<Shared.IResourceInformation> {
        return this._actionCollection.getResourceInformation();
    }

    renderSpeech(): string {
        // There is nothing that can be spoken in an ActionSet
        return "";
    }

    get isInteractive(): boolean {
        return true;
    }
}

export abstract class StylableCardElementContainer extends CardElementContainer {
    private _style?: string = null;
    private _bleed: boolean = false;

    protected applyBackground() {
        let styleDefinition = this.hostConfig.containerStyles.getStyleByName(this.style, this.hostConfig.containerStyles.getStyleByName(this.defaultStyle));

        if (!Utils.isNullOrEmpty(styleDefinition.backgroundColor)) {
            this.renderedElement.style.backgroundColor = Utils.stringToCssColor(styleDefinition.backgroundColor);
        }
    }

    protected applyPadding() {
        super.applyPadding();

        if (!this.renderedElement) {
            return;
        }

        let physicalPadding = new Shared.SpacingDefinition();

        if (this.getEffectivePadding()) {
            physicalPadding = this.hostConfig.paddingDefinitionToSpacingDefinition(this.getEffectivePadding());
        }

        this.renderedElement.style.paddingTop = physicalPadding.top + "px";
        this.renderedElement.style.paddingRight = physicalPadding.right + "px";
        this.renderedElement.style.paddingBottom = physicalPadding.bottom + "px";
        this.renderedElement.style.paddingLeft = physicalPadding.left + "px";

        if (this.isBleeding()) {
            // Bleed into the first parent that does have padding
            let padding = new Shared.PaddingDefinition();

            this.getImmediateSurroundingPadding(padding);

            let surroundingPadding = this.hostConfig.paddingDefinitionToSpacingDefinition(padding);

            this.renderedElement.style.marginRight = "-" + surroundingPadding.right + "px";
            this.renderedElement.style.marginLeft = "-" + surroundingPadding.left + "px";

            if (physicalPadding.left == 0) {
                this.renderedElement.style.paddingLeft = surroundingPadding.left + "px";
            }

            if (physicalPadding.right == 0) {
                this.renderedElement.style.paddingRight = surroundingPadding.right + "px";
            }

            if (this.separatorElement && this.separatorOrientation == Enums.Orientation.Horizontal) {
                this.separatorElement.style.marginLeft = "-" + surroundingPadding.left + "px";
                this.separatorElement.style.marginRight = "-" + surroundingPadding.right + "px";
            }
        }
        else {
            this.renderedElement.style.marginRight = "0";
            this.renderedElement.style.marginLeft = "0";

            if (this.separatorElement) {
                this.separatorElement.style.marginRight = "0";
                this.separatorElement.style.marginLeft = "0";
            }
        }

        if (!this.isDesignMode()) {
            let item = this.getFirstVisibleRenderedItem();

            if (item && item.isBleedingAtTop()) {
                this.renderedElement.style.paddingTop = "0px";
            }

            item = this.getLastVisibleRenderedItem();

            let removeBottomPadding = this.renderedActionCount == 0 ? item && item.isBleedingAtBottom() : this.getHasExpandedAction();

            if (removeBottomPadding) {
                this.renderedElement.style.paddingBottom = "0px";
            }
        }
    }

    protected getHasBackground(): boolean {
        let currentElement: CardElement = this.parent;

        while (currentElement) {
            if (currentElement instanceof StylableCardElementContainer) {
                return this.hasExplicitStyle && currentElement.getEffectiveStyle() != this.getEffectiveStyle();
            }

            currentElement = currentElement.parent;
        }

        return false;
    }

    protected getDefaultPadding(): Shared.PaddingDefinition {
        return this.getHasBackground() ?
            new Shared.PaddingDefinition(
                Enums.Spacing.Padding,
                Enums.Spacing.Padding,
                Enums.Spacing.Padding,
                Enums.Spacing.Padding) : super.getDefaultPadding();
    }

    protected getHasExpandedAction(): boolean {
        return false;
    }

    protected getBleed(): boolean {
        return this._bleed;
    }

    protected setBleed(value: boolean) {
        this._bleed = value;
    }

    protected get renderedActionCount(): number {
        return 0;
    }

    protected get hasExplicitStyle(): boolean {
        return this._style != null;
    }

    protected get allowCustomStyle(): boolean {
        return true;
    }

    protected get supportsMinHeight(): boolean {
        return true;
    }

    isBleeding(): boolean {
		return (this.getHasBackground() || this.hostConfig.alwaysAllowBleed) && this.getBleed();
    }

    toJSON(): any {
        let result = super.toJSON();

        Utils.setProperty(result, "style", this.style);

        return result;
    }

    validate(): Array<HostConfig.IValidationError> {
        let result = super.validate();

        if (this._style) {
            let styleDefinition = this.hostConfig.containerStyles.getStyleByName(this._style);

            if (!styleDefinition) {
                result.push(
                    {
                        error: Enums.ValidationError.InvalidPropertyValue,
                        message: "Unknown container style: " + this._style
                    });
            }
        }

        return result;
    }

    parse(json: any, errors?: Array<HostConfig.IValidationError>) {
        super.parse(json, errors);

        this._style = Utils.getStringValue(json["style"]);
    }

    render(): HTMLElement {
        let renderedElement = super.render();

        if (renderedElement && this.getHasBackground()) {
            this.applyBackground();
        }

        return renderedElement;
    }

    getEffectiveStyle(): string {
        let effectiveStyle = this.style;

        return effectiveStyle ? effectiveStyle : super.getEffectiveStyle();
    }

    get style(): string {
        if (this.allowCustomStyle) {
            if (this._style && this.hostConfig.containerStyles.getStyleByName(this._style)) {
                return this._style;
            }
        }

        return null;
    }

    set style(value: string) {
        this._style = value;
    }
}

export class BackgroundImage {
    private static readonly defaultFillMode = Enums.FillMode.Cover;
    private static readonly defaultHorizontalAlignment = Enums.HorizontalAlignment.Left;
    private static readonly defaultVerticalAlignment = Enums.VerticalAlignment.Top;

    url: string;
    fillMode: Enums.FillMode = BackgroundImage.defaultFillMode;
    horizontalAlignment: Enums.HorizontalAlignment = BackgroundImage.defaultHorizontalAlignment;
    verticalAlignment: Enums.VerticalAlignment = BackgroundImage.defaultVerticalAlignment;

    reset() {
        this.url = undefined;
        this.fillMode = BackgroundImage.defaultFillMode;
        this.horizontalAlignment = BackgroundImage.defaultHorizontalAlignment;
        this.verticalAlignment = BackgroundImage.defaultVerticalAlignment;
    }

    parse(json: any, errors?: Array<HostConfig.IValidationError>) {
        this.url = Utils.getStringValue(json["url"]);
        this.fillMode = Utils.getEnumValue(Enums.FillMode, json["fillMode"], this.fillMode);
        this.horizontalAlignment = Utils.getEnumValue(Enums.HorizontalAlignment, json["horizontalAlignment"], this.horizontalAlignment);
        this.verticalAlignment = Utils.getEnumValue(Enums.VerticalAlignment, json["verticalAlignment"], this.verticalAlignment);
    }

    toJSON(): any {
        if (!this.isValid()) {
            return null;
        }

        if (this.fillMode == BackgroundImage.defaultFillMode &&
            this.horizontalAlignment == BackgroundImage.defaultHorizontalAlignment &&
            this.verticalAlignment == BackgroundImage.defaultVerticalAlignment) {
            return this.url;
        }
        else {
            let result = {};

            Utils.setProperty(result, "url", this.url);
            Utils.setEnumProperty(Enums.FillMode, result, "fillMode", this.fillMode, BackgroundImage.defaultFillMode);
            Utils.setEnumProperty(Enums.HorizontalAlignment, result, "horizontalAlignment", this.horizontalAlignment, BackgroundImage.defaultHorizontalAlignment);
            Utils.setEnumProperty(Enums.VerticalAlignment, result, "verticalAlignment", this.verticalAlignment, BackgroundImage.defaultVerticalAlignment);

            return result;
        }
    }

    apply(element: HTMLElement) {
        if (this.url) {
            element.style.backgroundImage = "url('" + this.url + "')";

            switch (this.fillMode) {
                case Enums.FillMode.Repeat:
                    element.style.backgroundRepeat = "repeat";
                    break;
                case Enums.FillMode.RepeatHorizontally:
                    element.style.backgroundRepeat = "repeat-x";
                    break;
                case Enums.FillMode.RepeatVertically:
                    element.style.backgroundRepeat = "repeat-y";
                    break;
                case Enums.FillMode.Cover:
                default:
                    element.style.backgroundRepeat = "no-repeat";
                    element.style.backgroundSize = "cover";
                    break;
            }

            switch (this.horizontalAlignment) {
                case Enums.HorizontalAlignment.Center:
                    element.style.backgroundPositionX = "center";
                    break;
                case Enums.HorizontalAlignment.Right:
                    element.style.backgroundPositionX = "right";
                    break;
            }

            switch (this.verticalAlignment) {
                case Enums.VerticalAlignment.Center:
                    element.style.backgroundPositionY = "center";
                    break;
                case Enums.VerticalAlignment.Bottom:
                    element.style.backgroundPositionY = "bottom";
                    break;
            }
        }
    }

    isValid(): boolean {
        return !Utils.isNullOrEmpty(this.url);
    }
}

export class Container extends StylableCardElementContainer {
    private _items: Array<CardElement> = [];
    private _renderedItems: Array<CardElement> = [];

    private isElementAllowed(element: CardElement, forbiddenElementTypes: Array<string>) {
        if (!this.hostConfig.supportsInteractivity && element.isInteractive) {
            return false;
        }

        if (forbiddenElementTypes) {
            for (var i = 0; i < forbiddenElementTypes.length; i++) {
                if (element.getJsonTypeName() === forbiddenElementTypes[i]) {
                    return false;
                }
            }
        }

        return true;
    }

    private insertItemAt(
        item: CardElement,
        index: number,
        forceInsert: boolean) {
        if (!item.parent || forceInsert) {
            if (item.isStandalone) {
                if (index < 0 || index >= this._items.length) {
                    this._items.push(item);
                }
                else {
                    this._items.splice(index, 0, item);
                }

                item.setParent(this);
            }
            else {
                throw new Error("Elements of type " + item.getJsonTypeName() + " cannot be used as standalone elements.");
            }
        }
        else {
            throw new Error("The element already belongs to another container.")
        }
    }

    protected supportsExcplitiHeight(): boolean {
        return true;
    }

    protected getItemsCollectionPropertyName(): string {
        return "items";
    }

    protected applyBackground() {
        if (this.backgroundImage.isValid()) {
            this.backgroundImage.apply(this.renderedElement);
        }

        super.applyBackground();
    }

    protected internalRender(): HTMLElement {
        this._renderedItems = [];

        // Cache hostConfig to avoid walking the parent hierarchy several times
        let hostConfig = this.hostConfig;

        var element = document.createElement("div");

        if (this.rtl != null && this.rtl) {
            element.dir = "rtl";
        }

        element.classList.add(hostConfig.makeCssClassName("ac-container"));
        element.style.display = "flex";
        element.style.flexDirection = "column";

        if (AdaptiveCard.useAdvancedCardBottomTruncation) {
            // Forces the container to be at least as tall as its content.
            //
            // Fixes a quirk in Chrome where, for nested flex elements, the
            // inner element's height would never exceed the outer element's
            // height. This caused overflow truncation to break -- containers
            // would always be measured as not overflowing, since their heights
            // were constrained by their parents as opposed to truly reflecting
            // the height of their content.
            //
            // See the "Browser Rendering Notes" section of this answer:
            // https://stackoverflow.com/questions/36247140/why-doesnt-flex-item-shrink-past-content-size
            element.style.minHeight = '-webkit-min-content';
        }

        switch (this.verticalContentAlignment) {
            case Enums.VerticalAlignment.Center:
                element.style.justifyContent = "center";
                break;
            case Enums.VerticalAlignment.Bottom:
                element.style.justifyContent = "flex-end";
                break;
            default:
                element.style.justifyContent = "flex-start";
                break;
        }

        if (this._items.length > 0) {
            for (var i = 0; i < this._items.length; i++) {
                var renderedElement = this.isElementAllowed(this._items[i], this.getForbiddenElementTypes()) ? this._items[i].render() : null;

                if (renderedElement) {
                    if (this._renderedItems.length > 0 && this._items[i].separatorElement) {
                        this._items[i].separatorElement.style.flex = "0 0 auto";

                        Utils.appendChild(element, this._items[i].separatorElement);
                    }

                    Utils.appendChild(element, renderedElement);

                    this._renderedItems.push(this._items[i]);
                }
            }
        }
        else {
            if (this.isDesignMode()) {
                var placeholderElement = this.createPlaceholderElement();
                placeholderElement.style.width = "100%";
                placeholderElement.style.height = "100%";

                element.appendChild(placeholderElement);
            }
        }

        return element;
    }

    protected truncateOverflow(maxHeight: number): boolean {
        // Add 1 to account for rounding differences between browsers
        var boundary = this.renderedElement.offsetTop + maxHeight + 1;

        var handleElement = (cardElement: CardElement) => {
            let elt = cardElement.renderedElement;

            if (elt) {
                switch (Utils.getFitStatus(elt, boundary)) {
                    case Enums.ContainerFitStatus.FullyInContainer:
                        let sizeChanged = cardElement['resetOverflow']();
                        // If the element's size changed after resetting content,
                        // we have to check if it still fits fully in the card
                        if (sizeChanged) {
                            handleElement(cardElement);
                        }
                        break;
                    case Enums.ContainerFitStatus.Overflowing:
                        let maxHeight = boundary - elt.offsetTop;
                        cardElement['handleOverflow'](maxHeight);
                        break;
                    case Enums.ContainerFitStatus.FullyOutOfContainer:
                        cardElement['handleOverflow'](0);
                        break;
                }
            }
        };

        for (let item of this._items) {
            handleElement(item);
        }

        return true;
    }

    protected undoOverflowTruncation() {
        for (let item of this._items) {
            item['resetOverflow']();
        }
    }

    protected getHasBackground(): boolean {
        return this.backgroundImage.isValid() || super.getHasBackground();
    }

    protected get isSelectable(): boolean {
        return true;
    }

    readonly backgroundImage: BackgroundImage = new BackgroundImage();

    verticalContentAlignment: Enums.VerticalAlignment = Enums.VerticalAlignment.Top;
    rtl?: boolean = null;

    toJSON(): any {
        let result = super.toJSON();

        Utils.setProperty(result, "backgroundImage", this.backgroundImage.toJSON());

        Utils.setEnumProperty(Enums.VerticalAlignment, result, "verticalContentAlignment", this.verticalContentAlignment, Enums.VerticalAlignment.Top);

        if (this._items.length > 0) {
            let elements = [];

            for (let element of this._items) {
                elements.push(element.toJSON());
            }

            Utils.setProperty(result, this.getItemsCollectionPropertyName(), elements);
        }

        Utils.setProperty(result, "bleed", this.bleed);

        return result;
    }

    getItemCount(): number {
        return this._items.length;
    }

    getItemAt(index: number): CardElement {
        return this._items[index];
    }

    getFirstVisibleRenderedItem(): CardElement {
        if (this.renderedElement && this._renderedItems && this._renderedItems.length > 0) {
            for (let item of this._renderedItems) {
                if (item.isVisible) {
                    return item;
                }
            };
        }

        return null;
    }

    getLastVisibleRenderedItem(): CardElement {
        if (this.renderedElement && this._renderedItems && this._renderedItems.length > 0) {
            for (let i = this._renderedItems.length - 1; i >= 0; i--) {
                if (this._renderedItems[i].isVisible) {
                    return this._renderedItems[i];
                }
            }
        }

        return null;
    }

    getJsonTypeName(): string {
        return "Container";
    }

    isFirstElement(element: CardElement): boolean {
        for (var i = 0; i < this._items.length; i++) {
            if (this._items[i].isVisible) {
                return this._items[i] == element;
            }
        }

        return false;
    }

    isLastElement(element: CardElement): boolean {
        for (var i = this._items.length - 1; i >= 0; i--) {
            if (this._items[i].isVisible) {
                return this._items[i] == element;
            }
        }

        return false;
    }

    isRtl(): boolean {
        if (this.rtl != null) {
            return this.rtl;
        }
        else {
            let parentContainer = this.getParentContainer();

            return parentContainer ? parentContainer.isRtl() : false;
        }
    }

    isBleedingAtTop(): boolean {
        let firstRenderedItem = this.getFirstVisibleRenderedItem();

        return this.isBleeding() || (firstRenderedItem ? firstRenderedItem.isBleedingAtTop() : false);
    }

    isBleedingAtBottom(): boolean {
        let lastRenderedItem = this.getLastVisibleRenderedItem();

        return this.isBleeding() || (lastRenderedItem ? lastRenderedItem.isBleedingAtBottom() && lastRenderedItem.getEffectiveStyle() == this.getEffectiveStyle() : false);
    }

    validate(): Array<HostConfig.IValidationError> {
        let result = super.validate();

        for (var i = 0; i < this._items.length; i++) {
            if (!this.hostConfig.supportsInteractivity && this._items[i].isInteractive) {
                result.push(
                    {
                        error: Enums.ValidationError.InteractivityNotAllowed,
                        message: "Interactivity is not allowed."
                    });
            }

            if (!this.isElementAllowed(this._items[i], this.getForbiddenElementTypes())) {
                result.push(
                    {
                        error: Enums.ValidationError.InteractivityNotAllowed,
                        message: "Elements of type " + this._items[i].getJsonTypeName() + " are not allowed in this container."
                    });
            }

            result = result.concat(this._items[i].validate());
        }

        return result;
    }

    parse(json: any, errors?: Array<HostConfig.IValidationError>) {
        super.parse(json, errors);

        this.setShouldFallback(false);

        this._items = [];
        this._renderedItems = [];

        let jsonBackgroundImage = json["backgroundImage"];

        if (jsonBackgroundImage) {
            this.backgroundImage.reset();

            if (typeof jsonBackgroundImage === "string") {
                this.backgroundImage.url = jsonBackgroundImage;
                this.backgroundImage.fillMode = Enums.FillMode.Cover;
            }
            else if (typeof jsonBackgroundImage === "object") {
                this.backgroundImage.parse(jsonBackgroundImage, errors);
            }
        }

        this.verticalContentAlignment = Utils.getEnumValue(Enums.VerticalAlignment, json["verticalContentAlignment"], this.verticalContentAlignment);

        if (json[this.getItemsCollectionPropertyName()] != null) {
            let items = json[this.getItemsCollectionPropertyName()] as Array<any>;

            this.clear();

            for (let i = 0; i < items.length; i++) {
                let element = createElementInstance(this, items[i], errors);

                if (element) {
                    this.insertItemAt(element, -1, true);
                }
            }
        }

        this.bleed = Utils.getBoolValue(json["bleed"], this.bleed);
    }

    indexOf(cardElement: CardElement): number {
        return this._items.indexOf(cardElement);
    }

    addItem(item: CardElement) {
        this.insertItemAt(item, -1, false);
    }

    insertItemBefore(item: CardElement, insertBefore: CardElement) {
        this.insertItemAt(item, this._items.indexOf(insertBefore), false);
    }

    insertItemAfter(item: CardElement, insertAfter: CardElement) {
        this.insertItemAt(item, this._items.indexOf(insertAfter) + 1, false);
    }

    removeItem(item: CardElement): boolean {
        var itemIndex = this._items.indexOf(item);

        if (itemIndex >= 0) {
            this._items.splice(itemIndex, 1);

            item.setParent(null);

            this.updateLayout();

            return true;
        }

        return false;
    }

    clear() {
        this._items = [];
    }

    getResourceInformation(): Array<Shared.IResourceInformation> {
        let result = super.getResourceInformation();

        if (this.backgroundImage.isValid()) {
            result.push({ url: this.backgroundImage.url, mimeType: "image" });
        }

        return result;
    }

    getActionById(id: string): Action {
        var result: Action = super.getActionById(id);

        if (!result) {
            if (this.selectAction) {
                result = this.selectAction.getActionById(id);
            }

            if (!result) {
                for (var i = 0; i < this._items.length; i++) {
                    result = this._items[i].getActionById(id);

                    if (result) {
                        break;
                    }
                }
            }
        }

        return result;
    }

    renderSpeech(): string {
        if (this.speak != null) {
            return this.speak;
        }

        // render each item
        let speak = null;

        if (this._items.length > 0) {
            speak = '';

            for (var i = 0; i < this._items.length; i++) {
                var result = this._items[i].renderSpeech();

                if (result) {
                    speak += result;
                }
            }
        }

        return speak;
    }

    get bleed(): boolean {
        return this.getBleed();
    }

    set bleed(value: boolean) {
        this.setBleed(value);
    }

    get padding(): Shared.PaddingDefinition {
        return this.getPadding();
    }

    set padding(value: Shared.PaddingDefinition) {
        this.setPadding(value);
    }

    get selectAction(): Action {
        return this.getSelectAction();
    }

    set selectAction(value: Action) {
        this.setSelectAction(value);
    }
}

export type ColumnWidth = Shared.SizeAndUnit | "auto" | "stretch";

export class Column extends Container {
    private _computedWeight: number = 0;

    protected adjustRenderedElementSize(renderedElement: HTMLElement) {
        const minDesignTimeColumnHeight = 20;

        if (this.isDesignMode()) {
            renderedElement.style.minWidth = "20px";
            renderedElement.style.minHeight = (!this.minPixelHeight ? minDesignTimeColumnHeight : Math.max(this.minPixelHeight, minDesignTimeColumnHeight)) + "px";
        }
        else {
            renderedElement.style.minWidth = "0";

            if (this.minPixelHeight) {
                renderedElement.style.minHeight = this.minPixelHeight + "px";
            }
        }

        if (this.width === "auto") {
            renderedElement.style.flex = "0 1 auto";
        }
        else if (this.width === "stretch") {
            renderedElement.style.flex = "1 1 50px";
        }
        else {
            let sizeAndUnit = <Shared.SizeAndUnit>this.width;

            if (sizeAndUnit.unit == Enums.SizeUnit.Pixel) {
                renderedElement.style.flex = "0 0 auto";
                renderedElement.style.width = sizeAndUnit.physicalSize + "px";
            }
            else {
                renderedElement.style.flex = "1 1 " + (this._computedWeight > 0 ? this._computedWeight : sizeAndUnit.physicalSize) + "%";
            }
        }
    }

    protected get separatorOrientation(): Enums.Orientation {
        return Enums.Orientation.Vertical;
    }

    width: ColumnWidth = "auto";

    constructor(width: ColumnWidth = "auto") {
        super();

        this.width = width;
    }

    getJsonTypeName(): string {
        return "Column";
    }

    toJSON(): any {
        let result = super.toJSON();

        if (this.width instanceof Shared.SizeAndUnit) {
            if (this.width.unit == Enums.SizeUnit.Pixel) {
                Utils.setProperty(result, "width", this.width.physicalSize + "px");
            }
            else {
                Utils.setProperty(result, "width", this.width.physicalSize);
            }
        }
        else {
            Utils.setProperty(result, "width", this.width);
        }

        return result;
    }

    parse(json: any, errors?: Array<HostConfig.IValidationError>) {
        super.parse(json, errors);

        var jsonWidth = json["width"];

        if (jsonWidth === undefined) {
            jsonWidth = json["size"];

            if (jsonWidth !== undefined) {
                raiseParseError(
                    {
                        error: Enums.ValidationError.Deprecated,
                        message: "The \"Column.size\" property is deprecated and will be removed. Use the \"Column.width\" property instead."
                    },
                    errors
                );
            }
        }

        var invalidWidth = false;

        try {
            this.width = Shared.SizeAndUnit.parse(jsonWidth);
        }
        catch (e) {
            if (typeof jsonWidth === "string" && (jsonWidth === "auto" || jsonWidth === "stretch")) {
                this.width = jsonWidth;
            }
            else {
                invalidWidth = true;
            }
        }

        if (invalidWidth) {
            raiseParseError(
                {
                    error: Enums.ValidationError.InvalidPropertyValue,
                    message: "Invalid column width:" + jsonWidth + " - defaulting to \"auto\""
                },
                errors
            );
        }
    }

    get hasVisibleSeparator(): boolean {
        if (this.parent && this.parent instanceof ColumnSet) {
            return this.separatorElement && !this.parent.isLeftMostElement(this);
        }
        else {
            return false;
        }
    }

    get isStandalone(): boolean {
        return false;
    }
}

export class ColumnSet extends StylableCardElementContainer {
    private _columns: Array<Column> = [];
    private _renderedColumns: Array<Column>;

    protected internalRender(): HTMLElement {
        this._renderedColumns = [];

        if (this._columns.length > 0) {
            // Cache hostConfig to avoid walking the parent hierarchy several times
            let hostConfig = this.hostConfig;

            let element = document.createElement("div");
            element.className = hostConfig.makeCssClassName("ac-columnSet");
            element.style.display = "flex";

            if (AdaptiveCard.useAdvancedCardBottomTruncation) {
                // See comment in Container.internalRender()
                element.style.minHeight = '-webkit-min-content';
            }

            switch (this.horizontalAlignment) {
                case Enums.HorizontalAlignment.Center:
                    element.style.justifyContent = "center";
                    break;
                case Enums.HorizontalAlignment.Right:
                    element.style.justifyContent = "flex-end";
                    break;
                default:
                    element.style.justifyContent = "flex-start";
                    break;
            }

            let totalWeight: number = 0;

            for (let column of this._columns) {
                if (column.width instanceof Shared.SizeAndUnit && (column.width.unit == Enums.SizeUnit.Weight)) {
                    totalWeight += column.width.physicalSize;
                }
            }

            for (let column of this._columns) {
                if (column.width instanceof Shared.SizeAndUnit && column.width.unit == Enums.SizeUnit.Weight && totalWeight > 0) {
                    let computedWeight = 100 / totalWeight * column.width.physicalSize;

                    // Best way to emulate "internal" access I know of
                    column["_computedWeight"] = computedWeight;
                }

                let renderedColumn = column.render();

                if (renderedColumn) {
                    if (this._renderedColumns.length > 0 && column.separatorElement) {
                        column.separatorElement.style.flex = "0 0 auto";

                        Utils.appendChild(element, column.separatorElement);
                    }

                    Utils.appendChild(element, renderedColumn);

                    this._renderedColumns.push(column);
                }
            }

            return this._renderedColumns.length > 0 ? element : null;
        }
        else {
            return null;
        }
    }

    protected truncateOverflow(maxHeight: number): boolean {
        for (let column of this._columns) {
            column['handleOverflow'](maxHeight);
        }

        return true;
    }

    protected undoOverflowTruncation() {
        for (let column of this._columns) {
            column['resetOverflow']();
        }
    }

    protected get isSelectable(): boolean {
        return true;
    }

    toJSON(): any {
        let result = super.toJSON();

        if (this._columns.length > 0) {
            let columns = [];

            for (let column of this._columns) {
                columns.push(column.toJSON());
            }

            Utils.setProperty(result, "columns", columns);
        }

        Utils.setProperty(result, "bleed", this.bleed);

        return result;
    }

    isFirstElement(element: CardElement): boolean {
        for (var i = 0; i < this._columns.length; i++) {
            if (this._columns[i].isVisible) {
                return this._columns[i] == element;
            }
        }

        return false;
    }

    isBleedingAtTop(): boolean {
        if (this.isBleeding()) {
            return true;
        }

        if (this._renderedColumns && this._renderedColumns.length > 0) {
            for (let column of this._columns) {
                if (column.isBleedingAtTop()) {
                    return true;
                }
            }
        }

        return false;
    }

    isBleedingAtBottom(): boolean {
        if (this.isBleeding()) {
            return true;
        }

        if (this._renderedColumns && this._renderedColumns.length > 0) {
            for (let column of this._columns) {
                if (column.isBleedingAtBottom()) {
                    return true;
                }
            }
        }

        return false;
    }

    getCount(): number {
        return this._columns.length;
    }

    getItemCount(): number {
        return this.getCount();
    }

    getFirstVisibleRenderedItem(): CardElement {
        if (this.renderedElement && this._renderedColumns && this._renderedColumns.length > 0) {
            return this._renderedColumns[0];
        }
        else {
            return null;
        }
    }

    getLastVisibleRenderedItem(): CardElement {
        if (this.renderedElement && this._renderedColumns && this._renderedColumns.length > 0) {
            return this._renderedColumns[this._renderedColumns.length - 1];
        }
        else {
            return null;
        }
    }

    getColumnAt(index: number): Column {
        return this._columns[index];
    }

    getItemAt(index: number): CardElement {
        return this.getColumnAt(index);
    }

    getJsonTypeName(): string {
        return "ColumnSet";
    }

    parse(json: any, errors?: Array<HostConfig.IValidationError>) {
        super.parse(json, errors);

        if (json["columns"] != null) {
            let jsonColumns = json["columns"] as Array<any>;

            this._columns = [];

            for (let i = 0; i < jsonColumns.length; i++) {
                let column = new Column();
                column.setParent(this);
                column.parse(jsonColumns[i], errors);

                this._columns.push(column);
            }
        }

        this.bleed = Utils.getBoolValue(json["bleed"], this.bleed);
    }

    validate(): Array<HostConfig.IValidationError> {
        let result = super.validate();
        let weightedColumns: number = 0;
        let stretchedColumns: number = 0;

        for (var i = 0; i < this._columns.length; i++) {
            if (typeof this._columns[i].width === "number") {
                weightedColumns++;
            }
            else if (this._columns[i].width === "stretch") {
                stretchedColumns++;
            }
        }

        if (weightedColumns > 0 && stretchedColumns > 0) {
            result.push(
                {
                    error: Enums.ValidationError.Hint,
                    message: "It is not recommended to use weighted and stretched columns in the same ColumnSet, because in such a situation stretched columns will always get the minimum amount of space."
                });
        }

        return result;
    }

    addColumn(column: Column) {
        if (!column.parent) {
            this._columns.push(column);

            column.setParent(this);
        }
        else {
            throw new Error("This column already belongs to another ColumnSet.");
        }
    }

    removeItem(item: CardElement): boolean {
        if (item instanceof Column) {
            var itemIndex = this._columns.indexOf(item);

            if (itemIndex >= 0) {
                this._columns.splice(itemIndex, 1);

                item.setParent(null);

                this.updateLayout();

                return true;
            }
        }

        return false;
    }

    indexOf(cardElement: CardElement): number {
        return cardElement instanceof Column ? this._columns.indexOf(cardElement) : -1;
    }

    isLeftMostElement(element: CardElement): boolean {
        return this._columns.indexOf(<Column>element) == 0;
    }

    isRightMostElement(element: CardElement): boolean {
        return this._columns.indexOf(<Column>element) == this._columns.length - 1;
    }

    getActionById(id: string): Action {
        var result: Action = null;

        for (var i = 0; i < this._columns.length; i++) {
            result = this._columns[i].getActionById(id);

            if (result) {
                break;
            }
        }

        return result;
    }

    renderSpeech(): string {
        if (this.speak != null) {
            return this.speak;
        }

        // render each item
        let speak = '';

        if (this._columns.length > 0) {
            for (var i = 0; i < this._columns.length; i++) {
                speak += this._columns[i].renderSpeech();
            }
        }

        return speak;
    }

    get bleed(): boolean {
        return this.getBleed();
    }

    set bleed(value: boolean) {
        this.setBleed(value);
    }

    get padding(): Shared.PaddingDefinition {
        return this.getPadding();
    }

    set padding(value: Shared.PaddingDefinition) {
        this.setPadding(value);
    }

    get selectAction(): Action {
        return this.getSelectAction();
    }

    set selectAction(value: Action) {
        this.setSelectAction(value);
    }
}

function raiseImageLoadedEvent(image: Image) {
    let card = image.getRootElement() as AdaptiveCard;
    let onImageLoadedHandler = (card && card.onImageLoaded) ? card.onImageLoaded : AdaptiveCard.onImageLoaded;

    if (onImageLoadedHandler) {
        onImageLoadedHandler(image);
    }
}

function raiseAnchorClickedEvent(element: CardElement, anchor: HTMLAnchorElement): boolean {
    let card = element.getRootElement() as AdaptiveCard;
    let onAnchorClickedHandler = (card && card.onAnchorClicked) ? card.onAnchorClicked : AdaptiveCard.onAnchorClicked;

    return onAnchorClickedHandler != null ? onAnchorClickedHandler(element, anchor) : false;
}

function raiseExecuteActionEvent(action: Action) {
    let card = action.parent.getRootElement() as AdaptiveCard;
    let onExecuteActionHandler = (card && card.onExecuteAction) ? card.onExecuteAction : AdaptiveCard.onExecuteAction;

    if (onExecuteActionHandler) {
        if (action.prepareForExecution()) {
            onExecuteActionHandler(action);
        }
    }
}

function raiseInlineCardExpandedEvent(action: ShowCardAction, isExpanded: boolean) {
    let card = action.parent.getRootElement() as AdaptiveCard;
    let onInlineCardExpandedHandler = (card && card.onInlineCardExpanded) ? card.onInlineCardExpanded : AdaptiveCard.onInlineCardExpanded;

    if (onInlineCardExpandedHandler) {
        onInlineCardExpandedHandler(action, isExpanded);
    }
}

function raiseInputValueChangedEvent(input: Input) {
    let card = input.getRootElement() as AdaptiveCard;
    let onInputValueChangedHandler = (card && card.onInputValueChanged) ? card.onInputValueChanged : AdaptiveCard.onInputValueChanged;

    if (onInputValueChangedHandler) {
        onInputValueChangedHandler(input);
    }
}

function raiseElementVisibilityChangedEvent(element: CardElement, shouldUpdateLayout: boolean = true) {
    let rootElement = element.getRootElement();

    if (shouldUpdateLayout) {
        rootElement.updateLayout();
    }

    let card = rootElement as AdaptiveCard;
    let onElementVisibilityChangedHandler = (card && card.onElementVisibilityChanged) ? card.onElementVisibilityChanged : AdaptiveCard.onElementVisibilityChanged;

    if (onElementVisibilityChangedHandler != null) {
        onElementVisibilityChangedHandler(element);
    }
}

function raiseParseElementEvent(element: CardElement, json: any, errors?: Array<HostConfig.IValidationError>) {
    let card = element.getRootElement() as AdaptiveCard;
    let onParseElementHandler = (card && card.onParseElement) ? card.onParseElement : AdaptiveCard.onParseElement;

    if (onParseElementHandler != null) {
        onParseElementHandler(element, json, errors);
    }
}

function raiseParseActionEvent(action: Action, json: any, errors?: Array<HostConfig.IValidationError>) {
    let card = action.parent ? action.parent.getRootElement() as AdaptiveCard : null;
    let onParseActionHandler = (card && card.onParseAction) ? card.onParseAction : AdaptiveCard.onParseAction;

    if (onParseActionHandler != null) {
        onParseActionHandler(action, json, errors);
    }
}

function raiseParseError(error: HostConfig.IValidationError, errors: Array<HostConfig.IValidationError>) {
    if (errors) {
        errors.push(error);
    }

    if (AdaptiveCard.onParseError != null) {
        AdaptiveCard.onParseError(error);
    }
}

export interface ITypeRegistration<T> {
    typeName: string,
    createInstance: () => T;
}

export abstract class ContainerWithActions extends Container {
    private _actionCollection: ActionCollection;

    protected internalRender(): HTMLElement {
        var element = super.internalRender();

        var renderedActions = this._actionCollection.render(this.hostConfig.actions.actionsOrientation, false);

        if (renderedActions) {
            Utils.appendChild(
                element,
                Utils.renderSeparation(
                    this.hostConfig,
                    {
                        spacing: this.hostConfig.getEffectiveSpacing(this.hostConfig.actions.spacing),
                        lineThickness: null,
                        lineColor: null
                    },
                    Enums.Orientation.Horizontal));
            Utils.appendChild(element, renderedActions);
        }

        if (this.renderIfEmpty) {
            return element;
        }
        else {
            return element.children.length > 0 ? element : null;
        }
    }

    protected getHasExpandedAction(): boolean {
        if (this.renderedActionCount == 0) {
            return false;
        }
        else if (this.renderedActionCount == 1) {
            return this._actionCollection.expandedAction != null && !this.hostConfig.actions.preExpandSingleShowCardAction;
        }
        else {
            return this._actionCollection.expandedAction != null;
        }
    }

    protected get renderedActionCount(): number {
        return this._actionCollection.renderedActionCount;
    }

    protected get renderIfEmpty(): boolean {
        return false;
    }

    constructor() {
        super();

        this._actionCollection = new ActionCollection(this);
    }

    toJSON(): any {
        let result = super.toJSON();

        Utils.setProperty(result, "actions", this._actionCollection.toJSON());

        return result;
    }

    getActionCount(): number {
        return this._actionCollection.items.length;
    }

    getActionAt(index: number): Action {
        if (index >= 0 && index < this.getActionCount()) {
            return this._actionCollection.items[index];
        }
        else {
            super.getActionAt(index);
        }
    }

    getActionById(id: string): Action {
        var result: Action = this._actionCollection.getActionById(id);

        return result ? result : super.getActionById(id);
    }

    parse(json: any, errors?: Array<HostConfig.IValidationError>) {
        super.parse(json, errors);

        this._actionCollection.parse(json["actions"], errors);
    }

    validate(): Array<HostConfig.IValidationError> {
        var result = super.validate();

        if (this._actionCollection) {
            result = result.concat(this._actionCollection.validate());
        }

        return result;
    }

    isLastElement(element: CardElement): boolean {
        return super.isLastElement(element) && this._actionCollection.items.length == 0;
    }

    addAction(action: Action) {
        this._actionCollection.addAction(action);
    }

    clear() {
        super.clear();

        this._actionCollection.clear();
    }

    getAllInputs(): Array<Input> {
        return super.getAllInputs().concat(this._actionCollection.getAllInputs());
    }

    getResourceInformation(): Array<Shared.IResourceInformation> {
        return super.getResourceInformation().concat(this._actionCollection.getResourceInformation());
    }

    isBleedingAtBottom(): boolean {
        if (this._actionCollection.renderedActionCount == 0) {
            return super.isBleedingAtBottom();
        }
        else {
            if (this._actionCollection.items.length == 1) {
                return this._actionCollection.expandedAction != null && !this.hostConfig.actions.preExpandSingleShowCardAction;
            }
            else {
                return this._actionCollection.expandedAction != null;
            }
        }
    }

    get isStandalone(): boolean {
        return false;
    }
}

export abstract class TypeRegistry<T> {
    private _items: Array<ITypeRegistration<T>> = [];

    private findTypeRegistration(typeName: string): ITypeRegistration<T> {
        for (var i = 0; i < this._items.length; i++) {
            if (this._items[i].typeName === typeName) {
                return this._items[i];
            }
        }

        return null;
    }

    constructor() {
        this.reset();
    }

    clear() {
        this._items = [];
    }

    abstract reset();

    registerType(typeName: string, createInstance: () => T) {
        var registrationInfo = this.findTypeRegistration(typeName);

        if (registrationInfo != null) {
            registrationInfo.createInstance = createInstance;
        }
        else {
            registrationInfo = {
                typeName: typeName,
                createInstance: createInstance
            }

            this._items.push(registrationInfo);
        }
    }

    unregisterType(typeName: string) {
        for (var i = 0; i < this._items.length; i++) {
            if (this._items[i].typeName === typeName) {
                this._items.splice(i, 1);

                return;
            }
        }
    }

    createInstance(typeName: string): T {
        var registrationInfo = this.findTypeRegistration(typeName);

        return registrationInfo ? registrationInfo.createInstance() : null;
    }

    getItemCount(): number {
        return this._items.length;
    }

    getItemAt(index: number): ITypeRegistration<T> {
        return this._items[index];
    }
}

export class ElementTypeRegistry extends TypeRegistry<CardElement> {
    reset() {
        this.clear();

        this.registerType("Container", () => { return new Container(); });
        this.registerType("TextBlock", () => { return new TextBlock(); });
        this.registerType("Image", () => { return new Image(); });
        this.registerType("ImageSet", () => { return new ImageSet(); });
        this.registerType("Media", () => { return new Media(); });
        this.registerType("FactSet", () => { return new FactSet(); });
        this.registerType("ColumnSet", () => { return new ColumnSet(); });
        this.registerType("ActionSet", () => { return new ActionSet(); });
        this.registerType("Input.Text", () => { return new TextInput(); });
        this.registerType("Input.Date", () => { return new DateInput(); });
        this.registerType("Input.Time", () => { return new TimeInput(); });
        this.registerType("Input.Number", () => { return new NumberInput(); });
        this.registerType("Input.ChoiceSet", () => { return new ChoiceSetInput(); });
        this.registerType("Input.Toggle", () => { return new ToggleInput(); });
    }
}

export class ActionTypeRegistry extends TypeRegistry<Action> {
    reset() {
        this.clear();

        this.registerType("Action.OpenUrl", () => { return new OpenUrlAction(); });
        this.registerType("Action.Submit", () => { return new SubmitAction(); });
        this.registerType("Action.ShowCard", () => { return new ShowCardAction(); });
        this.registerType("Action.ToggleVisibility", () => { return new ToggleVisibilityAction(); });
    }
}

export interface IMarkdownProcessingResult {
    didProcess: boolean;
    outputHtml?: any;
}

export class AdaptiveCard extends ContainerWithActions {
    private static currentVersion: HostConfig.Version = new HostConfig.Version(1, 1);

    static useAdvancedTextBlockTruncation: boolean = true;
    static useAdvancedCardBottomTruncation: boolean = false;
    static useMarkdownInRadioButtonAndCheckbox: boolean = true;
    static allowMarkForTextHighlighting: boolean = false;
    static alwaysBleedSeparators: boolean = false;
    static enableFullJsonRoundTrip: boolean = false;
    static useBuiltInInputValidation: boolean = true;
    static displayInputValidationErrors: boolean = true;

    static readonly elementTypeRegistry = new ElementTypeRegistry();
    static readonly actionTypeRegistry = new ActionTypeRegistry();

    static onAnchorClicked: (element: CardElement, anchor: HTMLAnchorElement) => boolean = null;
    static onExecuteAction: (action: Action) => void = null;
    static onElementVisibilityChanged: (element: CardElement) => void = null;
    static onImageLoaded: (image: Image) => void = null;
    static onInlineCardExpanded: (action: ShowCardAction, isExpanded: boolean) => void = null;
    static onInputValueChanged: (input: Input) => void = null;
    static onParseElement: (element: CardElement, json: any, errors?: Array<HostConfig.IValidationError>) => void = null;
    static onParseAction: (element: Action, json: any, errors?: Array<HostConfig.IValidationError>) => void = null;
    static onParseError: (error: HostConfig.IValidationError) => void = null;
    static onProcessMarkdown: (text: string, result: IMarkdownProcessingResult) => void = null;

    static get processMarkdown(): (text: string) => string {
        throw new Error("The processMarkdown event has been removed. Please update your code and set onProcessMarkdown instead.")
    }

    static set processMarkdown(value: (text: string) => string) {
        throw new Error("The processMarkdown event has been removed. Please update your code and set onProcessMarkdown instead.")
    }

    static applyMarkdown(text: string): IMarkdownProcessingResult {
        let result: IMarkdownProcessingResult = {
            didProcess: false
        };

        if (AdaptiveCard.onProcessMarkdown) {
            AdaptiveCard.onProcessMarkdown(text, result);
        }
        else if (window["markdownit"]) {
            // Check for markdownit
            result.outputHtml = window["markdownit"]().render(text);
            result.didProcess = true;
        } else {
            console.warn("Markdown processing isn't enabled. Please see https://www.npmjs.com/package/adaptivecards#supporting-markdown")
        }

        return result;
    }

    private _cardTypeName?: string = "AdaptiveCard";
    private _fallbackCard: AdaptiveCard = null;

    private isVersionSupported(): boolean {
        if (this.bypassVersionCheck) {
            return true;
        }
        else {
            let unsupportedVersion: boolean =
                !this.version ||
                !this.version.isValid ||
                (AdaptiveCard.currentVersion.major < this.version.major) ||
                (AdaptiveCard.currentVersion.major == this.version.major && AdaptiveCard.currentVersion.minor < this.version.minor);

            return !unsupportedVersion;
        }
    }

    protected getItemsCollectionPropertyName(): string {
        return "body";
    }

    protected internalRender(): HTMLElement {
        var renderedElement = super.internalRender();

        if (AdaptiveCard.useAdvancedCardBottomTruncation) {
            // Unlike containers, the root card element should be allowed to
            // be shorter than its content (otherwise the overflow truncation
            // logic would never get triggered)
            renderedElement.style.minHeight = null;
        }

        return renderedElement;
    }

    protected getHasBackground(): boolean {
        return true;
    }

    protected getDefaultPadding(): Shared.PaddingDefinition {
        return new Shared.PaddingDefinition(
            Enums.Spacing.Padding,
            Enums.Spacing.Padding,
            Enums.Spacing.Padding,
            Enums.Spacing.Padding);
    }

    protected get renderIfEmpty(): boolean {
        return true;
    }

    protected get bypassVersionCheck(): boolean {
        return false;
    }

    protected get allowCustomStyle() {
        return this.hostConfig.adaptiveCard && this.hostConfig.adaptiveCard.allowCustomStyle;
    }

    protected get hasBackground(): boolean {
        return true;
    }

    onAnchorClicked: (element: CardElement, anchor: HTMLAnchorElement) => boolean = null;
    onExecuteAction: (action: Action) => void = null;
    onElementVisibilityChanged: (element: CardElement) => void = null;
    onImageLoaded: (image: Image) => void = null;
    onInlineCardExpanded: (action: ShowCardAction, isExpanded: boolean) => void = null;
    onInputValueChanged: (input: Input) => void = null;
    onParseElement: (element: CardElement, json: any, errors?: Array<HostConfig.IValidationError>) => void = null;
    onParseAction: (element: Action, json: any, errors?: Array<HostConfig.IValidationError>) => void = null;

    version?: HostConfig.Version = new HostConfig.Version(1, 0);
    fallbackText: string;
    designMode: boolean = false;

    getJsonTypeName(): string {
        return "AdaptiveCard";
    }

    toJSON(): any {
        let result = super.toJSON();

        Utils.setProperty(result, "$schema", "http://adaptivecards.io/schemas/adaptive-card.json");

        if (!this.bypassVersionCheck && this.version) {
            Utils.setProperty(result, "version", this.version.toString());
        }

        Utils.setProperty(result, "fallbackText", this.fallbackText);
        Utils.setProperty(result, "lang", this.lang);
        Utils.setProperty(result, "speak", this.speak);

        return result;
    }

    validate(): Array<HostConfig.IValidationError> {
        var result: Array<HostConfig.IValidationError> = [];

        if (this._cardTypeName != "AdaptiveCard") {
            result.push(
                {
                    error: Enums.ValidationError.MissingCardType,
                    message: "Invalid or missing card type. Make sure the card's type property is set to \"AdaptiveCard\"."
                });
        }

        if (!this.bypassVersionCheck && !this.version) {
            result.push(
                {
                    error: Enums.ValidationError.PropertyCantBeNull,
                    message: "The version property must be specified."
                });
        }
        else if (!this.isVersionSupported()) {
            result.push(
                {
                    error: Enums.ValidationError.UnsupportedCardVersion,
                    message: "The specified card version (" + this.version + ") is not supported. The maximum supported card version is " + AdaptiveCard.currentVersion
                });
        }

        return result.concat(super.validate());
    }

    parse(json: any, errors?: Array<HostConfig.IValidationError>) {
        this._fallbackCard = null;

        this._cardTypeName = Utils.getStringValue(json["type"]);

		var langId = Utils.getStringValue(json["lang"]);

        if (langId && typeof langId === "string") {
            try {
                this.lang = langId;
            }
            catch (e) {
                raiseParseError(
                    {
                        error: Enums.ValidationError.InvalidPropertyValue,
                        message: e.message
                    },
                    errors
                );
            }
        }

        this.version = HostConfig.Version.parse(json["version"], errors);

        this.fallbackText = Utils.getStringValue(json["fallbackText"]);

        let fallbackElement = createElementInstance(null, json["fallback"], errors);

        if (fallbackElement) {
            this._fallbackCard = new AdaptiveCard();
            this._fallbackCard.addItem(fallbackElement);
        }

        super.parse(json, errors);
    }

    render(target?: HTMLElement): HTMLElement {
        let renderedCard: HTMLElement;

        if (this.shouldFallback()) {
            if (this._fallbackCard) {
                this._fallbackCard.hostConfig = this.hostConfig;

                renderedCard = this._fallbackCard.render();
            }
            else {
                let errorText = !Utils.isNullOrEmpty(this.fallbackText) ? this.fallbackText : "The card could not be rendered. It is either malformed or uses features not supported by this host.";

                try {
                    let fallbackCard = new AdaptiveCard();
                    fallbackCard.hostConfig = this.hostConfig;
                    fallbackCard.parse(
                        {
                            type: "AdaptiveCard",
                            version: "1.0",
                            body: [
                                {
                                    type: "TextBlock",
                                    text: errorText,
                                    wrap: true
                                }
                            ]
                        });

                    renderedCard = fallbackCard.render();
                }
                catch (e) {
                    renderedCard = document.createElement("div");
                    renderedCard.innerHTML = errorText;
                }
            }
        }
        else {
            renderedCard = super.render();

            if (renderedCard) {
                renderedCard.classList.add(this.hostConfig.makeCssClassName("ac-adaptiveCard"));
                renderedCard.tabIndex = 0;

                if (!Utils.isNullOrEmpty(this.speak)) {
                    renderedCard.setAttribute("aria-label", this.speak);
                }
            }
        }

        if (target) {
            target.appendChild(renderedCard);

            this.updateLayout();
        }

        return renderedCard;
    }

    updateLayout(processChildren: boolean = true) {
        super.updateLayout(processChildren);

        if (AdaptiveCard.useAdvancedCardBottomTruncation && this.isRendered()) {
            var card = this.renderedElement;
            var padding = this.hostConfig.getEffectiveSpacing(Enums.Spacing.Default);

            this['handleOverflow'](card.offsetHeight - padding);
        }
    }

    shouldFallback(): boolean {
        return super.shouldFallback() || !this.isVersionSupported();
    }

    get hasVisibleSeparator(): boolean {
        return false;
    }
}

class InlineAdaptiveCard extends AdaptiveCard {
    protected getDefaultPadding(): Shared.PaddingDefinition {
        return new Shared.PaddingDefinition(
            this.suppressStyle ? Enums.Spacing.None : Enums.Spacing.Padding,
            Enums.Spacing.Padding,
            this.suppressStyle ? Enums.Spacing.None : Enums.Spacing.Padding,
            Enums.Spacing.Padding);
    }

    protected get bypassVersionCheck(): boolean {
        return true;
    }

    protected get defaultStyle(): string {
        if (this.suppressStyle) {
            return Enums.ContainerStyle.Default;
        }
        else {
            return this.hostConfig.actions.showCard.style ? this.hostConfig.actions.showCard.style : Enums.ContainerStyle.Emphasis;
        }
    }

    suppressStyle: boolean = false;

    render(target?: HTMLElement) {
        var renderedCard = super.render(target);
        renderedCard.setAttribute("aria-live", "polite");
        renderedCard.removeAttribute("tabindex");

        return renderedCard;
    }

    getForbiddenActionTypes(): Array<any> {
        return [ShowCardAction];
    }
}

const defaultHostConfig: HostConfig.HostConfig = new HostConfig.HostConfig(
    {
        supportsInteractivity: true,
        spacing: {
            small: 10,
            default: 20,
            medium: 30,
            large: 40,
            extraLarge: 50,
            padding: 20
        },
        separator: {
            lineThickness: 1,
            lineColor: "#EEEEEE"
        },
        fontStyles: {
            default: {
                fontFamily: "'Segoe UI', Tahoma, Geneva, Verdana, sans-serif",
                fontSizes: {
                    small: 12,
                    default: 14,
                    medium: 17,
                    large: 21,
                    extraLarge: 26
                },
                fontWeights: {
                    lighter: 200,
                    default: 400,
                    bolder: 600
                }
            },
            monospace: {
                fontFamily: "'Courier New', Courier, monospace",
                fontSizes: {
                    small: 12,
                    default: 14,
                    medium: 17,
                    large: 21,
                    extraLarge: 26
                },
                fontWeights: {
                    lighter: 200,
                    default: 400,
                    bolder: 600
                }
            }
        },
        imageSizes: {
            small: 40,
            medium: 80,
            large: 160
        },
        containerStyles: {
            default: {
                backgroundColor: "#FFFFFF",
                foregroundColors: {
                    default: {
                        default: "#333333",
                        subtle: "#EE333333"
                    },
                    dark: {
                        default: "#000000",
                        subtle: "#66000000"
                    },
                    light: {
                        default: "#FFFFFF",
                        subtle: "#33000000"
                    },
                    accent: {
                        default: "#2E89FC",
                        subtle: "#882E89FC"
                    },
                    attention: {
                        default: "#cc3300",
                        subtle: "#DDcc3300"
                    },
                    good: {
                        default: "#54a254",
                        subtle: "#DD54a254"
                    },
                    warning: {
                        default: "#e69500",
                        subtle: "#DDe69500"
                    }
                }
            },
            emphasis: {
                backgroundColor: "#08000000",
                foregroundColors: {
                    default: {
                        default: "#333333",
                        subtle: "#EE333333"
                    },
                    dark: {
                        default: "#000000",
                        subtle: "#66000000"
                    },
                    light: {
                        default: "#FFFFFF",
                        subtle: "#33000000"
                    },
                    accent: {
                        default: "#2E89FC",
                        subtle: "#882E89FC"
                    },
                    attention: {
                        default: "#cc3300",
                        subtle: "#DDcc3300"
                    },
                    good: {
                        default: "#54a254",
                        subtle: "#DD54a254"
                    },
                    warning: {
                        default: "#e69500",
                        subtle: "#DDe69500"
                    }
                }
            },
            accent: {
                backgroundColor: "#C7DEF9",
                foregroundColors: {
                    default: {
                        default: "#333333",
                        subtle: "#EE333333"
                    },
                    dark: {
                        default: "#000000",
                        subtle: "#66000000"
                    },
                    light: {
                        default: "#FFFFFF",
                        subtle: "#33000000"
                    },
                    accent: {
                        default: "#2E89FC",
                        subtle: "#882E89FC"
                    },
                    attention: {
                        default: "#cc3300",
                        subtle: "#DDcc3300"
                    },
                    good: {
                        default: "#54a254",
                        subtle: "#DD54a254"
                    },
                    warning: {
                        default: "#e69500",
                        subtle: "#DDe69500"
                    }
                }
            },
            good: {
                backgroundColor: "#CCFFCC",
                foregroundColors: {
                    default: {
                        default: "#333333",
                        subtle: "#EE333333"
                    },
                    dark: {
                        default: "#000000",
                        subtle: "#66000000"
                    },
                    light: {
                        default: "#FFFFFF",
                        subtle: "#33000000"
                    },
                    accent: {
                        default: "#2E89FC",
                        subtle: "#882E89FC"
                    },
                    attention: {
                        default: "#cc3300",
                        subtle: "#DDcc3300"
                    },
                    good: {
                        default: "#54a254",
                        subtle: "#DD54a254"
                    },
                    warning: {
                        default: "#e69500",
                        subtle: "#DDe69500"
                    }
                }
            },
            attention: {
                backgroundColor: "#FFC5B2",
                foregroundColors: {
                    default: {
                        default: "#333333",
                        subtle: "#EE333333"
                    },
                    dark: {
                        default: "#000000",
                        subtle: "#66000000"
                    },
                    light: {
                        default: "#FFFFFF",
                        subtle: "#33000000"
                    },
                    accent: {
                        default: "#2E89FC",
                        subtle: "#882E89FC"
                    },
                    attention: {
                        default: "#cc3300",
                        subtle: "#DDcc3300"
                    },
                    good: {
                        default: "#54a254",
                        subtle: "#DD54a254"
                    },
                    warning: {
                        default: "#e69500",
                        subtle: "#DDe69500"
                    }
                }
            },
            warning: {
                backgroundColor: "#FFE2B2",
                foregroundColors: {
                    default: {
                        default: "#333333",
                        subtle: "#EE333333"
                    },
                    dark: {
                        default: "#000000",
                        subtle: "#66000000"
                    },
                    light: {
                        default: "#FFFFFF",
                        subtle: "#33000000"
                    },
                    accent: {
                        default: "#2E89FC",
                        subtle: "#882E89FC"
                    },
                    attention: {
                        default: "#cc3300",
                        subtle: "#DDcc3300"
                    },
                    good: {
                        default: "#54a254",
                        subtle: "#DD54a254"
                    },
                    warning: {
                        default: "#e69500",
                        subtle: "#DDe69500"
                    }
                }
            }
        },
        actions: {
            maxActions: 5,
            spacing: Enums.Spacing.Default,
            buttonSpacing: 10,
            showCard: {
                actionMode: Enums.ShowCardActionMode.Inline,
                inlineTopMargin: 16
            },
            actionsOrientation: Enums.Orientation.Horizontal,
            actionAlignment: Enums.ActionAlignment.Left
        },
        adaptiveCard: {
            allowCustomStyle: false
        },
        imageSet: {
            imageSize: Enums.Size.Medium,
            maxImageHeight: 100
        },
        factSet: {
            title: {
                color: Enums.TextColor.Default,
                size: Enums.TextSize.Default,
                isSubtle: false,
                weight: Enums.TextWeight.Bolder,
                wrap: true,
                maxWidth: 150,
            },
            value: {
                color: Enums.TextColor.Default,
                size: Enums.TextSize.Default,
                isSubtle: false,
                weight: Enums.TextWeight.Default,
                wrap: true,
            },
            spacing: 10
        }
    });<|MERGE_RESOLUTION|>--- conflicted
+++ resolved
@@ -2614,9 +2614,6 @@
         return "Input.Text";
     }
 
-<<<<<<< HEAD
-    toJSON(): any {
-=======
     getActionById(id: string) {
         let result = super.getActionById(id);
 
@@ -2627,8 +2624,7 @@
         return result;
     }
 
-    toJSON() {
->>>>>>> d81e7c30
+    toJSON(): any {
         let result = super.toJSON();
 
         Utils.setProperty(result, "placeholder", this.placeholder);
