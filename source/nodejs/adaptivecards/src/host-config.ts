// Copyright (c) Microsoft Corporation. All rights reserved.
// Licensed under the MIT License.
import * as Enums from "./enums";
import * as Utils from "./utils";
import * as Shared from "./shared";
import { HostCapabilities } from "./host-capabilities";

function parseHostConfigEnum(targetEnum: { [s: number]: string }, value: string | number, defaultValue: number): number {
    if (typeof value === "string") {
        let parsedValue = Utils.parseEnum(targetEnum, value, defaultValue);

        return parsedValue !== undefined ? parsedValue : defaultValue;
    }
    else if (typeof value === "number") {
        return value;
    }
    else {
        return defaultValue;
    }
}

export class ColorDefinition {
    default: string = "#000000";
    subtle: string = "#666666";

    constructor(defaultColor?: string, subtleColor?: string) {
        if (defaultColor) {
            this.default = defaultColor;
        }

        if (subtleColor) {
            this.subtle = subtleColor;
        }
    }

    parse(obj?: any) {
        if (obj) {
            this.default = obj["default"] || this.default;
            this.subtle = obj["subtle"] || this.subtle;
        }
    }
}

export class TextColorDefinition extends ColorDefinition {
    readonly highlightColors = new ColorDefinition("#22000000", "#11000000");

    parse(obj?: any) {
        super.parse(obj);

        if (obj) {
            this.highlightColors.parse(obj["highlightColors"]);
        }
    }
}

export class AdaptiveCardConfig {
    allowCustomStyle: boolean = false;

    constructor(obj?: any) {
        if (obj) {
            this.allowCustomStyle = obj["allowCustomStyle"] || this.allowCustomStyle;
        }
    }
}

export class ImageSetConfig {
    imageSize: Enums.Size = Enums.Size.Medium;
    maxImageHeight: number = 100;

    constructor(obj?: any) {
        if (obj) {
            this.imageSize = obj["imageSize"] != null ? obj["imageSize"] : this.imageSize;
            this.maxImageHeight = <number>Utils.parseNumber(obj["maxImageHeight"], 100);
        }
    }

    toJSON() {
        return {
            imageSize: Enums.Size[this.imageSize],
            maxImageHeight: this.maxImageHeight
        }
    }
}

export class MediaConfig {
    defaultPoster?: string;
    allowInlinePlayback: boolean = true;

    constructor(obj?: any) {
        if (obj) {
            this.defaultPoster = obj["defaultPoster"];
            this.allowInlinePlayback = obj["allowInlinePlayback"] || this.allowInlinePlayback;
        }
    }

    toJSON() {
        return {
            defaultPoster: this.defaultPoster,
            allowInlinePlayback: this.allowInlinePlayback
        }
    }
}

export class TableConfig {
    cellSpacing: number = 4;

    constructor(obj?: any) {
        if (obj) {
            this.cellSpacing = obj.cellSpacing && typeof obj.cellSpacing === "number" ? obj.cellSpacing : this.cellSpacing;
        }
    }

    toJSON() {
        return {
            cellSpacing: this.cellSpacing
        }
    }
}

export class BaseTextDefinition {
    size: Enums.TextSize = Enums.TextSize.Default;
    color: Enums.TextColor = Enums.TextColor.Default;;
    isSubtle: boolean = false;
    weight: Enums.TextWeight = Enums.TextWeight.Default;

    constructor(obj?: any) {
        this.parse(obj);
    }

    parse(obj: any) {
        if (obj) {
            this.size = parseHostConfigEnum(Enums.TextSize, obj["size"], this.size);
            this.color = parseHostConfigEnum(Enums.TextColor, obj["color"], this.color);
            this.isSubtle = obj.isSubtle !== undefined && typeof obj.isSubtle === "boolean" ? obj.isSubtle : this.isSubtle;
            this.weight = parseHostConfigEnum(Enums.TextWeight, obj["weight"], this.getDefaultWeight());
        }
    }

    getDefaultWeight(): Enums.TextWeight {
        return Enums.TextWeight.Default;
    }

    toJSON(): any {
        return {
            size: Enums.TextSize[this.size],
            color: Enums.TextColor[this.color],
            isSubtle: this.isSubtle,
            weight: Enums.TextWeight[this.weight]
        }
    }
}

export class TextStyleDefinition extends BaseTextDefinition {
    fontType: Enums.FontType = Enums.FontType.Default;

    parse(obj: any) {
        super.parse(obj);

        if (obj) {
            this.fontType = parseHostConfigEnum(Enums.FontType, obj.fontType, this.fontType);
        }
    }
}

export class TextStyleSet {
    readonly default: TextStyleDefinition = new TextStyleDefinition();
    readonly heading: TextStyleDefinition = new TextStyleDefinition(
        {
            size: "Large",
            weight: "Bolder"
        });

    constructor(obj?: any) {
        if (obj) {
            this.heading.parse(obj.heading);
        }
    }

    getStyleByName(name: string): TextStyleDefinition {
        return name.toLowerCase() === "heading" ? this.heading : this.default;
    }
}

export class TextBlockConfig {
    headingLevel?: number;

    constructor(obj?: any) {
        if (obj) {
            this.headingLevel = Utils.parseNumber(obj.headingLevel);
        }
    }
}

export class RequiredInputLabelTextDefinition extends BaseTextDefinition {
    suffix?: string = " *";
    suffixColor: Enums.TextColor = Enums.TextColor.Attention;

    parse(obj?: any) {
        super.parse(obj);

        if (obj) {
            this.suffix = obj["suffix"] || this.suffix;
            this.suffixColor = parseHostConfigEnum(Enums.TextColor, obj["suffixColor"], this.suffixColor);
        }
    }

    toJSON(): any {
        let result = super.toJSON();
        result["suffix"] = this.suffix;
        result["suffixColor"] = Enums.TextColor[this.suffixColor];

        return result;
    }
}

export class InputLabelConfig {
    inputSpacing: Enums.Spacing = Enums.Spacing.Small;
    readonly requiredInputs: RequiredInputLabelTextDefinition = new RequiredInputLabelTextDefinition();
    readonly optionalInputs: BaseTextDefinition = new BaseTextDefinition();

    constructor(obj?: any) {
        if (obj) {
            this.inputSpacing = parseHostConfigEnum(Enums.Spacing, obj["inputSpacing"], this.inputSpacing);
            this.requiredInputs = new RequiredInputLabelTextDefinition(obj["requiredInputs"]);
            this.optionalInputs = new BaseTextDefinition(obj["optionalInputs"]);
        }
    }
}

export class InputConfig {
    readonly label: InputLabelConfig = new InputLabelConfig();
    readonly errorMessage: BaseTextDefinition = new BaseTextDefinition({ color: Enums.TextColor.Attention });

    constructor(obj?: any) {
        if (obj) {
            this.label = new InputLabelConfig(obj["label"]);
            this.errorMessage = new BaseTextDefinition(obj["errorMessage"]);
        }
    }
}

export class FactTextDefinition extends BaseTextDefinition {
    wrap: boolean = true;

    parse(obj?: any) {
        super.parse(obj);

        if (obj) {
            this.wrap = obj["wrap"] != null ? obj["wrap"] : this.wrap;
        }
    }

    toJSON(): any {
        let result = super.toJSON();
        result["wrap"] = this.wrap;

        return result;
    }
}

export class FactTitleDefinition extends FactTextDefinition {
    maxWidth?: number = 150;
    weight: Enums.TextWeight = Enums.TextWeight.Bolder;

    constructor(obj?: any) {
        super(obj);

        if (obj) {
            this.maxWidth = obj["maxWidth"] != null ? obj["maxWidth"] : this.maxWidth;
            this.weight = parseHostConfigEnum(Enums.TextWeight, obj["weight"], Enums.TextWeight.Bolder);
        }
    }

    getDefaultWeight() {
        return Enums.TextWeight.Bolder;
    }
}

export class FactSetConfig {
    readonly title: FactTitleDefinition = new FactTitleDefinition();
    readonly value: FactTextDefinition = new FactTextDefinition();
    spacing: number = 10;

    constructor(obj?: any) {
        if (obj) {
            this.title = new FactTitleDefinition(obj["title"]);
            this.value = new FactTextDefinition(obj["value"]);
            this.spacing = obj.spacing && obj.spacing != null ? obj.spacing && obj.spacing : this.spacing;
        }
    }
}

export class ShowCardActionConfig {
    actionMode: Enums.ShowCardActionMode = Enums.ShowCardActionMode.Inline;
    inlineTopMargin: number = 16;
    style?: string = Enums.ContainerStyle.Emphasis;

    constructor(obj?: any) {
        if (obj) {
            this.actionMode = parseHostConfigEnum(Enums.ShowCardActionMode, obj["actionMode"], Enums.ShowCardActionMode.Inline);
            this.inlineTopMargin = obj["inlineTopMargin"] != null ? obj["inlineTopMargin"] : this.inlineTopMargin;
            this.style = obj["style"] && typeof obj["style"] === "string" ? obj["style"] : Enums.ContainerStyle.Emphasis;
        }
    }

    toJSON() {
        return {
            actionMode: Enums.ShowCardActionMode[this.actionMode],
            inlineTopMargin: this.inlineTopMargin,
            style: this.style
        }
    }
}

export class ActionsConfig {
    maxActions: number = 5;
    spacing: Enums.Spacing = Enums.Spacing.Default;
    buttonSpacing: number = 20;
    readonly showCard: ShowCardActionConfig = new ShowCardActionConfig();
    preExpandSingleShowCardAction?: boolean = false;
    actionsOrientation: Enums.Orientation = Enums.Orientation.Horizontal;
    actionAlignment: Enums.ActionAlignment = Enums.ActionAlignment.Left;
    iconPlacement: Enums.ActionIconPlacement = Enums.ActionIconPlacement.LeftOfTitle;
    allowTitleToWrap: boolean = false;
    iconSize: number = 16;

    constructor(obj?: any) {
        if (obj) {
            this.maxActions = obj["maxActions"] != null ? obj["maxActions"] : this.maxActions;
            this.spacing = parseHostConfigEnum(Enums.Spacing, obj.spacing && obj.spacing, Enums.Spacing.Default);
            this.buttonSpacing = obj["buttonSpacing"] != null ? obj["buttonSpacing"] : this.buttonSpacing;
            this.showCard = new ShowCardActionConfig(obj["showCard"]);
            this.preExpandSingleShowCardAction = Utils.parseBool(obj["preExpandSingleShowCardAction"], false);
            this.actionsOrientation = parseHostConfigEnum(Enums.Orientation, obj["actionsOrientation"], Enums.Orientation.Horizontal);
            this.actionAlignment = parseHostConfigEnum(Enums.ActionAlignment, obj["actionAlignment"], Enums.ActionAlignment.Left);
            this.iconPlacement = parseHostConfigEnum(Enums.ActionIconPlacement, obj["iconPlacement"], Enums.ActionIconPlacement.LeftOfTitle);
            this.allowTitleToWrap = obj["allowTitleToWrap"] != null ? obj["allowTitleToWrap"] : this.allowTitleToWrap;

            try {
                let sizeAndUnit = Shared.SizeAndUnit.parse(obj["iconSize"]);

                if (sizeAndUnit.unit == Enums.SizeUnit.Pixel) {
                    this.iconSize = sizeAndUnit.physicalSize;
                }
            }
            catch (e) {
                // Swallow this, keep default icon size
            }
        }
    }

    toJSON() {
        return {
            maxActions: this.maxActions,
            spacing: Enums.Spacing[this.spacing],
            buttonSpacing: this.buttonSpacing,
            showCard: this.showCard,
            preExpandSingleShowCardAction: this.preExpandSingleShowCardAction,
            actionsOrientation: Enums.Orientation[this.actionsOrientation],
            actionAlignment: Enums.ActionAlignment[this.actionAlignment]
        }
    }
}

export class ColorSetDefinition {
    private parseSingleColor(obj: any, propertyName: string) {
        if (obj) {
            ((<any>this)[propertyName] as TextColorDefinition).parse(obj[propertyName]);
        }
    }

    default: TextColorDefinition = new TextColorDefinition();
    dark: TextColorDefinition = new TextColorDefinition();
    light: TextColorDefinition = new TextColorDefinition();
    accent: TextColorDefinition = new TextColorDefinition();
    good: TextColorDefinition = new TextColorDefinition();
    warning: TextColorDefinition = new TextColorDefinition();
    attention: TextColorDefinition = new TextColorDefinition();

    constructor(obj?: any) {
        this.parse(obj);
    }

    parse(obj: any) {
        if (obj) {
            this.parseSingleColor(obj, "default");
            this.parseSingleColor(obj, "dark");
            this.parseSingleColor(obj, "light");
            this.parseSingleColor(obj, "accent");
            this.parseSingleColor(obj, "good");
            this.parseSingleColor(obj, "warning");
            this.parseSingleColor(obj, "attention");
        }
    }
}

export class ContainerStyleDefinition {
    backgroundColor?: string;

    readonly foregroundColors: ColorSetDefinition = new ColorSetDefinition(
        {
            "default": { default: "#333333", subtle: "#EE333333" },
            "dark": { default: "#000000", subtle: "#66000000" },
            "light": { default: "#FFFFFF", subtle: "#33000000" },
            "accent": { default: "#2E89FC", subtle: "#882E89FC" },
            "good": { default: "#028A02", subtle: "#DD027502" },
            "warning": { default: "#E69500", subtle: "#DDE69500" },
            "attention": { default: "#CC3300", subtle: "#DDCC3300" }
        }
    );

    highlightBackgroundColor?: string;
    highlightForegroundColor?: string;
    borderColor?: string;

    parse(obj: any) {
        if (obj) {
            this.backgroundColor = obj["backgroundColor"];

            this.foregroundColors.parse(obj["foregroundColors"]);

            this.highlightBackgroundColor = obj["highlightBackgroundColor"];
            this.highlightForegroundColor = obj["highlightForegroundColor"];

            this.borderColor = obj["borderColor"];
        }
    }

    constructor(obj?: any) {
        this.parse(obj);
    }

    get isBuiltIn(): boolean {
        return false;
    }
}

class BuiltInContainerStyleDefinition extends ContainerStyleDefinition {
    get isBuiltIn(): boolean {
        return true;
    }
}

export interface ILineHeightDefinitions {
    small: number;
    medium: number;
    default: number;
    large: number;
    extraLarge: number;
}

export class ContainerStyleSet {
    private _allStyles: { [key: string]: ContainerStyleDefinition } = {};

    constructor(obj?: any) {
        this._allStyles[Enums.ContainerStyle.Default] = new BuiltInContainerStyleDefinition();
        this._allStyles[Enums.ContainerStyle.Emphasis] = new BuiltInContainerStyleDefinition();
        this._allStyles[Enums.ContainerStyle.Accent] = new BuiltInContainerStyleDefinition();
        this._allStyles[Enums.ContainerStyle.Good] = new BuiltInContainerStyleDefinition();
        this._allStyles[Enums.ContainerStyle.Attention] = new BuiltInContainerStyleDefinition();
        this._allStyles[Enums.ContainerStyle.Warning] = new BuiltInContainerStyleDefinition();

        if (obj) {
            this._allStyles[Enums.ContainerStyle.Default].parse(obj[Enums.ContainerStyle.Default]);
            this._allStyles[Enums.ContainerStyle.Emphasis].parse(obj[Enums.ContainerStyle.Emphasis]);
            this._allStyles[Enums.ContainerStyle.Accent].parse(obj[Enums.ContainerStyle.Accent]);
            this._allStyles[Enums.ContainerStyle.Good].parse(obj[Enums.ContainerStyle.Good]);
            this._allStyles[Enums.ContainerStyle.Attention].parse(obj[Enums.ContainerStyle.Attention]);
            this._allStyles[Enums.ContainerStyle.Warning].parse(obj[Enums.ContainerStyle.Warning]);

            const customStyleArray = obj["customStyles"];

            if (customStyleArray && Array.isArray(customStyleArray)) {
                for (let customStyle of customStyleArray) {
                    if (customStyle) {
                        let styleName = customStyle["name"];

                        if (styleName && typeof styleName === "string") {
                            if (this._allStyles.hasOwnProperty(styleName)) {
                                this._allStyles[styleName].parse(customStyle["style"]);
                            }
                            else {
                                this._allStyles[styleName] = new ContainerStyleDefinition(customStyle["style"]);
                            }
                        }
                    }
                }
            }
        }
    }

    toJSON() {
        let customStyleArray: any[] = [];

        Object.keys(this._allStyles).forEach(
            (key) => {
                if (!this._allStyles[key].isBuiltIn) {
                    customStyleArray.push({
                        name: key,
                        style: this._allStyles[key]
                    });
                }
            });

        let result: any = {
            default: this.default,
            emphasis: this.emphasis
        }

        if (customStyleArray.length > 0) {
            result.customStyles = customStyleArray;
        }

        return result;
    }

    getStyleByName(name: string | undefined, defaultValue?: ContainerStyleDefinition): ContainerStyleDefinition {
        if (name && this._allStyles.hasOwnProperty(name)) {
            return this._allStyles[name];
        }
        else {
            return defaultValue ? defaultValue : this._allStyles[Enums.ContainerStyle.Default];
        }
    }

    get default(): ContainerStyleDefinition {
        return this._allStyles[Enums.ContainerStyle.Default];
    }

    get emphasis(): ContainerStyleDefinition {
        return this._allStyles[Enums.ContainerStyle.Emphasis];
    }
}

export interface IFontSizeDefinitions {
    small: number;
    default: number;
    medium: number;
    large: number;
    extraLarge: number;
}

export interface IFontWeightDefinitions {
    lighter: number;
    default: number;
    bolder: number;
}

export class FontTypeDefinition {
    static readonly monospace = new FontTypeDefinition("'Courier New', Courier, monospace");

    fontFamily?: string = "Segoe UI,Segoe,Segoe WP,Helvetica Neue,Helvetica,sans-serif";

    fontSizes: IFontSizeDefinitions = {
        small: 12,
        default: 14,
        medium: 17,
        large: 21,
        extraLarge: 26
    };

    fontWeights: IFontWeightDefinitions = {
        lighter: 200,
        default: 400,
        bolder: 600
    };

    constructor(fontFamily?: string) {
        if (fontFamily) {
            this.fontFamily = fontFamily;
        }
    }

    parse(obj?: any) {
        this.fontFamily = obj["fontFamily"] || this.fontFamily;
        this.fontSizes = {
            small: obj.fontSizes && obj.fontSizes["small"] || this.fontSizes.small,
            default: obj.fontSizes && obj.fontSizes["default"] || this.fontSizes.default,
            medium: obj.fontSizes && obj.fontSizes["medium"] || this.fontSizes.medium,
            large: obj.fontSizes && obj.fontSizes["large"] || this.fontSizes.large,
            extraLarge: obj.fontSizes && obj.fontSizes["extraLarge"] || this.fontSizes.extraLarge
        };
        this.fontWeights = {
            lighter: obj.fontWeights && obj.fontWeights["lighter"] || this.fontWeights.lighter,
            default: obj.fontWeights && obj.fontWeights["default"] || this.fontWeights.default,
            bolder: obj.fontWeights && obj.fontWeights["bolder"] || this.fontWeights.bolder
        };
    }
}

export class FontTypeSet {
    default: FontTypeDefinition;
    monospace: FontTypeDefinition;

    constructor(obj?: any) {
        this.default = new FontTypeDefinition();
        this.monospace = new FontTypeDefinition("'Courier New', Courier, monospace");

        if (obj) {
            this.default.parse(obj["default"]);
            this.monospace.parse(obj["monospace"]);
        }
    }

    getStyleDefinition(style: Enums.FontType | undefined): FontTypeDefinition {
        switch (style) {
            case Enums.FontType.Monospace:
                return this.monospace;
            case Enums.FontType.Default:
            default:
                return this.default;
        }
    }
}

export class HostConfig {
    readonly hostCapabilities = new HostCapabilities();

    private _legacyFontType: FontTypeDefinition;

    choiceSetInputValueSeparator: string = ",";
    supportsInteractivity: boolean = true;
    lineHeights?: ILineHeightDefinitions;
    fontTypes?: FontTypeSet;

    readonly spacing = {
        small: 3,
        default: 8,
        medium: 20,
        large: 30,
        extraLarge: 40,
        padding: 15
    };

    readonly separator = {
        lineThickness: 1,
        lineColor: "#EEEEEE"
    };

    readonly imageSizes = {
        small: 40,
        medium: 80,
        large: 160
    };

    readonly containerStyles: ContainerStyleSet = new ContainerStyleSet();
    readonly inputs: InputConfig = new InputConfig();
    readonly actions: ActionsConfig = new ActionsConfig();
    readonly adaptiveCard: AdaptiveCardConfig = new AdaptiveCardConfig();
    readonly imageSet: ImageSetConfig = new ImageSetConfig();
    readonly media: MediaConfig = new MediaConfig();
    readonly factSet: FactSetConfig = new FactSetConfig();
<<<<<<< HEAD
    readonly table: TableConfig = new TableConfig();
    readonly headings: HeadingsConfig = new HeadingsConfig();
=======
    readonly textStyles: TextStyleSet = new TextStyleSet();
    readonly textBlock: TextBlockConfig = new TextBlockConfig();
>>>>>>> 923212e2

    cssClassNamePrefix?: string;
    alwaysAllowBleed: boolean = false;

    constructor(obj?: any) {
        if (obj) {
            if (typeof obj === "string" || obj instanceof String) {
                obj = JSON.parse(obj as string);
            }

            this.choiceSetInputValueSeparator = (obj && typeof obj["choiceSetInputValueSeparator"] === "string") ? obj["choiceSetInputValueSeparator"] : this.choiceSetInputValueSeparator;
            this.supportsInteractivity = (obj && typeof obj["supportsInteractivity"] === "boolean") ? obj["supportsInteractivity"] : this.supportsInteractivity;

            this._legacyFontType = new FontTypeDefinition();
            this._legacyFontType.parse(obj);

            if (obj.fontTypes) {
                this.fontTypes = new FontTypeSet(obj.fontTypes);
            }

            if (obj.lineHeights) {
                this.lineHeights = {
                    small: obj.lineHeights["small"],
                    default: obj.lineHeights["default"],
                    medium: obj.lineHeights["medium"],
                    large: obj.lineHeights["large"],
                    extraLarge: obj.lineHeights["extraLarge"]
                };
            };

            this.imageSizes = {
                small: obj.imageSizes && obj.imageSizes["small"] || this.imageSizes.small,
                medium: obj.imageSizes && obj.imageSizes["medium"] || this.imageSizes.medium,
                large: obj.imageSizes && obj.imageSizes["large"] || this.imageSizes.large,
            };

            this.containerStyles = new ContainerStyleSet(obj["containerStyles"]);
            this.spacing = {
                small: obj.spacing && obj.spacing["small"] || this.spacing.small,
                default: obj.spacing && obj.spacing["default"] || this.spacing.default,
                medium: obj.spacing && obj.spacing["medium"] || this.spacing.medium,
                large: obj.spacing && obj.spacing["large"] || this.spacing.large,
                extraLarge: obj.spacing && obj.spacing["extraLarge"] || this.spacing.extraLarge,
                padding: obj.spacing && obj.spacing["padding"] || this.spacing.padding
            };

            this.separator = {
                lineThickness: obj.separator && obj.separator["lineThickness"] || this.separator.lineThickness,
                lineColor: obj.separator && obj.separator["lineColor"] || this.separator.lineColor
            }

            this.inputs = new InputConfig(obj.inputs || this.inputs);
            this.actions = new ActionsConfig(obj.actions || this.actions);
            this.adaptiveCard = new AdaptiveCardConfig(obj.adaptiveCard || this.adaptiveCard);
            this.imageSet = new ImageSetConfig(obj["imageSet"]);
            this.factSet = new FactSetConfig(obj["factSet"]);
            this.textStyles = new TextStyleSet(obj["textStyles"]);
            this.textBlock = new TextBlockConfig(obj["textBlock"]);
        }
    }

    getFontTypeDefinition(style?: Enums.FontType): FontTypeDefinition {
        if (this.fontTypes) {
            return this.fontTypes.getStyleDefinition(style);
        }
        else {
            return style == Enums.FontType.Monospace ? FontTypeDefinition.monospace : this._legacyFontType;
        }
    }

    getEffectiveSpacing(spacing: Enums.Spacing): number {
        switch (spacing) {
            case Enums.Spacing.Small:
                return this.spacing.small;
            case Enums.Spacing.Default:
                return this.spacing.default;
            case Enums.Spacing.Medium:
                return this.spacing.medium;
            case Enums.Spacing.Large:
                return this.spacing.large;
            case Enums.Spacing.ExtraLarge:
                return this.spacing.extraLarge;
            case Enums.Spacing.Padding:
                return this.spacing.padding;
            default:
                return 0;
        }
    }

    paddingDefinitionToSpacingDefinition(paddingDefinition: Shared.PaddingDefinition): Shared.SpacingDefinition {
        return new Shared.SpacingDefinition(
            this.getEffectiveSpacing(paddingDefinition.top),
            this.getEffectiveSpacing(paddingDefinition.right),
            this.getEffectiveSpacing(paddingDefinition.bottom),
            this.getEffectiveSpacing(paddingDefinition.left));
    }

    makeCssClassNames(...classNames: string[]): string[] {
        let result: string[] = [];

        for (let className of classNames) {
            result.push((this.cssClassNamePrefix ? this.cssClassNamePrefix + "-" : "") + className);
        }

        return result;
    }

    makeCssClassName(...classNames: string[]): string {
        let result = this.makeCssClassNames(...classNames).join(" ");

        return result ? result : "";
    }

    get fontFamily(): string | undefined {
        return this._legacyFontType.fontFamily;
    }

    set fontFamily(value: string | undefined) {
        this._legacyFontType.fontFamily = value;
    }

    get fontSizes(): IFontSizeDefinitions {
        return this._legacyFontType.fontSizes;
    }

    get fontWeights(): IFontWeightDefinitions {
        return this._legacyFontType.fontWeights;
    }
}

export const defaultHostConfig: HostConfig = new HostConfig(
    {
        supportsInteractivity: true,
        spacing: {
            small: 10,
            default: 20,
            medium: 30,
            large: 40,
            extraLarge: 50,
            padding: 20
        },
        separator: {
            lineThickness: 1,
            lineColor: "#EEEEEE"
        },
        fontTypes: {
            default: {
                fontFamily: "'Segoe UI', Tahoma, Geneva, Verdana, sans-serif",
                fontSizes: {
                    small: 12,
                    default: 14,
                    medium: 17,
                    large: 21,
                    extraLarge: 26
                },
                fontWeights: {
                    lighter: 200,
                    default: 400,
                    bolder: 600
                }
            },
            monospace: {
                fontFamily: "'Courier New', Courier, monospace",
                fontSizes: {
                    small: 12,
                    default: 14,
                    medium: 17,
                    large: 21,
                    extraLarge: 26
                },
                fontWeights: {
                    lighter: 200,
                    default: 400,
                    bolder: 600
                }
            }
        },
        imageSizes: {
            small: 40,
            medium: 80,
            large: 160
        },
        containerStyles: {
            default: {
                backgroundColor: "#FFFFFF",
                foregroundColors: {
                    default: {
                        default: "#333333",
                        subtle: "#EE333333"
                    },
                    dark: {
                        default: "#000000",
                        subtle: "#66000000"
                    },
                    light: {
                        default: "#FFFFFF",
                        subtle: "#33000000"
                    },
                    accent: {
                        default: "#2E89FC",
                        subtle: "#882E89FC"
                    },
                    attention: {
                        default: "#cc3300",
                        subtle: "#DDcc3300"
                    },
                    good: {
                        default: "#028A02",
                        subtle: "#DD027502"
                    },
                    warning: {
                        default: "#e69500",
                        subtle: "#DDe69500"
                    }
                }
            },
            emphasis: {
                backgroundColor: "#08000000",
                foregroundColors: {
                    default: {
                        default: "#333333",
                        subtle: "#EE333333"
                    },
                    dark: {
                        default: "#000000",
                        subtle: "#66000000"
                    },
                    light: {
                        default: "#FFFFFF",
                        subtle: "#33000000"
                    },
                    accent: {
                        default: "#2E89FC",
                        subtle: "#882E89FC"
                    },
                    attention: {
                        default: "#cc3300",
                        subtle: "#DDcc3300"
                    },
                    good: {
                        default: "#028A02",
                        subtle: "#DD027502"
                    },
                    warning: {
                        default: "#e69500",
                        subtle: "#DDe69500"
                    }
                }
            },
            accent: {
                backgroundColor: "#C7DEF9",
                foregroundColors: {
                    default: {
                        default: "#333333",
                        subtle: "#EE333333"
                    },
                    dark: {
                        default: "#000000",
                        subtle: "#66000000"
                    },
                    light: {
                        default: "#FFFFFF",
                        subtle: "#33000000"
                    },
                    accent: {
                        default: "#2E89FC",
                        subtle: "#882E89FC"
                    },
                    attention: {
                        default: "#cc3300",
                        subtle: "#DDcc3300"
                    },
                    good: {
                        default: "#028A02",
                        subtle: "#DD027502"
                    },
                    warning: {
                        default: "#e69500",
                        subtle: "#DDe69500"
                    }
                }
            },
            good: {
                backgroundColor: "#CCFFCC",
                foregroundColors: {
                    default: {
                        default: "#333333",
                        subtle: "#EE333333"
                    },
                    dark: {
                        default: "#000000",
                        subtle: "#66000000"
                    },
                    light: {
                        default: "#FFFFFF",
                        subtle: "#33000000"
                    },
                    accent: {
                        default: "#2E89FC",
                        subtle: "#882E89FC"
                    },
                    attention: {
                        default: "#cc3300",
                        subtle: "#DDcc3300"
                    },
                    good: {
                        default: "#028A02",
                        subtle: "#DD027502"
                    },
                    warning: {
                        default: "#e69500",
                        subtle: "#DDe69500"
                    }
                }
            },
            attention: {
                backgroundColor: "#FFC5B2",
                foregroundColors: {
                    default: {
                        default: "#333333",
                        subtle: "#EE333333"
                    },
                    dark: {
                        default: "#000000",
                        subtle: "#66000000"
                    },
                    light: {
                        default: "#FFFFFF",
                        subtle: "#33000000"
                    },
                    accent: {
                        default: "#2E89FC",
                        subtle: "#882E89FC"
                    },
                    attention: {
                        default: "#cc3300",
                        subtle: "#DDcc3300"
                    },
                    good: {
                        default: "#028A02",
                        subtle: "#DD027502"
                    },
                    warning: {
                        default: "#e69500",
                        subtle: "#DDe69500"
                    }
                }
            },
            warning: {
                backgroundColor: "#FFE2B2",
                foregroundColors: {
                    default: {
                        default: "#333333",
                        subtle: "#EE333333"
                    },
                    dark: {
                        default: "#000000",
                        subtle: "#66000000"
                    },
                    light: {
                        default: "#FFFFFF",
                        subtle: "#33000000"
                    },
                    accent: {
                        default: "#2E89FC",
                        subtle: "#882E89FC"
                    },
                    attention: {
                        default: "#cc3300",
                        subtle: "#DDcc3300"
                    },
                    good: {
                        default: "#028A02",
                        subtle: "#DD027502"
                    },
                    warning: {
                        default: "#e69500",
                        subtle: "#DDe69500"
                    }
                }
            }
        },
        inputs: {
            label: {
                requiredInputs: {
                    color: Enums.TextColor.Accent,
                    size: Enums.TextSize.ExtraLarge,
                    weight: Enums.TextWeight.Bolder,
                    isSubtle: true,
                    suffix: " (required)",
                    suffixColor: Enums.TextColor.Good
                },
                optionalInputs: {
                    color: Enums.TextColor.Warning,
                    size: Enums.TextSize.Medium,
                    weight: Enums.TextWeight.Lighter,
                    isSubtle: false
                }
            },
            errorMessage: {
                color: Enums.TextColor.Accent,
                size: Enums.TextSize.Small,
                weight: Enums.TextWeight.Bolder
            }
        },
        actions: {
            maxActions: 5,
            spacing: Enums.Spacing.Default,
            buttonSpacing: 10,
            showCard: {
                actionMode: Enums.ShowCardActionMode.Inline,
                inlineTopMargin: 16
            },
            actionsOrientation: Enums.Orientation.Horizontal,
            actionAlignment: Enums.ActionAlignment.Left
        },
        adaptiveCard: {
            allowCustomStyle: false
        },
        imageSet: {
            imageSize: Enums.Size.Medium,
            maxImageHeight: 100
        },
        factSet: {
            title: {
                color: Enums.TextColor.Default,
                size: Enums.TextSize.Default,
                isSubtle: false,
                weight: Enums.TextWeight.Bolder,
                wrap: true,
                maxWidth: 150,
            },
            value: {
                color: Enums.TextColor.Default,
                size: Enums.TextSize.Default,
                isSubtle: false,
                weight: Enums.TextWeight.Default,
                wrap: true,
            },
            spacing: 10
        }
    });<|MERGE_RESOLUTION|>--- conflicted
+++ resolved
@@ -650,13 +650,9 @@
     readonly imageSet: ImageSetConfig = new ImageSetConfig();
     readonly media: MediaConfig = new MediaConfig();
     readonly factSet: FactSetConfig = new FactSetConfig();
-<<<<<<< HEAD
     readonly table: TableConfig = new TableConfig();
-    readonly headings: HeadingsConfig = new HeadingsConfig();
-=======
     readonly textStyles: TextStyleSet = new TextStyleSet();
     readonly textBlock: TextBlockConfig = new TextBlockConfig();
->>>>>>> 923212e2
 
     cssClassNamePrefix?: string;
     alwaysAllowBleed: boolean = false;
