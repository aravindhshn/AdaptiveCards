{
	"name": "adaptivecards-visualizer",
	"version": "1.2.0",
	"description": "Adaptive Card Visualizer for HTML renderer",
	"author": "AdaptiveCards",
	"license": "MIT",
	"main": "lib/app.js",
	"private": true,
	"scripts": {
		"clean": "rimraf lib dist",
		"prebuild": "tsc",
		"prebuild-css": "node-sass ./scss/ -o ./css --output-style expanded",
		"build-css": "postcss ./css/*.css --use autoprefixer --replace --no-map",
		"build": "webpack",
		"watch": "webpack --watch",
		"start": "webpack-dev-server --open",
		"release": "npm run clean && npm run build && webpack --mode=production"
	},
	"dependencies": {
<<<<<<< HEAD
		"adaptivecards": "^1.3.0-alpha1",
=======
		"adaptivecards": "^1.2.0",
>>>>>>> 20eb2f24
		"markdown-it": "^8.4.0",
		"monaco-editor": "^0.15.6",
		"vkbeautify": "^0.99.3"
	},
	"devDependencies": {
		"rimraf": "^2.6.2",
		"typescript": "^3.2.2",
		"webpack": "^4.27.1",
		"webpack-cli": "^3.1.2",
		"webpack-dev-server": "^3.1.14"
	}
}<|MERGE_RESOLUTION|>--- conflicted
+++ resolved
@@ -17,11 +17,7 @@
 		"release": "npm run clean && npm run build && webpack --mode=production"
 	},
 	"dependencies": {
-<<<<<<< HEAD
 		"adaptivecards": "^1.3.0-alpha1",
-=======
-		"adaptivecards": "^1.2.0",
->>>>>>> 20eb2f24
 		"markdown-it": "^8.4.0",
 		"monaco-editor": "^0.15.6",
 		"vkbeautify": "^0.99.3"
