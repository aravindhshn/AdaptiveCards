.skype-frame {
    display: flex;
}

.skype-hexagon-outer {
    overflow: hidden;
    transform: rotate(120deg);
    flex: 0 0 50px;
    height: 40px;
    margin-right: 6px;
}

.skype-hexagon-inner {
    overflow: hidden;
    width: 100%;
    height: 100%;
    transform: rotate(-60deg);
}

.skype-bot-logo {
    width: 100%;
    height: 100%;
    background-repeat: no-repeat;
    background-position: 50%;
    background-image: url(./bot-framework.png);
    background-size: 50px 50px;
    visibility: visible;
    transform: rotate(-60deg);
}

.skype-card {
    width: 396px;
}

.ac-media-poster {}

.ac-media-poster.empty {
    height: 200px;
    background-color: #F2F2F2;
}

.ac-media-playButton {
    width: 56px;
    height: 56px;
    border: 1px solid #EEEEEE;
    border-radius: 28px;
    box-shadow: 0px 0px 10px #EEEEEE;
    background-color: rgba(255, 255, 255, 0.9);
    color: black;
    cursor: pointer;
}

.ac-media-playButton-arrow {
    color: black;
}

.ac-media-playButton:hover {
    background-color: white;
}

.ac-image.ac-selectable {
    cursor: pointer;
}

.ac-image.ac-selectable:hover {
    background-color: rgba(0, 0, 0, 0.1);
}

.ac-image.ac-selectable:active {
    background-color: rgba(0, 0, 0, 0.15);
}

a.ac-anchor {
    text-decoration: none;
}

a.ac-anchor:link {
    color: #005A9E;
}

a.ac-anchor:visited {
    color: #005A9E;
}

a.ac-anchor:link:active {
    color: #004D84;
}

a.ac-anchor:visited:active {
    color: #004D84;
}

.ac-container.ac-selectable, .ac-columnSet.ac-selectable {
    padding: 0px;
}

.ac-container.ac-selectable:hover, .ac-columnSet.ac-selectable:hover {
    background-color: rgba(0, 0, 0, 0.1) !important;
}

.ac-container.ac-selectable:active, .ac-columnSet.ac-selectable:active {
    background-color: rgba(0, 0, 0, 0.15) !important;
}

.ac-pushButton {
    overflow: hidden;
    text-overflow: ellipsis;
    text-align: center;
    vertical-align: middle;
    cursor: pointer;
    font-family: "Segoe UI", sans-serif;
    font-size: 14px;
    font-weight: 400;
    padding: 4px 10px 6px 10px;
    height: 31px;
    background-color: white;
    color: #0078d7;
}

.ac-pushButton:hover {
    background-color: #0078d7;
    color: #fff;
}

.ac-pushButton:active {
    background-color: #0078d7;
    color: #fff;
}

.ac-pushButton {
    border: 2px solid #dcdcdc;
    border-radius: 20px;
    line-height: 20px;
}

.ac-input {
    font-family: "Segoe UI", sans-serif;
    font-size: 14px;
    color: black;
}

.ac-input.ac-input-required {
}

.ac-input.ac-textInput.ac-input-validation-failed,
.ac-input.ac-numberInput.ac-input-validation-failed,
.ac-input.ac-dateInput.ac-input-validation-failed,
.ac-input.ac-timeInput.ac-input-validation-failed,
.ac-input.ac-multichoiceInput.ac-choiceSetInput-compact.ac-input-validation-failed {
    border: 1px solid red !important;
}

.ac-input.ac-toggleInput.ac-input-validation-failed,
.ac-input.ac-choiceSetInput-expanded.ac-input-validation-failed,
.ac-input.ac-choiceSetInput-multiSelect.ac-input-validation-failed {
    outline: 1px solid red;
}

.ac-input.ac-textInput {
    resize: none;
}

.ac-input.ac-textInput.ac-multiline {
    height: 72px;
}

.ac-input.ac-textInput, .ac-input.ac-numberInput, .ac-input.ac-dateInput, .ac-input.ac-timeInput {
    height: 31px;
}

.ac-input.ac-textInput, .ac-input.ac-numberInput, .ac-input.ac-dateInput, .ac-input.ac-timeInput, .ac-input.ac-multichoiceInput {
    border: 1px solid #DDDDDD;
    padding: 4px 8px 4px 8px;
}

/* ac-inlineActionButton should set height to the same as ac-input.ac-textInput */

.ac-inlineActionButton {
    overflow: hidden;
    text-overflow: ellipsis;
    text-align: center;
    vertical-align: middle;
    cursor: pointer;
    font-family: "Segoe UI", sans-serif;
    font-size: 14px;
    -webkit-user-select: none;
    -moz-user-select: none;
    -ms-user-select: none;
    user-select: none;
    border: none;
    background-color: transparent;
    height: 31px;
}

.ac-inlineActionButton.textOnly {
    padding: 0 8px;
}

.ac-inlineActionButton.iconOnly {
    padding: 0;
}

.ac-inlineActionButton:hover {
    background-color: #EEEEEE;
}

.ac-inlineActionButton:active {
    background-color: #CCCCCC;
}

<<<<<<< HEAD
@keyframes ac-spinner-rotate {
    from { transform: rotate(0) }
    to { transform: rotate(360deg) }
}

.ac-spinner {
    width: 100%;
    height: 100%;
    border-radius: 50%;
    border-width: 1.5px;
    border-style: solid;
    border-color: rgb(0, 120, 212) rgb(199, 224, 244) rgb(199, 224, 244) rgb(199, 224, 244);
    animation-name: acd-spinner-rotate;
    animation-duration: 1.5s;
    animation-iteration-count: infinite;
    animation-timing-function: cubic-bezier(0.53, 0.21, 0.29, 0.67);
=======
/* Popup menu */

.ac-ctrl-overlay {
    position: absolute;
    left: 0;
    top: 0;
    z-index: 10000;
}
  
@keyframes fadeIn {
    0% {
        opacity: 0;
    }
}
  
@keyframes slideTopToBottom {
    0% {
        transform: translate(0, -20px);
    }
}
  
@keyframes slideBottomToTop {
    0% {
        transform: translate(0, 20px);
    }
}
  
@keyframes slideLeftToRight {
    0% {
        transform: translate(-20px, 0);
    }
}
  
@keyframes slideRightToLeft {
    0% {
        transform: translate(20px, 0);
    }
}
  
.ac-ctrl-slide {
    animation-duration: 0.5s;
    animation-timing-function: cubic-bezier(0.1, 0.9, 0.2, 1);
}
  
.ac-ctrl-slide.ac-ctrl-slideTopToBottom {
    animation-name: fadeIn, slideTopToBottom;
}
  
.ac-ctrl-slide.ac-ctrl-slideBottomToTop {
    animation-name: fadeIn, slideBottomToTop;
}
  
.ac-ctrl-slide.ac-ctrl-slideLeftToRight {
    animation-name: fadeIn, slideLeftToRight;
}
  
.ac-ctrl-slide.ac-ctrl-slideRightToLeft {
    animation-name: fadeIn, slideRightToLeft;
}
  
.ac-ctrl {
    box-sizing: border-box;
    font-family: 'Segoe UI', Tahoma, Geneva, Verdana, sans-serif;
    font-size: 14px;
    font-weight: normal;
}
  
.ac-ctrl-dropdown-item {
    width: 100%;
    text-overflow: ellipsis;
    overflow: hidden;
    white-space: nowrap;
    display: block;
    padding: 0px 12px 0px 12px;
    line-height: 30px;
    cursor: pointer;
}
  
.ac-ctrl-dropdown-item:hover {
    background-color: #EEEEEE;
}
  
.ac-ctrl-dropdown-item:focus {
    outline: 0;
    background-color: #CCCCCC;
}
  
.ac-ctrl-popup-container {
    border: 1px solid #EEEEEE;
    background-color: white;
    position: absolute;
    box-shadow: 0 0 15px -5px rgba(0, 0, 0, 0.4);
    overflow-y: auto;
}
  
.ac-ctrl-popup-container:focus {
    outline: 0;
>>>>>>> 0bc58504
}<|MERGE_RESOLUTION|>--- conflicted
+++ resolved
@@ -208,7 +208,6 @@
     background-color: #CCCCCC;
 }
 
-<<<<<<< HEAD
 @keyframes ac-spinner-rotate {
     from { transform: rotate(0) }
     to { transform: rotate(360deg) }
@@ -225,7 +224,8 @@
     animation-duration: 1.5s;
     animation-iteration-count: infinite;
     animation-timing-function: cubic-bezier(0.53, 0.21, 0.29, 0.67);
-=======
+}
+
 /* Popup menu */
 
 .ac-ctrl-overlay {
@@ -323,5 +323,4 @@
   
 .ac-ctrl-popup-container:focus {
     outline: 0;
->>>>>>> 0bc58504
 }