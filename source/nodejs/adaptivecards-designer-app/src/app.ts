// Copyright (c) Microsoft Corporation. All rights reserved.
// Licensed under the MIT License.
import * as monaco from "monaco-editor";
import * as markdownit from "markdown-it";
import * as ACDesigner from "adaptivecards-designer";
import "adaptivecards-designer/dist/adaptivecards-designer.css";
import "./app.css";

// Uncomment below if you plan to use an empty hostContainers array
// import "adaptivecards-designer/dist/adaptivecards-defaulthost.css";

window.onload = function() {
    // Uncomment to enabled preview features such as data binding
    /*
    ACDesigner.GlobalSettings.showVersionPicker = true;
    ACDesigner.GlobalSettings.enableDataBindingSupport = true;
    // Note the below two flags are ignored if enableDataBindingSupport is set to false
    ACDesigner.GlobalSettings.showDataStructureToolbox = true;
    ACDesigner.GlobalSettings.showSampleDataEditorToolbox = true;
    */

    // Uncomment to configure default toolbox titles
    /*
    ACDesigner.Strings.toolboxes.cardEditor.title = "Custom title";
    ACDesigner.Strings.toolboxes.cardStructure.title = "Custom title";
    ACDesigner.Strings.toolboxes.dataStructure.title = "Custom title";
    ACDesigner.Strings.toolboxes.propertySheet.title = "Custom title";
    ACDesigner.Strings.toolboxes.sampleDataEditor.title = "Custom title";
    ACDesigner.Strings.toolboxes.toolPalette.title = "Custom title";
    */
<<<<<<< HEAD
=======


>>>>>>> 71171168

	ACDesigner.CardDesigner.onProcessMarkdown = (text: string, result: { didProcess: boolean, outputHtml: string }) => {
		result.outputHtml = new markdownit().render(text);
		result.didProcess = true;
	}

	if (!ACDesigner.SettingsManager.isLocalStorageAvailable) {
		console.log("Local storage is not available.");
	}

	let hostContainers: Array<ACDesigner.HostContainer> = [];
	hostContainers.push(new ACDesigner.WebChatContainer("Bot Framework WebChat", "containers/webchat-container.css"));
	hostContainers.push(new ACDesigner.CortanaContainer("Cortana Skills", "containers/cortana-container.css"));
	hostContainers.push(new ACDesigner.OutlookContainer("Outlook Actionable Messages", "containers/outlook-container.css"));
	hostContainers.push(new ACDesigner.TimelineContainer("Windows Timeline", "containers/timeline-container.css"));
	hostContainers.push(new ACDesigner.DarkTeamsContainer("Microsoft Teams - Dark", "containers/teams-container-dark.css"));
	hostContainers.push(new ACDesigner.LightTeamsContainer("Microsoft Teams - Light", "containers/teams-container-light.css"));
	hostContainers.push(new ACDesigner.BotFrameworkContainer("Bot Framework Other Channels (Image render)", "containers/bf-image-container.css"));
	hostContainers.push(new ACDesigner.ToastContainer("Windows Notifications (Preview)", "containers/toast-container.css"));

    let designer = new ACDesigner.CardDesigner(hostContainers);

    designer.sampleCatalogueUrl = window.location.origin + "/sample-catalogue.json";
    designer.attachTo(document.getElementById("designerRootHost"));
    
    /* Uncomment to test a custom palette item example
    let exampleSnippet = new ACDesigner.SnippetPaletteItem("Custom", "Example");
    exampleSnippet.snippet = {
        type: "ColumnSet",
        columns: [
            {
                width: "auto",
                items: [
                    {
                        type: "Image",
                        size: "Small",
                        style: "Person",
                        url: "https://pbs.twimg.com/profile_images/3647943215/d7f12830b3c17a5a9e4afcc370e3a37e_400x400.jpeg"
                    }
                ]
            },
            {
                width: "stretch",
                items: [
                    {
                        type: "TextBlock",
                        text: "John Doe",
                        weight: "Bolder",
                        wrap: true
                    },
                    {
                        type: "TextBlock",
                        spacing: "None",
                        text: "Additional information",
                        wrap: true
                    }
                ]
            }
        ]
    };

    designer.customPaletteItems = [ exampleSnippet ];
    */

	designer.monacoModuleLoaded(monaco);

	let sampleData = {
		firstName: "John",
		lastName: "Doe",
		age: 45,
		isMarried: true,
		address: {
			street: "1234 555th Ave NE",
			city: "Redmond",
			state: "WA",
			countryOrRegion: "USA"
		},
		children: [
			{
				firstName: "Jennifer",
				lastName: "Doe",
				age: 9
			},
			{
				firstName: "James",
				lastName: "Doe",
				age: 13
			}
		]
	};
	
	designer.dataStructure = ACDesigner.FieldDefinition.create(sampleData);
	designer.sampleData = sampleData;
}<|MERGE_RESOLUTION|>--- conflicted
+++ resolved
@@ -28,11 +28,8 @@
     ACDesigner.Strings.toolboxes.sampleDataEditor.title = "Custom title";
     ACDesigner.Strings.toolboxes.toolPalette.title = "Custom title";
     */
-<<<<<<< HEAD
-=======
 
 
->>>>>>> 71171168
 
 	ACDesigner.CardDesigner.onProcessMarkdown = (text: string, result: { didProcess: boolean, outputHtml: string }) => {
 		result.outputHtml = new markdownit().render(text);
