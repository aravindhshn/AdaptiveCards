--- conflicted
+++ resolved
@@ -17,31 +17,6 @@
 
 	<div class="w3-main" style="margin-left: 200px">
 
-<<<<<<< HEAD
-		<div class="w3-container">
-			<h1><%= page.title %></h1>
-			<p>These samples are <em>just a teaser</em> of the type of cards you can create.
-				Go ahead and tweak them to make any scenario possible!</p>
-
-			<!-- mobile nav -->
-			<div class="w3-hide-large">
-				<span>Choose sample: </span>
-				<select id="menu-nav" class="w3-select w3-border w3-margin-bottom">
-					<% page.samples.forEach(function(sample) { %>
-					<% if(is_current(sample.htmlPath)) { %>
-					<option value='<%- url_for(sample.htmlPath) %>' selected="selected"><%= sample.name %></option>
-					<% } else { %>
-					<option value='<%- url_for(sample.htmlPath) %>'><%= sample.name %></option>
-					<% } %>
-					<% }) %>
-				</select>
-			</div>
-
-			<h3><%= page.sample.name %> sample</h3>
-		</div>
-
-		<%- code_and_card(page.jsonPath) %>
-=======
 		<div class="w3-row-padding">
 			<div class="w3-col m6">
 				<h1><%= page.title %></h1>
@@ -84,7 +59,6 @@
 		<h2 class="w3-container"><%= page.sample.name %> sample</h2>
 
 		<%- code_and_card(page.jsonPath, page.templatePath, page.dataPath) %>
->>>>>>> 71171168
 	</div>
 
 </div>