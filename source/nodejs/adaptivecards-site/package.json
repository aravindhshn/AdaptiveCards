{
<<<<<<< HEAD
	"name": "adaptivecards-site",
	"version": "0.4.1",
	"private": true,
	"scripts": {
		"build": "hexo generate",
		"generate-md-ac": "node node_modules/marked-schema/bin/marked-schema ../../../schemas/adaptive-card.json ./schema-explorer-toc.yml -r AdaptiveCard",
		"generate-md-hc": "node node_modules/marked-schema/bin/marked-schema ../../../schemas/host-config.json ./schema-hostconfig-toc.yml -r AdaptiveCardConfig",
		"release": "hexo clean && hexo generate",
		"start": "hexo server"
	},
	"hexo": {
		"version": "3.7.1"
	},
	"devDependencies": {
		"change-case": "^3.0.1",
		"glob": "7.1.2",
		"hexo": "^3.7.1",
		"hexo-browsersync": "^0.3.0",
		"hexo-cli": "^1.1.0",
		"hexo-fs": "^0.2.3",
		"hexo-generator-archive": "^0.1.5",
		"hexo-generator-category": "^0.1.3",
		"hexo-generator-index": "^0.2.0",
		"hexo-generator-tag": "^0.2.0",
		"hexo-renderer-ejs": "^0.3.0",
		"hexo-renderer-marked": "^0.3.2",
		"hexo-renderer-stylus": "^0.3.1",
		"hexo-server": "^0.3.3",
		"marked-schema": "^0.1.4",
		"minimist": "^1.2.0",
		"rimraf": "^2.6.2",
		"typescript": "^3.2.2",
		"webpack": "^4.27.1",
		"webpack-cli": "^3.1.2",
		"webpack-dev-server": "^3.1.14"
	},
	"dependencies": {
		"adaptivecards": "^1.2.0",
		"adaptivecards-designer": "^0.7.0",
		"adaptivecards-visualizer": "^1.2.1",
		"markdown-it": "^8.4.0",
		"monaco-editor": "^0.15.6"
	}
=======
  "name": "adaptivecards-site",
  "version": "0.4.0",
  "private": true,
  "scripts": {
    "build": "hexo generate",
    "generate-md-ac": "node node_modules/marked-schema/bin/marked-schema ../../../schemas/adaptive-card.json ./schema-explorer-toc.yml -r AdaptiveCard",
    "generate-md-hc": "node node_modules/marked-schema/bin/marked-schema ../../../schemas/host-config.json ./schema-hostconfig-toc.yml -r AdaptiveCardConfig",
    "release": "hexo clean && hexo generate",
    "start": "hexo server"
  },
  "hexo": {
    "version": "3.7.1"
  },
  "devDependencies": {
    "change-case": "^3.0.1",
    "glob": "7.1.2",
    "hexo": "^3.7.1",
    "hexo-browsersync": "^0.3.0",
    "hexo-cli": "^1.1.0",
    "hexo-fs": "^0.2.3",
    "hexo-generator-archive": "^0.1.5",
    "hexo-generator-category": "^0.1.3",
    "hexo-generator-index": "^0.2.0",
    "hexo-generator-tag": "^0.2.0",
    "hexo-renderer-ejs": "^0.3.0",
    "hexo-renderer-marked": "^0.3.2",
    "hexo-renderer-stylus": "^0.3.1",
    "hexo-server": "^0.3.3",
    "marked-schema": "^0.1.4",
    "minimist": "^1.2.0",
    "rimraf": "^2.6.2",
    "typed-schema": "0.5.0",
    "typescript": "^3.2.2",
    "webpack": "^4.27.1",
    "webpack-cli": "^3.1.2",
    "webpack-dev-server": "^3.1.14"
  },
  "dependencies": {
    "adaptivecards": "^1.2.0",
    "adaptivecards-designer": "^0.6.0",
    "adaptivecards-visualizer": "^1.2.0",
    "markdown-it": "^8.4.0",
    "monaco-editor": "^0.15.6"
  }
>>>>>>> 8caee171
}<|MERGE_RESOLUTION|>--- conflicted
+++ resolved
@@ -1,49 +1,4 @@
 {
-<<<<<<< HEAD
-	"name": "adaptivecards-site",
-	"version": "0.4.1",
-	"private": true,
-	"scripts": {
-		"build": "hexo generate",
-		"generate-md-ac": "node node_modules/marked-schema/bin/marked-schema ../../../schemas/adaptive-card.json ./schema-explorer-toc.yml -r AdaptiveCard",
-		"generate-md-hc": "node node_modules/marked-schema/bin/marked-schema ../../../schemas/host-config.json ./schema-hostconfig-toc.yml -r AdaptiveCardConfig",
-		"release": "hexo clean && hexo generate",
-		"start": "hexo server"
-	},
-	"hexo": {
-		"version": "3.7.1"
-	},
-	"devDependencies": {
-		"change-case": "^3.0.1",
-		"glob": "7.1.2",
-		"hexo": "^3.7.1",
-		"hexo-browsersync": "^0.3.0",
-		"hexo-cli": "^1.1.0",
-		"hexo-fs": "^0.2.3",
-		"hexo-generator-archive": "^0.1.5",
-		"hexo-generator-category": "^0.1.3",
-		"hexo-generator-index": "^0.2.0",
-		"hexo-generator-tag": "^0.2.0",
-		"hexo-renderer-ejs": "^0.3.0",
-		"hexo-renderer-marked": "^0.3.2",
-		"hexo-renderer-stylus": "^0.3.1",
-		"hexo-server": "^0.3.3",
-		"marked-schema": "^0.1.4",
-		"minimist": "^1.2.0",
-		"rimraf": "^2.6.2",
-		"typescript": "^3.2.2",
-		"webpack": "^4.27.1",
-		"webpack-cli": "^3.1.2",
-		"webpack-dev-server": "^3.1.14"
-	},
-	"dependencies": {
-		"adaptivecards": "^1.2.0",
-		"adaptivecards-designer": "^0.7.0",
-		"adaptivecards-visualizer": "^1.2.1",
-		"markdown-it": "^8.4.0",
-		"monaco-editor": "^0.15.6"
-	}
-=======
   "name": "adaptivecards-site",
   "version": "0.4.0",
   "private": true,
@@ -88,5 +43,4 @@
     "markdown-it": "^8.4.0",
     "monaco-editor": "^0.15.6"
   }
->>>>>>> 8caee171
 }