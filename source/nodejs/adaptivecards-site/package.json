--- conflicted
+++ resolved
@@ -12,12 +12,8 @@
     "version": "3.7.1"
   },
   "dependencies": {
-<<<<<<< HEAD
-    "adaptivecards": "^1.0.0 >1.1.0-0",
-=======
     "adaptivecards": "latest",
     "adaptivecards-visualizer": "latest",
->>>>>>> 433a50bf
     "change-case": "^3.0.1",
     "glob": "^7.1.2",
     "hexo": "^3.7.1",
