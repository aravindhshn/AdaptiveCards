﻿<?xml version="1.0" encoding="utf-8"?>
<Project DefaultTargets="Build" ToolsVersion="14.0" xmlns="http://schemas.microsoft.com/developer/msbuild/2003">
  <ItemGroup Label="ProjectConfigurations">
    <ProjectConfiguration Include="Debug|ARM">
      <Configuration>Debug</Configuration>
      <Platform>ARM</Platform>
    </ProjectConfiguration>
    <ProjectConfiguration Include="Debug|Win32">
      <Configuration>Debug</Configuration>
      <Platform>Win32</Platform>
    </ProjectConfiguration>
    <ProjectConfiguration Include="Debug|x64">
      <Configuration>Debug</Configuration>
      <Platform>x64</Platform>
    </ProjectConfiguration>
    <ProjectConfiguration Include="Release|ARM">
      <Configuration>Release</Configuration>
      <Platform>ARM</Platform>
    </ProjectConfiguration>
    <ProjectConfiguration Include="Release|Win32">
      <Configuration>Release</Configuration>
      <Platform>Win32</Platform>
    </ProjectConfiguration>
    <ProjectConfiguration Include="Release|x64">
      <Configuration>Release</Configuration>
      <Platform>x64</Platform>
    </ProjectConfiguration>
  </ItemGroup>
  <ItemGroup>
<<<<<<< HEAD
    <ClCompile Include="..\..\shared\cpp\ObjectModel\ActionSet.cpp" />
=======
    <ClCompile Include="..\..\shared\cpp\ObjectModel\Media.cpp" />
    <ClCompile Include="..\..\shared\cpp\ObjectModel\MediaSource.cpp" />
>>>>>>> e625e542
    <ClCompile Include="..\..\shared\cpp\ObjectModel\pch.cpp">
      <PrecompiledHeader>Create</PrecompiledHeader>
    </ClCompile>
    <ClCompile Include="..\..\shared\cpp\ObjectModel\ActionParserRegistration.cpp" />
    <ClCompile Include="..\..\shared\cpp\ObjectModel\AdaptiveCardParseException.cpp" />
    <ClCompile Include="..\..\shared\cpp\ObjectModel\AdaptiveCardParseWarning.cpp" />
    <ClCompile Include="..\..\shared\cpp\ObjectModel\BaseActionElement.cpp" />
    <ClCompile Include="..\..\shared\cpp\ObjectModel\BaseInputElement.cpp" />
    <ClCompile Include="..\..\shared\cpp\ObjectModel\ElementParserRegistration.cpp" />
    <ClCompile Include="..\..\shared\cpp\ObjectModel\HostConfig.cpp" />
    <ClCompile Include="..\..\shared\cpp\ObjectModel\ChoiceInput.cpp" />
    <ClCompile Include="..\..\shared\cpp\ObjectModel\ChoiceSetInput.cpp" />
    <ClCompile Include="..\..\shared\cpp\ObjectModel\Column.cpp" />
    <ClCompile Include="..\..\shared\cpp\ObjectModel\ColumnSet.cpp" />
    <ClCompile Include="..\..\shared\cpp\ObjectModel\Fact.cpp" />
    <ClCompile Include="..\..\shared\cpp\ObjectModel\FactSet.cpp" />
    <ClCompile Include="..\..\shared\cpp\ObjectModel\Image.cpp" />
    <ClCompile Include="..\..\shared\cpp\ObjectModel\ImageSet.cpp" />
    <ClCompile Include="..\..\shared\cpp\ObjectModel\DateInput.cpp" />
    <ClCompile Include="..\..\shared\cpp\ObjectModel\MarkDownBlockParser.cpp" />
    <ClCompile Include="..\..\shared\cpp\ObjectModel\MarkDownHtmlGenerator.cpp" />
    <ClCompile Include="..\..\shared\cpp\ObjectModel\MarkDownParsedResult.cpp" />
    <ClCompile Include="..\..\shared\cpp\ObjectModel\MarkDownParser.cpp" />
    <ClCompile Include="..\..\shared\cpp\ObjectModel\NumberInput.cpp" />
    <ClCompile Include="..\..\shared\cpp\ObjectModel\ParseResult.cpp" />
    <ClCompile Include="..\..\shared\cpp\ObjectModel\Separator.cpp" />
    <ClCompile Include="..\..\shared\cpp\ObjectModel\DateTimePreparser.cpp" />
    <ClCompile Include="..\..\shared\cpp\ObjectModel\TextInput.cpp" />
    <ClCompile Include="..\..\shared\cpp\ObjectModel\DateTimePreparsedToken.cpp" />
    <ClCompile Include="..\..\shared\cpp\ObjectModel\TimeInput.cpp" />
    <ClCompile Include="..\..\shared\cpp\ObjectModel\ToggleInput.cpp" />
    <ClCompile Include="..\..\shared\cpp\ObjectModel\OpenUrlAction.cpp" />
    <ClCompile Include="..\..\shared\cpp\ObjectModel\ParseUtil.cpp" />
    <ClCompile Include="..\..\shared\cpp\ObjectModel\SharedAdaptiveCard.cpp" />
    <ClCompile Include="..\..\shared\cpp\ObjectModel\BaseCardElement.cpp" />
    <ClCompile Include="..\..\shared\cpp\ObjectModel\Container.cpp" />
    <ClCompile Include="..\..\shared\cpp\ObjectModel\Enums.cpp" />
    <ClCompile Include="..\..\shared\cpp\ObjectModel\jsoncpp.cpp" />
    <ClCompile Include="..\..\shared\cpp\ObjectModel\ShowCardAction.cpp" />
    <ClCompile Include="..\..\shared\cpp\ObjectModel\SubmitAction.cpp" />
    <ClCompile Include="..\..\shared\cpp\ObjectModel\TextBlock.cpp" />
    <ClCompile Include="..\..\shared\cpp\ObjectModel\UnknownElement.cpp" />
    <ClCompile Include="..\..\shared\cpp\ObjectModel\Util.cpp" />
  </ItemGroup>
  <ItemGroup>
    <ClInclude Include="..\..\shared\cpp\ObjectModel\ActionParserRegistration.h" />
    <ClInclude Include="..\..\shared\cpp\ObjectModel\ActionSet.h" />
    <ClInclude Include="..\..\shared\cpp\ObjectModel\AdaptiveCardParseException.h" />
    <ClInclude Include="..\..\shared\cpp\ObjectModel\AdaptiveCardParseWarning.h" />
    <ClInclude Include="..\..\shared\cpp\ObjectModel\BaseActionElement.h" />
    <ClInclude Include="..\..\shared\cpp\ObjectModel\BaseInputElement.h" />
    <ClInclude Include="..\..\shared\cpp\ObjectModel\ChoiceInput.h" />
    <ClInclude Include="..\..\shared\cpp\ObjectModel\ChoiceSetInput.h" />
    <ClInclude Include="..\..\shared\cpp\ObjectModel\Column.h" />
    <ClInclude Include="..\..\shared\cpp\ObjectModel\ColumnSet.h" />
    <ClInclude Include="..\..\shared\cpp\ObjectModel\ElementParserRegistration.h" />
    <ClInclude Include="..\..\shared\cpp\ObjectModel\Fact.h" />
    <ClInclude Include="..\..\shared\cpp\ObjectModel\FactSet.h" />
    <ClInclude Include="..\..\shared\cpp\ObjectModel\HostConfig.h" />
    <ClInclude Include="..\..\shared\cpp\ObjectModel\Image.h" />
    <ClInclude Include="..\..\shared\cpp\ObjectModel\ImageSet.h" />
    <ClInclude Include="..\..\shared\cpp\ObjectModel\DateInput.h" />
    <ClInclude Include="..\..\shared\cpp\ObjectModel\MarkDownBlockParser.h" />
    <ClInclude Include="..\..\shared\cpp\ObjectModel\MarkDownHtmlGenerator.h" />
    <ClInclude Include="..\..\shared\cpp\ObjectModel\MarkDownParsedResult.h" />
    <ClInclude Include="..\..\shared\cpp\ObjectModel\MarkDownParser.h" />
    <ClInclude Include="..\..\shared\cpp\ObjectModel\Media.h" />
    <ClInclude Include="..\..\shared\cpp\ObjectModel\MediaSource.h" />
    <ClInclude Include="..\..\shared\cpp\ObjectModel\NumberInput.h" />
    <ClInclude Include="..\..\shared\cpp\ObjectModel\ParseResult.h" />
    <ClInclude Include="..\..\shared\cpp\ObjectModel\RemoteResourceInformation.h" />
    <ClInclude Include="..\..\shared\cpp\ObjectModel\Separator.h" />
    <ClInclude Include="..\..\shared\cpp\ObjectModel\DateTimePreparser.h" />
    <ClInclude Include="..\..\shared\cpp\ObjectModel\TextInput.h" />
    <ClInclude Include="..\..\shared\cpp\ObjectModel\DateTimePreparsedToken.h" />
    <ClInclude Include="..\..\shared\cpp\ObjectModel\TimeInput.h" />
    <ClInclude Include="..\..\shared\cpp\ObjectModel\ToggleInput.h" />
    <ClInclude Include="..\..\shared\cpp\ObjectModel\OpenUrlAction.h" />
    <ClInclude Include="..\..\shared\cpp\ObjectModel\ParseUtil.h" />
    <ClInclude Include="..\..\shared\cpp\ObjectModel\SharedAdaptiveCard.h" />
    <ClInclude Include="..\..\shared\cpp\ObjectModel\BaseCardElement.h" />
    <ClInclude Include="..\..\shared\cpp\ObjectModel\Container.h" />
    <ClInclude Include="..\..\shared\cpp\ObjectModel\Enums.h" />
    <ClInclude Include="..\..\shared\cpp\ObjectModel\json\json-forwards.h" />
    <ClInclude Include="..\..\shared\cpp\ObjectModel\json\json.h" />
    <ClInclude Include="..\..\shared\cpp\ObjectModel\pch.h" />
    <ClInclude Include="..\..\shared\cpp\ObjectModel\ShowCardAction.h" />
    <ClInclude Include="..\..\shared\cpp\ObjectModel\SubmitAction.h" />
    <ClInclude Include="..\..\shared\cpp\ObjectModel\TextBlock.h" />
    <ClInclude Include="..\..\shared\cpp\ObjectModel\UnknownElement.h" />
    <ClInclude Include="..\..\shared\cpp\ObjectModel\Util.h" />
  </ItemGroup>
  <PropertyGroup Label="Globals">
    <ProjectGuid>{2d040c7d-757a-4292-bb59-62bc53a83c9f}</ProjectGuid>
    <Keyword>StaticLibrary</Keyword>
    <RootNamespace>AdaptiveCards.ObjectModelProjection</RootNamespace>
    <DefaultLanguage>en-US</DefaultLanguage>
    <MinimumVisualStudioVersion>14.0</MinimumVisualStudioVersion>
    <AppContainerApplication>true</AppContainerApplication>
    <ApplicationType>Windows Store</ApplicationType>
    <WindowsTargetPlatformVersion>10.0.15063.0</WindowsTargetPlatformVersion>
    <WindowsTargetPlatformMinVersion>10.0.15063.0</WindowsTargetPlatformMinVersion>
    <ApplicationTypeRevision>10.0</ApplicationTypeRevision>
    <ProjectName>ObjectModelProjection</ProjectName>
  </PropertyGroup>
  <Import Project="$(VCTargetsPath)\Microsoft.Cpp.Default.props" />
  <PropertyGroup Condition="'$(Configuration)'=='Debug'" Label="Configuration">
    <ConfigurationType>StaticLibrary</ConfigurationType>
    <UseDebugLibraries>true</UseDebugLibraries>
    <PlatformToolset>v141</PlatformToolset>
  </PropertyGroup>
  <PropertyGroup Condition="'$(Configuration)'=='Release'" Label="Configuration">
    <ConfigurationType>StaticLibrary</ConfigurationType>
    <UseDebugLibraries>false</UseDebugLibraries>
    <WholeProgramOptimization>true</WholeProgramOptimization>
    <PlatformToolset>v141</PlatformToolset>
  </PropertyGroup>
  <Import Project="$(VCTargetsPath)\Microsoft.Cpp.props" />
  <ImportGroup Label="ExtensionSettings">
  </ImportGroup>
  <ImportGroup Label="Shared">
  </ImportGroup>
  <ImportGroup Label="PropertySheets">
    <Import Project="$(UserRootDir)\Microsoft.Cpp.$(Platform).user.props" Condition="exists('$(UserRootDir)\Microsoft.Cpp.$(Platform).user.props')" Label="LocalAppDataPlatform" />
  </ImportGroup>
  <PropertyGroup Label="UserMacros" />
  <PropertyGroup>
    <TargetName>$(RootNamespace)</TargetName>
  </PropertyGroup>
  <PropertyGroup>
    <GenerateManifest>false</GenerateManifest>
  </PropertyGroup>
  <ItemDefinitionGroup>
    <ClCompile>
      <PrecompiledHeader>Use</PrecompiledHeader>
      <CompileAsWinRT>false</CompileAsWinRT>
      <SDLCheck>true</SDLCheck>
      <AdditionalIncludeDirectories>..\shared\cpp\ObjectModel;%(AdditionalIncludeDirectories)</AdditionalIncludeDirectories>
      <LanguageStandard Condition="'$(Configuration)|$(Platform)'=='Debug|ARM'">stdcpp17</LanguageStandard>
      <LanguageStandard Condition="'$(Configuration)|$(Platform)'=='Release|ARM'">stdcpp17</LanguageStandard>
      <LanguageStandard Condition="'$(Configuration)|$(Platform)'=='Debug|Win32'">stdcpp17</LanguageStandard>
      <LanguageStandard Condition="'$(Configuration)|$(Platform)'=='Release|Win32'">stdcpp17</LanguageStandard>
      <LanguageStandard Condition="'$(Configuration)|$(Platform)'=='Debug|x64'">stdcpp17</LanguageStandard>
      <LanguageStandard Condition="'$(Configuration)|$(Platform)'=='Release|x64'">stdcpp17</LanguageStandard>
    </ClCompile>
    <Link>
      <SubSystem>Console</SubSystem>
      <IgnoreAllDefaultLibraries>false</IgnoreAllDefaultLibraries>
      <GenerateWindowsMetadata>false</GenerateWindowsMetadata>
    </Link>
  </ItemDefinitionGroup>
  <Import Project="$(VCTargetsPath)\Microsoft.Cpp.targets" />
  <ImportGroup Label="ExtensionTargets">
  </ImportGroup>
</Project><|MERGE_RESOLUTION|>--- conflicted
+++ resolved
@@ -27,12 +27,9 @@
     </ProjectConfiguration>
   </ItemGroup>
   <ItemGroup>
-<<<<<<< HEAD
-    <ClCompile Include="..\..\shared\cpp\ObjectModel\ActionSet.cpp" />
-=======
     <ClCompile Include="..\..\shared\cpp\ObjectModel\Media.cpp" />
     <ClCompile Include="..\..\shared\cpp\ObjectModel\MediaSource.cpp" />
->>>>>>> e625e542
+    <ClCompile Include="..\..\shared\cpp\ObjectModel\ActionSet.cpp" />    
     <ClCompile Include="..\..\shared\cpp\ObjectModel\pch.cpp">
       <PrecompiledHeader>Create</PrecompiledHeader>
     </ClCompile>
