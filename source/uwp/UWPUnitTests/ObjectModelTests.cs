// Copyright (c) Microsoft Corporation. All rights reserved.
// Licensed under the MIT License.
using Microsoft.VisualStudio.TestTools.UnitTesting;
using AdaptiveCards.Rendering.Uwp;
using Windows.Data.Json;


namespace UWPUnitTests
{
    [TestClass]
    public class ObjectModelTest
    {
        [TestMethod]
        public void Card()
        {
            AdaptiveCard card = new AdaptiveCard
            {
                BackgroundImage = new AdaptiveBackgroundImage
                {
                    Url = "https://www.stuff.com/background.jpg"
                },
                FallbackText = "Fallback Text",
                Height = HeightType.Stretch,
                Language = "en",
                Speak = "This is a card",
                Style = ContainerStyle.Emphasis,
                Version = "1.3",
                VerticalContentAlignment = VerticalContentAlignment.Center,
                Refresh = new AdaptiveRefresh
                {
                    Action = new AdaptiveExecuteAction()
                },
                Authentication = new AdaptiveAuthentication
                {
                    Text = "Please Authenticate your account",
                    ConnectionName = "myConnection",
                    TokenExchangeResource = new AdaptiveTokenExchangeResource
                    {
                        Id = "myTokenId",
                        ProviderId = "myProviderId",
                        Uri = "https://mytoken.exchange/resource"
                    },
                }
<<<<<<< HEAD
            };

            card.Refresh.UserIds.Add("user1");
            card.Refresh.UserIds.Add("user2");

            AdaptiveAuthCardButton button = new AdaptiveAuthCardButton
            {
                Type = "signIn",
                Value = "value",
                Title = "Click here to sign in",
                Image = "https://myauthbutton/image.jpg"
            };

=======
            };

            card.Refresh.UserIds.Add("user1");
            card.Refresh.UserIds.Add("user2");

            AdaptiveAuthCardButton button = new AdaptiveAuthCardButton
            {
                Type = "signIn",
                Value = "value",
                Title = "Click here to sign in",
                Image = "https://myauthbutton/image.jpg"
            };

>>>>>>> af06e898
            card.Authentication.Buttons.Add(button);

            Assert.AreEqual("https://www.stuff.com/background.jpg", card.BackgroundImage.Url);
            Assert.AreEqual("Fallback Text", card.FallbackText);
            Assert.AreEqual(HeightType.Stretch, card.Height);
            Assert.AreEqual("en", card.Language);
            Assert.AreEqual("This is a card", card.Speak);
            Assert.AreEqual(ContainerStyle.Emphasis, card.Style);
            Assert.AreEqual("1.3", card.Version);
            Assert.AreEqual(VerticalContentAlignment.Center, card.VerticalContentAlignment);

            Assert.IsNotNull(card.Refresh);
            Assert.IsNotNull(card.Refresh.Action);
            Assert.AreEqual(ActionType.Execute, card.Refresh.Action.ActionType);
            Assert.IsNotNull(card.Refresh.UserIds);
            Assert.AreEqual(2, card.Refresh.UserIds.Count);
            Assert.AreEqual("user1", card.Refresh.UserIds[0]);
            Assert.AreEqual("user2", card.Refresh.UserIds[1]);

            Assert.IsNotNull(card.Authentication);
            Assert.AreEqual("Please Authenticate your account", card.Authentication.Text);
            Assert.AreEqual("myConnection", card.Authentication.ConnectionName);

            Assert.IsNotNull(card.Authentication.TokenExchangeResource);
            Assert.AreEqual("myTokenId", card.Authentication.TokenExchangeResource.Id);
            Assert.AreEqual("myProviderId", card.Authentication.TokenExchangeResource.ProviderId);
            Assert.AreEqual("https://mytoken.exchange/resource", card.Authentication.TokenExchangeResource.Uri);

            Assert.IsNotNull(card.Authentication.Buttons);
            Assert.AreEqual(1, card.Authentication.Buttons.Count);
            Assert.AreEqual("signIn", card.Authentication.Buttons[0].Type);
            Assert.AreEqual("value", card.Authentication.Buttons[0].Value);
            Assert.AreEqual("Click here to sign in", card.Authentication.Buttons[0].Title);
            Assert.AreEqual("https://myauthbutton/image.jpg", card.Authentication.Buttons[0].Image);

            card.SelectAction = new AdaptiveSubmitAction
            {
                Title = "Select Action"
            };
            Assert.IsNotNull(card.SelectAction);
            Assert.AreEqual("Select Action", card.SelectAction.Title);

            AdaptiveTextBlock textBlock = new AdaptiveTextBlock
            {
                Text = "This is a text block"
            };
            card.Body.Add(textBlock);

            AdaptiveTextBlock textBlock2 = new AdaptiveTextBlock
            {
                Text = "This is another text block"
            };
            card.Body.Add(textBlock2);

            Assert.AreEqual("This is a text block", (card.Body[0] as AdaptiveTextBlock).Text);
            Assert.AreEqual("This is another text block", (card.Body[1] as AdaptiveTextBlock).Text);

            AdaptiveSubmitAction submitAction = new AdaptiveSubmitAction
            {
                Title = "Submit One"
            };
            card.Actions.Add(submitAction);

            AdaptiveSubmitAction submitAction2 = new AdaptiveSubmitAction
            {
                Title = "Submit Two"
            };
            card.Actions.Add(submitAction2);

            Assert.AreEqual("Submit One", card.Actions[0].Title);
            Assert.AreEqual("Submit Two", card.Actions[1].Title);

            string expectedSerialization = "{\"actions\":[{\"title\":\"Submit One\",\"type\":\"Action.Submit\"},{\"title\":\"Submit Two\",\"type\":\"Action.Submit\"}],\"authentication\":{\"buttons\":[{\"image\":\"https://myauthbutton/image.jpg\",\"title\":\"Click here to sign in\",\"type\":\"signIn\",\"value\":\"value\"}],\"connectionName\":\"myConnection\",\"text\":\"Please Authenticate your account\",\"tokenExchangeResource\":{\"id\":\"myTokenId\",\"providerId\":\"myProviderId\",\"uri\":\"https://mytoken.exchange/resource\"}},\"backgroundImage\":\"https://www.stuff.com/background.jpg\",\"body\":[{\"text\":\"This is a text block\",\"type\":\"TextBlock\"},{\"text\":\"This is another text block\",\"type\":\"TextBlock\"}],\"fallbackText\":\"Fallback Text\",\"height\":\"Stretch\",\"lang\":\"en\",\"refresh\":{\"action\":{\"type\":\"Action.Execute\"},\"userIds\":[\"user1\",\"user2\"]},\"speak\":\"This is a card\",\"style\":\"Emphasis\",\"type\":\"AdaptiveCard\",\"version\":\"1.3\",\"verticalContentAlignment\":\"Center\"}";

            var jsonString = card.ToJson().ToString();
            Assert.AreEqual(expectedSerialization, jsonString);

            var parseResult = AdaptiveCard.FromJson(card.ToJson());
            Assert.AreEqual(expectedSerialization, parseResult.AdaptiveCard.ToJson().ToString());
        }

        public void ValidateBaseElementProperties(
            IAdaptiveCardElement element,
            string id,
            bool isVisible,
            bool separator,
            Spacing spacing,
            HeightType height)
        {
            Assert.AreEqual(id, element.Id);
            Assert.AreEqual(isVisible, element.IsVisible);
            Assert.AreEqual(separator, element.Separator);
            Assert.AreEqual(spacing, element.Spacing);
            Assert.AreEqual(height, element.Height);
        }


        public void ValidateBaseInputProperties(
            IAdaptiveInputElement input,
            string errorMessage,
            bool isRequired,
            string label)
        {
            Assert.AreEqual(errorMessage, input.ErrorMessage);
            Assert.AreEqual(isRequired, input.IsRequired);
            Assert.AreEqual(label, input.Label);
        }

        [TestMethod]
        public void TextBlock()
        {
            AdaptiveTextBlock textBlock = new AdaptiveTextBlock
            {
                // Text Block Properties
                Color = ForegroundColor.Accent,
                FontType = FontType.Monospace,
                HorizontalAlignment = HAlignment.Center,
                IsSubtle = true,
                Language = "en",
                MaxLines = 3,
                Size = TextSize.Large,
                Style = TextStyle.Heading,
                Text = "This is a text block",
                Weight = TextWeight.Bolder,
                Wrap = true,

                // Base Element Properties
                Height = HeightType.Stretch,
                Id = "TextBlockId",
                IsVisible = false,
                Separator = true,
                Spacing = Spacing.Large,
            };

            ValidateBaseElementProperties(textBlock, "TextBlockId", false, true, Spacing.Large, HeightType.Stretch);

            Assert.AreEqual(ForegroundColor.Accent, textBlock.Color);
            Assert.AreEqual(FontType.Monospace, textBlock.FontType);
            Assert.AreEqual(HAlignment.Center, textBlock.HorizontalAlignment);
            Assert.IsTrue(textBlock.IsSubtle);
            Assert.AreEqual("en", textBlock.Language);
            Assert.AreEqual<uint>(3, textBlock.MaxLines);
            Assert.AreEqual(TextSize.Large, textBlock.Size);
            Assert.AreEqual(TextStyle.Heading, textBlock.Style);
            Assert.AreEqual("This is a text block", textBlock.Text);
            Assert.AreEqual(TextWeight.Bolder, textBlock.Weight);
            Assert.IsTrue(textBlock.Wrap);

            AdaptiveCard adaptiveCard = new AdaptiveCard();
            adaptiveCard.Body.Add(textBlock);

            string expectedSerialization = "{\"actions\":[],\"body\":[{\"color\":\"Accent\",\"fontType\":\"Monospace\",\"height\":\"Stretch\",\"horizontalAlignment\":\"center\",\"id\":\"TextBlockId\",\"isSubtle\":true,\"isVisible\":false,\"maxLines\":3,\"separator\":true,\"size\":\"Large\",\"spacing\":\"large\",\"style\":\"heading\",\"text\":\"This is a text block\",\"type\":\"TextBlock\",\"weight\":\"Bolder\",\"wrap\":true}],\"type\":\"AdaptiveCard\",\"version\":\"1.0\"}";

            var jsonString = adaptiveCard.ToJson().ToString();
            Assert.AreEqual(expectedSerialization, jsonString);

            var parseResult = AdaptiveCard.FromJson(adaptiveCard.ToJson());
            Assert.AreEqual(expectedSerialization, parseResult.AdaptiveCard.ToJson().ToString());
        }

        [TestMethod]
        public void Image()
        {
            AdaptiveImage image = new AdaptiveImage
            {
                // Image Properties
                AltText = "This is a picture",
                BackgroundColor = "0xffffffff",
                HorizontalAlignment = HAlignment.Center,
                PixelHeight = 50,
                PixelWidth = 40,
                Size = ImageSize.Medium,
                Style = ImageStyle.Person,
                Url = "https://www.stuff.com/picture.jpg",

                // Base Element Properties
                Height = HeightType.Stretch,
                Id = "ImageId",
                IsVisible = false,
                Separator = true,
                Spacing = Spacing.Large,
            };

            ValidateBaseElementProperties(image, "ImageId", false, true, Spacing.Large, HeightType.Stretch);

            Assert.AreEqual("This is a picture", image.AltText);
            Assert.AreEqual("0xffffffff", image.BackgroundColor);
            Assert.AreEqual(HAlignment.Center, image.HorizontalAlignment);
            Assert.AreEqual<uint>(50, image.PixelHeight);
            Assert.AreEqual<uint>(40, image.PixelWidth);
            Assert.AreEqual(ImageSize.Medium, image.Size);
            Assert.AreEqual(ImageStyle.Person, image.Style);
            Assert.AreEqual("https://www.stuff.com/picture.jpg", image.Url);

            var jsonString = image.ToJson().ToString();
            Assert.AreEqual("{\"altText\":\"This is a picture\",\"backgroundColor\":\"0xffffffff\",\"height\":\"50px\",\"horizontalAlignment\":\"center\",\"id\":\"ImageId\",\"isVisible\":false,\"separator\":true,\"spacing\":\"large\",\"style\":\"person\",\"type\":\"Image\",\"url\":\"https://www.stuff.com/picture.jpg\",\"width\":\"40px\"}", jsonString);
        }

        [TestMethod]
        public void Media()
        {
            AdaptiveMediaSource mediaSource1 = new AdaptiveMediaSource
            {
                MimeType = "audio/mp4",
                Url = "https://www.stuff.com/media.mp4"
            };

            Assert.AreEqual("audio/mp4", mediaSource1.MimeType);
            Assert.AreEqual("https://www.stuff.com/media.mp4", mediaSource1.Url);

            AdaptiveMediaSource mediaSource2 = new AdaptiveMediaSource
            {
                MimeType = "audio/mpeg",
                Url = "https://www.stuff.com/media.mp3"
            };

            Assert.AreEqual("audio/mpeg", mediaSource2.MimeType);
            Assert.AreEqual("https://www.stuff.com/media.mp3", mediaSource2.Url);

            AdaptiveMedia media = new AdaptiveMedia
            {
                // Media Properties
                AltText = "This is some audio",
                Poster = "https://www.stuff.com/poster.jpg",

                // Base Element Properties
                Height = HeightType.Stretch,
                Id = "MediaId",
                IsVisible = false,
                Separator = true,
                Spacing = Spacing.Large,
            };

            ValidateBaseElementProperties(media, "MediaId", false, true, Spacing.Large, HeightType.Stretch);

            Assert.AreEqual("This is some audio", media.AltText);
            Assert.AreEqual("https://www.stuff.com/poster.jpg", media.Poster);

            media.Sources.Add(mediaSource1);
            media.Sources.Add(mediaSource2);

            Assert.AreEqual("https://www.stuff.com/media.mp4", media.Sources[0].Url);
            Assert.AreEqual("https://www.stuff.com/media.mp3", media.Sources[1].Url);

            var jsonString = media.ToJson().ToString();
            Assert.AreEqual("{\"altText\":\"This is some audio\",\"height\":\"Stretch\",\"id\":\"MediaId\",\"isVisible\":false,\"poster\":\"https://www.stuff.com/poster.jpg\",\"separator\":true,\"sources\":[{\"mimeType\":\"audio/mp4\",\"url\":\"https://www.stuff.com/media.mp4\"},{\"mimeType\":\"audio/mpeg\",\"url\":\"https://www.stuff.com/media.mp3\"}],\"spacing\":\"large\",\"type\":\"Media\"}", jsonString);
        }

        [TestMethod]
        public void Container()
        {
            AdaptiveContainer container = new AdaptiveContainer
            {
                // Container Properties
                Bleed = true,
                Style = ContainerStyle.Emphasis,
                VerticalContentAlignment = VerticalContentAlignment.Bottom,
                Rtl = true,

                // Base Element Properties
                Height = HeightType.Stretch,
                Id = "ContainerId",
                IsVisible = false,
                Separator = true,
                Spacing = Spacing.ExtraLarge,
            };

            ValidateBaseElementProperties(container, "ContainerId", false, true, Spacing.ExtraLarge, HeightType.Stretch);

            Assert.IsTrue(container.Bleed);
            Assert.AreEqual(ContainerStyle.Emphasis, container.Style);
            Assert.AreEqual(VerticalContentAlignment.Bottom, container.VerticalContentAlignment);
            Assert.IsTrue(container.Rtl.HasValue);
            Assert.IsTrue(container.Rtl.Value);

            container.SelectAction = new AdaptiveSubmitAction
            {
                Title = "Select Action"
            };
            Assert.IsNotNull(container.SelectAction);
            Assert.AreEqual("Select Action", container.SelectAction.Title);

            AdaptiveTextBlock textBlock = new AdaptiveTextBlock
            {
                Text = "This is a text block"
            };
            container.Items.Add(textBlock);

            AdaptiveTextBlock textBlock2 = new AdaptiveTextBlock
            {
                Text = "This is another text block"
            };
            container.Items.Add(textBlock2);

            Assert.AreEqual("This is a text block", (container.Items[0] as AdaptiveTextBlock).Text);
            Assert.AreEqual("This is another text block", (container.Items[1] as AdaptiveTextBlock).Text);

            AdaptiveCard adaptiveCard = new AdaptiveCard();
            adaptiveCard.Body.Add(container);

            string expectedSerialization = "{\"actions\":[],\"body\":[{\"bleed\":true,\"height\":\"Stretch\",\"id\":\"ContainerId\",\"isVisible\":false,\"items\":[{\"text\":\"This is a text block\",\"type\":\"TextBlock\"},{\"text\":\"This is another text block\",\"type\":\"TextBlock\"}],\"rtl\":true,\"selectAction\":{\"title\":\"Select Action\",\"type\":\"Action.Submit\"},\"separator\":true,\"spacing\":\"extraLarge\",\"style\":\"Emphasis\",\"type\":\"Container\",\"verticalContentAlignment\":\"Bottom\"}],\"type\":\"AdaptiveCard\",\"version\":\"1.0\"}";

            var jsonString = adaptiveCard.ToJson().ToString();
            Assert.AreEqual(expectedSerialization, jsonString);

            var parseResult = AdaptiveCard.FromJson(adaptiveCard.ToJson());
            Assert.AreEqual(expectedSerialization, parseResult.AdaptiveCard.ToJson().ToString());
        }

        [TestMethod]
        public void ColumnSet()
        {
            AdaptiveColumn column1 = new AdaptiveColumn
            {
                // Column Properties
                Bleed = true,
                Style = ContainerStyle.Emphasis,
                VerticalContentAlignment = VerticalContentAlignment.Bottom,
                Width = "50px",
                Rtl = true,

                // Base Element Properties
                Height = HeightType.Stretch,
                Id = "ColumnId",
                IsVisible = false,
                Separator = true,
                Spacing = Spacing.Small,
            };

            ValidateBaseElementProperties(column1, "ColumnId", false, true, Spacing.Small, HeightType.Stretch);

            Assert.IsTrue(column1.Bleed);
            Assert.AreEqual(ContainerStyle.Emphasis, column1.Style);
            Assert.AreEqual(VerticalContentAlignment.Bottom, column1.VerticalContentAlignment);
            Assert.AreEqual("50px", column1.Width);
            Assert.AreEqual<uint>(50, column1.PixelWidth);
            Assert.IsTrue(column1.Rtl.HasValue);
            Assert.IsTrue(column1.Rtl.Value);

            column1.SelectAction = new AdaptiveSubmitAction
            {
                Title = "Select Action"
            };
            Assert.IsNotNull(column1.SelectAction);
            Assert.AreEqual("Select Action", column1.SelectAction.Title);

            AdaptiveTextBlock textBlock = new AdaptiveTextBlock
            {
                Text = "This is a text block"
            };
            column1.Items.Add(textBlock);

            AdaptiveTextBlock textBlock2 = new AdaptiveTextBlock
            {
                Text = "This is another text block"
            };
            column1.Items.Add(textBlock2);

            Assert.AreEqual("This is a text block", (column1.Items[0] as AdaptiveTextBlock).Text);
            Assert.AreEqual("This is another text block", (column1.Items[1] as AdaptiveTextBlock).Text);

            column1.FallbackType = FallbackType.Content;
            column1.FallbackContent = new AdaptiveColumn();

            Assert.AreEqual(FallbackType.Content, column1.FallbackType);
            Assert.AreEqual(ElementType.Column, column1.FallbackContent.ElementType);

            AdaptiveColumn column2 = new AdaptiveColumn
            {
                Id = "Column2Id",
                Rtl = false
            };
            AdaptiveTextBlock textBlock3 = new AdaptiveTextBlock
            {
                Text = "This is a text block"
            };
            column2.Items.Add(textBlock3);

            Assert.IsTrue(column2.Rtl.HasValue);
            Assert.IsFalse(column2.Rtl.Value);

            AdaptiveColumn column3 = new AdaptiveColumn
            {
                Id = "Column3Id"
            };

            Assert.IsFalse(column3.Rtl.HasValue);

            AdaptiveColumnSet columnSet = new AdaptiveColumnSet
            {
                // ColumnSet Properties
                Bleed = true,
                Style = ContainerStyle.Emphasis,

                // Base Element Properties
                Height = HeightType.Stretch,
                Id = "ColumnSetId",
                IsVisible = false,
                Separator = true,
                Spacing = Spacing.Small,
            };

            ValidateBaseElementProperties(columnSet, "ColumnSetId", false, true, Spacing.Small, HeightType.Stretch);

            Assert.IsTrue(columnSet.Bleed);
            Assert.AreEqual(ContainerStyle.Emphasis, columnSet.Style);

            columnSet.Columns.Add(column1);
            columnSet.Columns.Add(column2);
            columnSet.Columns.Add(column3);

            Assert.AreEqual("ColumnId", columnSet.Columns[0].Id);
            Assert.AreEqual("Column2Id", columnSet.Columns[1].Id);
            Assert.AreEqual("Column3Id", columnSet.Columns[2].Id);

            AdaptiveCard adaptiveCard = new AdaptiveCard();
            adaptiveCard.Body.Add(columnSet);

            string expectedSerialization = "{\"actions\":[],\"body\":[{\"bleed\":true,\"columns\":[{\"bleed\":true,\"fallback\":{\"items\":[],\"type\":\"Column\",\"width\":\"auto\"},\"height\":\"Stretch\",\"id\":\"ColumnId\",\"isVisible\":false,\"items\":[{\"text\":\"This is a text block\",\"type\":\"TextBlock\"},{\"text\":\"This is another text block\",\"type\":\"TextBlock\"}],\"rtl\":true,\"selectAction\":{\"title\":\"Select Action\",\"type\":\"Action.Submit\"},\"separator\":true,\"spacing\":\"small\",\"style\":\"Emphasis\",\"type\":\"Column\",\"verticalContentAlignment\":\"Bottom\",\"width\":\"50px\"},{\"id\":\"Column2Id\",\"items\":[{\"text\":\"This is a text block\",\"type\":\"TextBlock\"}],\"rtl\":false,\"type\":\"Column\",\"width\":\"auto\"},{\"id\":\"Column3Id\",\"items\":[],\"type\":\"Column\",\"width\":\"auto\"}],\"height\":\"Stretch\",\"id\":\"ColumnSetId\",\"isVisible\":false,\"separator\":true,\"spacing\":\"small\",\"style\":\"Emphasis\",\"type\":\"ColumnSet\"}],\"type\":\"AdaptiveCard\",\"version\":\"1.0\"}";

            var jsonString = adaptiveCard.ToJson().ToString();
            Assert.AreEqual(expectedSerialization, jsonString);

            var parseResult = AdaptiveCard.FromJson(adaptiveCard.ToJson());
            Assert.AreEqual(expectedSerialization, parseResult.AdaptiveCard.ToJson().ToString());
        }

        [TestMethod]
        public void FactSet()
        {
            AdaptiveFact fact1 = new AdaptiveFact
            {
                Title = "Title1",
                Value = "Value1",
                Language = "en"
            };

            Assert.AreEqual("Title1", fact1.Title);
            Assert.AreEqual("Value1", fact1.Value);
            Assert.AreEqual("en", fact1.Language);

            AdaptiveFact fact2 = new AdaptiveFact
            {
                Title = "Title2",
                Value = "Value2",
            };

            AdaptiveFactSet factSet = new AdaptiveFactSet
            {
                Height = HeightType.Stretch,
                Id = "FactSetId",
                IsVisible = false,
                Separator = true,
                Spacing = Spacing.Medium,
            };

            ValidateBaseElementProperties(factSet, "FactSetId", false, true, Spacing.Medium, HeightType.Stretch);

            factSet.Facts.Add(fact1);
            factSet.Facts.Add(fact2);

            Assert.AreEqual("Value1", factSet.Facts[0].Value);
            Assert.AreEqual("Value2", factSet.Facts[1].Value);

            var jsonString = factSet.ToJson().ToString();
            Assert.AreEqual("{\"facts\":[{\"title\":\"Title1\",\"value\":\"Value1\"},{\"title\":\"Title2\",\"value\":\"Value2\"}],\"height\":\"Stretch\",\"id\":\"FactSetId\",\"isVisible\":false,\"separator\":true,\"spacing\":\"medium\",\"type\":\"FactSet\"}", jsonString);
        }

        [TestMethod]
        public void ImageSet()
        {
            AdaptiveImage image1 = new AdaptiveImage
            {
                Id = "Image1Id",
                Url = "https://www.stuff.com/picture.jpg"
            };

            AdaptiveImage image2 = new AdaptiveImage
            {
                Id = "Image2Id",
                Url = "https://www.stuff.com/picture2.jpg"
            };

            AdaptiveImageSet imageSet = new AdaptiveImageSet
            {
                // ImageSet Property
                ImageSize = ImageSize.Small,

                // Base Element Properties
                Height = HeightType.Stretch,
                Id = "ImageSetId",
                IsVisible = false,
                Separator = true,
                Spacing = Spacing.Medium,
            };

            ValidateBaseElementProperties(imageSet, "ImageSetId", false, true, Spacing.Medium, HeightType.Stretch);
            Assert.AreEqual(ImageSize.Small, imageSet.ImageSize);

            imageSet.Images.Add(image1);
            imageSet.Images.Add(image2);

            Assert.AreEqual("Image1Id", imageSet.Images[0].Id);
            Assert.AreEqual("Image2Id", imageSet.Images[1].Id);

            var jsonString = imageSet.ToJson().ToString();
            Assert.AreEqual("{\"height\":\"Stretch\",\"id\":\"ImageSetId\",\"imageSize\":\"Small\",\"images\":[{\"id\":\"Image1Id\",\"type\":\"Image\",\"url\":\"https://www.stuff.com/picture.jpg\"},{\"id\":\"Image2Id\",\"type\":\"Image\",\"url\":\"https://www.stuff.com/picture2.jpg\"}],\"isVisible\":false,\"separator\":true,\"spacing\":\"medium\",\"type\":\"ImageSet\"}", jsonString);
        }

        [TestMethod]
        public void TextInput()
        {
            AdaptiveTextInput textInput = new AdaptiveTextInput
            {
                // Input.Text Properties
                IsMultiline = true,
                MaxLength = 5,
                Placeholder = "Placeholder",
                Regex = "([A-Z])\\w+",
                TextInputStyle = TextInputStyle.Email,
                Value = "Value",

                // Input Properties
                ErrorMessage = "Text Input Error Message",
                IsRequired = true,
                Label = "LabelText",

                // BaseElement Properties
                Height = HeightType.Stretch,
                Id = "TextInputId",
                IsVisible = false,
                Separator = true,
                Spacing = Spacing.Medium,
            };

            ValidateBaseElementProperties(textInput, "TextInputId", false, true, Spacing.Medium, HeightType.Stretch);
            ValidateBaseInputProperties(textInput, "Text Input Error Message", true, "LabelText");

            Assert.IsTrue(textInput.IsMultiline);
            Assert.AreEqual<uint>(5, textInput.MaxLength);
            Assert.AreEqual("Placeholder", textInput.Placeholder);
            Assert.AreEqual("([A-Z])\\w+", textInput.Regex);
            Assert.AreEqual(TextInputStyle.Email, textInput.TextInputStyle);
            Assert.AreEqual("Value", textInput.Value);

            textInput.InlineAction = new AdaptiveSubmitAction
            {
                Title = "Inline Action"
            };
            Assert.IsNotNull(textInput.InlineAction);
            Assert.AreEqual("Inline Action", textInput.InlineAction.Title);

            var jsonString = textInput.ToJson().ToString();
            Assert.AreEqual("{\"errorMessage\":\"Text Input Error Message\",\"height\":\"Stretch\",\"id\":\"TextInputId\",\"inlineAction\":{\"title\":\"Inline Action\",\"type\":\"Action.Submit\"},\"isMultiline\":true,\"isRequired\":true,\"isVisible\":false,\"label\":\"LabelText\",\"maxLength\":5,\"placeholder\":\"Placeholder\",\"regex\":\"([A-Z])\\\\w+\",\"separator\":true,\"spacing\":\"medium\",\"style\":\"Email\",\"type\":\"Input.Text\",\"value\":\"Value\"}", jsonString);
        }

        [TestMethod]
        public void NumberInput()
        {
            AdaptiveNumberInput numberInput = new AdaptiveNumberInput
            {
                // Input.Number Properties
                Max = 50,
                Min = 40,
                Placeholder = "Placeholder",
                Value = 42,

                // Input Properties
                ErrorMessage = "Number Input Error Message",
                IsRequired = true,
                Label = "LabelText",

                // BaseElement Properties
                Height = HeightType.Stretch,
                Id = "NumberInputId",
                IsVisible = false,
                Separator = true,
                Spacing = Spacing.Medium,
            };

            ValidateBaseElementProperties(numberInput, "NumberInputId", false, true, Spacing.Medium, HeightType.Stretch);
            ValidateBaseInputProperties(numberInput, "Number Input Error Message", true, "LabelText");

            Assert.AreEqual(50, numberInput.Max);
            Assert.AreEqual(40, numberInput.Min);
            Assert.AreEqual("Placeholder", numberInput.Placeholder);
            Assert.AreEqual(42, numberInput.Value);

            var jsonString = numberInput.ToJson().ToString();
            Assert.AreEqual("{\"errorMessage\":\"Number Input Error Message\",\"height\":\"Stretch\",\"id\":\"NumberInputId\",\"isRequired\":true,\"isVisible\":false,\"label\":\"LabelText\",\"max\":50,\"min\":40,\"placeholder\":\"Placeholder\",\"separator\":true,\"spacing\":\"medium\",\"type\":\"Input.Number\",\"value\":42}", jsonString);
        }

        [TestMethod]
        public void NumberInputEmptyProps()
        {
            AdaptiveNumberInput numberInput = new AdaptiveNumberInput
            {
                Max = null,
                Min = null,
                Value = null,
                Placeholder = "some text",
                IsRequired = false
            };

            Assert.IsNull(numberInput.Max);
            Assert.IsNull(numberInput.Min);
            Assert.IsNull(numberInput.Value);
            Assert.AreEqual("{\"placeholder\":\"some text\",\"type\":\"Input.Number\"}", numberInput.ToJson().ToString());

            numberInput.Min = -1;
            numberInput.Max = 1;
            numberInput.Value = 0;

            Assert.AreEqual(numberInput.Min, -1);
            Assert.AreEqual(numberInput.Max, 1);
            Assert.AreEqual(numberInput.Value, 0);
            Assert.AreEqual("{\"max\":1,\"min\":-1,\"placeholder\":\"some text\",\"type\":\"Input.Number\",\"value\":0}", numberInput.ToJson().ToString());
        }

        [TestMethod]
        public void DateInput()
        {
            AdaptiveDateInput dateInput = new AdaptiveDateInput
            {
                // Input.Date Properties
                Max = "2019-01-14",
                Min = "2017-01-14",
                Placeholder = "Placeholder",
                Value = "2018-01-14",

                // Input Properties
                ErrorMessage = "Date Input Error Message",
                IsRequired = true,
                Label = "LabelText",

                // BaseElement Properties
                Height = HeightType.Stretch,
                Id = "DateInputId",
                IsVisible = false,
                Separator = true,
                Spacing = Spacing.Medium,
            };

            ValidateBaseElementProperties(dateInput, "DateInputId", false, true, Spacing.Medium, HeightType.Stretch);
            ValidateBaseInputProperties(dateInput, "Date Input Error Message", true, "LabelText");

            Assert.AreEqual("2019-01-14", dateInput.Max);
            Assert.AreEqual("2017-01-14", dateInput.Min);
            Assert.AreEqual("Placeholder", dateInput.Placeholder);
            Assert.AreEqual("2018-01-14", dateInput.Value);

            var jsonString = dateInput.ToJson().ToString();
            Assert.AreEqual("{\"errorMessage\":\"Date Input Error Message\",\"height\":\"Stretch\",\"id\":\"DateInputId\",\"isRequired\":true,\"isVisible\":false,\"label\":\"LabelText\",\"max\":\"2019-01-14\",\"min\":\"2017-01-14\",\"placeholder\":\"Placeholder\",\"separator\":true,\"spacing\":\"medium\",\"type\":\"Input.Date\",\"value\":\"2018-01-14\"}", jsonString);
        }

        [TestMethod]
        public void TimeInput()
        {
            AdaptiveTimeInput timeInput = new AdaptiveTimeInput
            {
                // Input.Time Properties
                Max = "05:00",
                Min = "01:00",
                Placeholder = "Placeholder",
                Value = "02:00",

                // Input Properties
                ErrorMessage = "ErrorMessage",
                IsRequired = true,
                Label = "LabelText",

                // BaseElement Properties
                Height = HeightType.Stretch,
                Id = "TimeInputId",
                IsVisible = false,
                Separator = true,
                Spacing = Spacing.Medium,
            };

            ValidateBaseElementProperties(timeInput, "TimeInputId", false, true, Spacing.Medium, HeightType.Stretch);
            ValidateBaseInputProperties(timeInput, "ErrorMessage", true, "LabelText");

            Assert.AreEqual("05:00", timeInput.Max);
            Assert.AreEqual("01:00", timeInput.Min);
            Assert.AreEqual("Placeholder", timeInput.Placeholder);
            Assert.AreEqual("02:00", timeInput.Value);

            var jsonString = timeInput.ToJson().ToString();
        }

        [TestMethod]
        public void ToggleInput()
        {
            AdaptiveToggleInput toggleInput = new AdaptiveToggleInput
            {
                // Input.Toggle Properties
                Title = "Title",
                Value = "Value",
                ValueOff = "ValueOff",
                ValueOn = "ValueOn",
                Wrap = true,

                // Input Properties
                ErrorMessage = "ErrorMessage",
                IsRequired = true,
                Label = "LabelText",

                // BaseElement Properties
                Height = HeightType.Stretch,
                Id = "ToggleInputId",
                IsVisible = false,
                Separator = true,
                Spacing = Spacing.Medium,
            };

            ValidateBaseElementProperties(toggleInput, "ToggleInputId", false, true, Spacing.Medium, HeightType.Stretch);
            ValidateBaseInputProperties(toggleInput, "ErrorMessage", true, "LabelText");

            Assert.AreEqual("Title", toggleInput.Title);
            Assert.AreEqual("Value", toggleInput.Value);
            Assert.AreEqual("ValueOff", toggleInput.ValueOff);
            Assert.AreEqual("ValueOn", toggleInput.ValueOn);
            Assert.AreEqual(true, toggleInput.Wrap);

            var jsonString = toggleInput.ToJson().ToString();
            Assert.AreEqual("{\"errorMessage\":\"ErrorMessage\",\"height\":\"Stretch\",\"id\":\"ToggleInputId\",\"isRequired\":true,\"isVisible\":false,\"label\":\"LabelText\",\"separator\":true,\"spacing\":\"medium\",\"title\":\"Title\",\"type\":\"Input.Toggle\",\"value\":\"Value\",\"valueOff\":\"ValueOff\",\"valueOn\":\"ValueOn\",\"wrap\":true}", jsonString);
        }

        [TestMethod]
        public void ChoiceSetInput()
        {
            AdaptiveChoiceInput choice1 = new AdaptiveChoiceInput
            {
                Title = "Title1",
                Value = "Value1",
            };

            Assert.AreEqual("Title1", choice1.Title);
            Assert.AreEqual("Value1", choice1.Value);

            AdaptiveChoiceInput choice2 = new AdaptiveChoiceInput
            {
                Title = "Title2",
                Value = "Value2",
            };

            AdaptiveChoiceSetInput choiceSet = new AdaptiveChoiceSetInput
            {
                // Input.ChoiceSet Properties
                ChoiceSetStyle = ChoiceSetStyle.Expanded,
                IsMultiSelect = true,
                Value = "Value2",
                Wrap = true,

                // Input Properties
                ErrorMessage = "ErrorMessage",
                IsRequired = true,
                Label = "LabelText",

                // BaseElement Properties
                Height = HeightType.Stretch,
                Id = "ChoiceSetInputId",
                IsVisible = false,
                Separator = true,
                Spacing = Spacing.Medium,
            };

            ValidateBaseElementProperties(choiceSet, "ChoiceSetInputId", false, true, Spacing.Medium, HeightType.Stretch);
            ValidateBaseInputProperties(choiceSet, "ErrorMessage", true, "LabelText");

            Assert.AreEqual(ChoiceSetStyle.Expanded, choiceSet.ChoiceSetStyle);
            Assert.AreEqual(true, choiceSet.IsMultiSelect);
            Assert.AreEqual("Value2", choiceSet.Value);
            Assert.AreEqual(true, choiceSet.Wrap);

            choiceSet.Choices.Add(choice1);
            choiceSet.Choices.Add(choice2);

            Assert.AreEqual("Value1", choiceSet.Choices[0].Value);
            Assert.AreEqual("Value2", choiceSet.Choices[1].Value);

            var jsonString = choiceSet.ToJson().ToString();
            Assert.AreEqual("{\"choices\":[{\"title\":\"Title1\",\"value\":\"Value1\"},{\"title\":\"Title2\",\"value\":\"Value2\"}],\"errorMessage\":\"ErrorMessage\",\"height\":\"Stretch\",\"id\":\"ChoiceSetInputId\",\"isMultiSelect\":true,\"isRequired\":true,\"isVisible\":false,\"label\":\"LabelText\",\"separator\":true,\"spacing\":\"medium\",\"style\":\"Expanded\",\"type\":\"Input.ChoiceSet\",\"value\":\"Value2\",\"wrap\":true}", jsonString);
        }

        public void ValidateBaseActionProperties(
            IAdaptiveActionElement element,
            string iconUrl,
            string id,
            string title,
            string style)
        {
            Assert.AreEqual(iconUrl, element.IconUrl);
            Assert.AreEqual(id, element.Id);
            Assert.AreEqual(style, element.Style);
            Assert.AreEqual(title, element.Title);
        }

        [TestMethod]
        public void OpenUrlAction()
        {
            var url = new System.Uri("http://www.stuff.com");
            AdaptiveOpenUrlAction openUrlAction = new AdaptiveOpenUrlAction
            {
                Url = url,
                IconUrl = "http://www.stuff.com/icon.jpg",
                Id = "OpenUrlId",
                Style = "Destructive",
                Title = "Title"
            };

            ValidateBaseActionProperties(openUrlAction, "http://www.stuff.com/icon.jpg", "OpenUrlId", "Title", "Destructive");
            Assert.AreEqual(url, openUrlAction.Url);

            var jsonString = openUrlAction.ToJson().ToString();
            Assert.AreEqual("{\"iconUrl\":\"http://www.stuff.com/icon.jpg\",\"id\":\"OpenUrlId\",\"style\":\"Destructive\",\"title\":\"Title\",\"type\":\"Action.OpenUrl\",\"url\":\"http://www.stuff.com/\"}", jsonString);
        }

        [TestMethod]
        public void SubmitAction()
        {
            JsonValue dataJson = JsonValue.CreateStringValue("foo");
            AdaptiveSubmitAction submitAction = new AdaptiveSubmitAction
            {
                DataJson = dataJson,
                IconUrl = "http://www.stuff.com/icon.jpg",
                Id = "OpenUrlId",
                Style = "Destructive",
                Title = "Title",
                AssociatedInputs = AssociatedInputs.None
            };

            ValidateBaseActionProperties(submitAction, "http://www.stuff.com/icon.jpg", "OpenUrlId", "Title", "Destructive");
            Assert.AreEqual(dataJson, submitAction.DataJson);

            var jsonString = submitAction.ToJson().ToString();
            Assert.AreEqual("{\"associatedInputs\":\"None\",\"data\":\"foo\",\"iconUrl\":\"http://www.stuff.com/icon.jpg\",\"id\":\"OpenUrlId\",\"style\":\"Destructive\",\"title\":\"Title\",\"type\":\"Action.Submit\"}", jsonString);
        }

        [TestMethod]
        public void ExecuteAction()
        {
            JsonValue dataJson = JsonValue.CreateStringValue("foo");
            AdaptiveExecuteAction executeAction = new AdaptiveExecuteAction
            {
                DataJson = dataJson,
                Verb = "doStuff",
                IconUrl = "http://www.stuff.com/icon.jpg",
                Id = "OpenUrlId",
                Style = "Destructive",
                Title = "Title",
                AssociatedInputs = AssociatedInputs.None
            };

            ValidateBaseActionProperties(executeAction, "http://www.stuff.com/icon.jpg", "OpenUrlId", "Title", "Destructive");
            Assert.AreEqual(dataJson, executeAction.DataJson);
            Assert.AreEqual("doStuff", executeAction.Verb);

            AdaptiveCard adaptiveCard = new AdaptiveCard();
            adaptiveCard.Actions.Add(executeAction);

            string expectedSerialization = "{\"actions\":[{\"associatedInputs\":\"None\",\"data\":\"foo\",\"iconUrl\":\"http://www.stuff.com/icon.jpg\",\"id\":\"OpenUrlId\",\"style\":\"Destructive\",\"title\":\"Title\",\"type\":\"Action.Execute\",\"verb\":\"doStuff\"}],\"body\":[],\"type\":\"AdaptiveCard\",\"version\":\"1.0\"}";

            var jsonString = adaptiveCard.ToJson().ToString();
            Assert.AreEqual(expectedSerialization, jsonString);

            var parseResult = AdaptiveCard.FromJson(adaptiveCard.ToJson());
            Assert.AreEqual(expectedSerialization, parseResult.AdaptiveCard.ToJson().ToString());
        }

        [TestMethod]
        public void ShowCardAction()
        {
            AdaptiveShowCardAction showCardAction = new AdaptiveShowCardAction
            {
                IconUrl = "http://www.stuff.com/icon.jpg",
                Id = "OpenUrlId",
                Style = "Destructive",
                Title = "Title"
            };

            ValidateBaseActionProperties(showCardAction, "http://www.stuff.com/icon.jpg", "OpenUrlId", "Title", "Destructive");

            AdaptiveCard card = new AdaptiveCard();
            showCardAction.Card = card;
            Assert.IsNotNull(showCardAction.Card);

            var jsonString = showCardAction.ToJson().ToString();
            Assert.AreEqual("{\"card\":{\"actions\":[],\"body\":[],\"type\":\"AdaptiveCard\",\"version\":\"1.0\"},\"iconUrl\":\"http://www.stuff.com/icon.jpg\",\"id\":\"OpenUrlId\",\"style\":\"Destructive\",\"title\":\"Title\",\"type\":\"Action.ShowCard\"}", jsonString);
        }

        [TestMethod]
        public void ToggleVisibilityAction()
        {
            AdaptiveToggleVisibilityTarget toggleTarget1 = new AdaptiveToggleVisibilityTarget
            {
                ElementId = "elementId",
                IsVisible = IsVisible.IsVisibleToggle
            };

            Assert.AreEqual("elementId", toggleTarget1.ElementId);
            Assert.AreEqual(IsVisible.IsVisibleToggle, toggleTarget1.IsVisible);

            AdaptiveToggleVisibilityTarget toggleTarget2 = new AdaptiveToggleVisibilityTarget
            {
                ElementId = "element2Id",
                IsVisible = IsVisible.IsVisibleTrue
            };

            AdaptiveToggleVisibilityAction toggleAction = new AdaptiveToggleVisibilityAction
            {
                IconUrl = "http://www.stuff.com/icon.jpg",
                Id = "ToggleVisibilityId",
                Style = "Destructive",
                Title = "Title"
            };

            ValidateBaseActionProperties(toggleAction, "http://www.stuff.com/icon.jpg", "ToggleVisibilityId", "Title", "Destructive");

            toggleAction.TargetElements.Add(toggleTarget1);
            toggleAction.TargetElements.Add(toggleTarget2);

            Assert.AreEqual("elementId", toggleAction.TargetElements[0].ElementId);
            Assert.AreEqual("element2Id", toggleAction.TargetElements[1].ElementId);

            var jsonString = toggleAction.ToJson().ToString();
            Assert.AreEqual("{\"iconUrl\":\"http://www.stuff.com/icon.jpg\",\"id\":\"ToggleVisibilityId\",\"style\":\"Destructive\",\"targetElements\":[\"elementId\",{\"elementId\":\"element2Id\",\"isVisible\":true}],\"title\":\"Title\",\"type\":\"Action.ToggleVisibility\"}", jsonString);
        }

        [TestMethod]
        public void ActionSet()
        {
            AdaptiveActionSet actionSet = new AdaptiveActionSet
            {
                Height = HeightType.Stretch,
                Id = "ActionSetId",
                IsVisible = false,
                Separator = true,
                Spacing = Spacing.ExtraLarge
            };

            ValidateBaseElementProperties(actionSet, "ActionSetId", false, true, Spacing.ExtraLarge, HeightType.Stretch);

            AdaptiveSubmitAction submitAction = new AdaptiveSubmitAction
            {
                Title = "Submit One"
            };
            actionSet.Actions.Add(submitAction);

            AdaptiveSubmitAction submitAction2 = new AdaptiveSubmitAction
            {
                Title = "Submit Two"
            };
            actionSet.Actions.Add(submitAction2);

            Assert.AreEqual("Submit One", actionSet.Actions[0].Title);
            Assert.AreEqual("Submit Two", actionSet.Actions[1].Title);

            var jsonString = actionSet.ToJson().ToString();
            Assert.AreEqual("{\"actions\":[{\"title\":\"Submit One\",\"type\":\"Action.Submit\"},{\"title\":\"Submit Two\",\"type\":\"Action.Submit\"}],\"height\":\"Stretch\",\"id\":\"ActionSetId\",\"isVisible\":false,\"separator\":true,\"spacing\":\"extraLarge\",\"type\":\"ActionSet\"}", jsonString);
        }

        [TestMethod]
        public void RichTextBlock()
        {
            AdaptiveTextRun textRun1 = new AdaptiveTextRun
            {
                Color = ForegroundColor.Accent,
                FontType = FontType.Monospace,
                Highlight = true,
                IsSubtle = true,
                Italic = true,
                Language = "en",
                Size = TextSize.Large,
                Strikethrough = true,
                Text = "This is text run number 1",
                Weight = TextWeight.Bolder,
                Underline = true,
            };

            Assert.AreEqual(ForegroundColor.Accent, textRun1.Color);
            Assert.AreEqual(FontType.Monospace, textRun1.FontType);
            Assert.IsTrue(textRun1.Highlight);
            Assert.IsTrue(textRun1.IsSubtle);
            Assert.IsTrue(textRun1.Italic);
            Assert.IsTrue(textRun1.Strikethrough);
            Assert.AreEqual("en", textRun1.Language);
            Assert.AreEqual(TextSize.Large, textRun1.Size);
            Assert.AreEqual("This is text run number 1", textRun1.Text);
            Assert.AreEqual(TextWeight.Bolder, textRun1.Weight);
            Assert.IsTrue(textRun1.Underline);

            textRun1.SelectAction = new AdaptiveSubmitAction
            {
                Title = "Select Action"
            };
            Assert.IsNotNull(textRun1.SelectAction);
            Assert.AreEqual("Select Action", textRun1.SelectAction.Title);

            AdaptiveTextRun textRun2 = new AdaptiveTextRun { Text = "This is text run number 2" };
            AdaptiveTextRun textRun3 = new AdaptiveTextRun { Text = "This is text run number 3" };

            AdaptiveRichTextBlock richTextBlock = new AdaptiveRichTextBlock
            {
                Height = HeightType.Stretch,
                HorizontalAlignment = HAlignment.Center,
                Id = "RichTextBlockId",
                IsVisible = false,
                Separator = true,
                Spacing = Spacing.Large,
            };

            ValidateBaseElementProperties(richTextBlock, "RichTextBlockId", false, true, Spacing.Large, HeightType.Stretch);

            Assert.AreEqual(HAlignment.Center, richTextBlock.HorizontalAlignment);

            richTextBlock.Inlines.Add(textRun1);
            richTextBlock.Inlines.Add(textRun2);
            richTextBlock.Inlines.Add(textRun3);

            Assert.AreEqual("This is text run number 1", (richTextBlock.Inlines[0] as AdaptiveTextRun).Text);
            Assert.AreEqual("This is text run number 2", (richTextBlock.Inlines[1] as AdaptiveTextRun).Text);
            Assert.AreEqual("This is text run number 3", (richTextBlock.Inlines[2] as AdaptiveTextRun).Text);

            var jsonString = richTextBlock.ToJson().ToString();
            Assert.AreEqual("{\"height\":\"Stretch\",\"horizontalAlignment\":\"center\",\"id\":\"RichTextBlockId\",\"inlines\":[{\"color\":\"Accent\",\"fontType\":\"Monospace\",\"highlight\":true,\"isSubtle\":true,\"italic\":true,\"selectAction\":{\"title\":\"Select Action\",\"type\":\"Action.Submit\"},\"size\":\"Large\",\"strikethrough\":true,\"text\":\"This is text run number 1\",\"type\":\"TextRun\",\"underline\":true,\"weight\":\"Bolder\"},{\"text\":\"This is text run number 2\",\"type\":\"TextRun\"},{\"text\":\"This is text run number 3\",\"type\":\"TextRun\"}],\"isVisible\":false,\"separator\":true,\"spacing\":\"large\",\"type\":\"RichTextBlock\"}", jsonString);
        }

        [TestMethod]
        public void Fallback()
        {
            AdaptiveTextBlock textBlockDrop = new AdaptiveTextBlock
            {
                Text = "This text block has fallback type Drop",
                FallbackType = FallbackType.Drop
            };

            textBlockDrop.Requirements.Add(new AdaptiveRequirement("foo", "1.2.3.4"));

            Assert.AreEqual(FallbackType.Drop, textBlockDrop.FallbackType);

            var jsonString = textBlockDrop.ToJson().ToString();
            Assert.AreEqual("{\"fallback\":\"drop\",\"requires\":{\"foo\":\"1.2.3.4\"},\"text\":\"This text block has fallback type Drop\",\"type\":\"TextBlock\"}", jsonString);

            AdaptiveTextBlock textBlockNone = new AdaptiveTextBlock
            {
                Text = "This text block has fallback explicitly set to None",
                FallbackType = FallbackType.None
            };

            textBlockNone.Requirements.Add(new AdaptiveRequirement("foo", "*"));

            Assert.AreEqual(FallbackType.None, textBlockNone.FallbackType);

            jsonString = textBlockNone.ToJson().ToString();
            Assert.AreEqual("{\"requires\":{\"foo\":\"0.0.0.0\"},\"text\":\"This text block has fallback explicitly set to None\",\"type\":\"TextBlock\"}", jsonString);
        }
    }
}<|MERGE_RESOLUTION|>--- conflicted
+++ resolved
@@ -41,7 +41,6 @@
                         Uri = "https://mytoken.exchange/resource"
                     },
                 }
-<<<<<<< HEAD
             };
 
             card.Refresh.UserIds.Add("user1");
@@ -55,21 +54,6 @@
                 Image = "https://myauthbutton/image.jpg"
             };
 
-=======
-            };
-
-            card.Refresh.UserIds.Add("user1");
-            card.Refresh.UserIds.Add("user2");
-
-            AdaptiveAuthCardButton button = new AdaptiveAuthCardButton
-            {
-                Type = "signIn",
-                Value = "value",
-                Title = "Click here to sign in",
-                Image = "https://myauthbutton/image.jpg"
-            };
-
->>>>>>> af06e898
             card.Authentication.Buttons.Add(button);
 
             Assert.AreEqual("https://www.stuff.com/background.jpg", card.BackgroundImage.Url);
