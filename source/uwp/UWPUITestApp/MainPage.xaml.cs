<<<<<<< HEAD
=======
// Copyright (c) Microsoft Corporation. All rights reserved.
// Licensed under the MIT License.
>>>>>>> 09c6541e
using System;
using System.Collections.Generic;
using System.IO;
using System.Linq;
using System.Runtime.InteropServices.WindowsRuntime;
using Windows.Foundation;
using Windows.Foundation.Collections;
using Windows.UI.Xaml;
using Windows.UI.Xaml.Controls;
using Windows.UI.Xaml.Controls.Primitives;
using Windows.UI.Xaml.Data;
using Windows.UI.Xaml.Input;
using Windows.UI.Xaml.Media;
using Windows.UI.Xaml.Navigation;

// The Blank Page item template is documented at https://go.microsoft.com/fwlink/?LinkId=402352&clcid=0x409

namespace UWPUITestApp
{
    /// <summary>
    /// An empty page that can be used on its own or navigated to within a Frame.
    /// </summary>
    public sealed partial class MainPage : Page
    {
        public MainPage()
        {
            this.InitializeComponent();

            TestCaseListPresenter.Instance.SetContainer(this);
            CardPresenter.Instance.SetMainWindow(this);

            PagePresenter.Content = TestCaseListPresenter.Instance;
        }

        internal void ItemClicked(string testCaseName)
        {
            CardPresenter.Instance.TestCase = testCaseName;
            PagePresenter.Content = CardPresenter.Instance;
            HomeButton.Visibility = Visibility.Visible;
        }

        private void HomeButton_Click(object sender, RoutedEventArgs e)
        {
            PagePresenter.Content = TestCaseListPresenter.Instance;
            TitleTextBlock.Text = "Home";
            HomeButton.Visibility = Visibility.Collapsed;
        }

        internal void UpdateTitle(string newTitle)
        {
            TitleTextBlock.Text = newTitle;
        }
    }
}<|MERGE_RESOLUTION|>--- conflicted
+++ resolved
@@ -1,8 +1,5 @@
-<<<<<<< HEAD
-=======
 // Copyright (c) Microsoft Corporation. All rights reserved.
 // Licensed under the MIT License.
->>>>>>> 09c6541e
 using System;
 using System.Collections.Generic;
 using System.IO;
