--- conflicted
+++ resolved
@@ -63,15 +63,10 @@
         bool TryGetValueResourceFromResourceDictionaries(
             _In_ std::wstring styleName,
             _Out_ T* valueResource);
-<<<<<<< HEAD
-        Microsoft::WRL::ComPtr<ABI::Windows::UI::Xaml::IUIElement> CreateRootCardElement(_COM_Outptr_ ABI::Windows::UI::Xaml::Controls::IPanel** childElementContainer);
-        void ApplyBackgroundToRoot(_In_ ABI::Windows::UI::Xaml::Controls::IPanel* rootPanel);
-=======
         Microsoft::WRL::ComPtr<ABI::Windows::UI::Xaml::IUIElement> CreateRootCardElement(
             _In_ ABI::AdaptiveCards::XamlCardRenderer::IAdaptiveCard* adaptiveCard,
             _COM_Outptr_ ABI::Windows::UI::Xaml::Controls::IPanel** childElementContainer);
         void ApplyBackgroundToRoot(_In_ ABI::Windows::UI::Xaml::Controls::IPanel* rootPanel, _In_ ABI::Windows::Foundation::IUriRuntimeClass* uri);
->>>>>>> e4c10d38
         template<typename T>
         void SetImageSource(T* destination, ABI::Windows::UI::Xaml::Media::IImageSource* imageSource);
         template<typename T>
@@ -87,13 +82,6 @@
             _In_ ABI::AdaptiveCards::XamlCardRenderer::IAdaptiveCardElement* element,
             _In_ ABI::AdaptiveCards::XamlCardRenderer::SeparationStyle separation,
             _COM_Outptr_result_maybenull_ ABI::AdaptiveCards::XamlCardRenderer::IAdaptiveSeparationOptions** separationOptions);
-<<<<<<< HEAD
-        void AppendSeparatorToPanel(
-            _In_ ABI::AdaptiveCards::XamlCardRenderer::IAdaptiveSeparationOptions* separation,
-            _Inout_ ABI::Windows::UI::Xaml::Controls::IPanel* panel,
-            _In_ bool isHorizontalSeparator = true);
-=======
->>>>>>> e4c10d38
         template<typename T>
         void SetContent(T* item, HSTRING contentString);
         template<typename T>
