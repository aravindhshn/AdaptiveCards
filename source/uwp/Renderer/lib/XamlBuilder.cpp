﻿#include "pch.h"

#include "AdaptiveColorsConfig.h"
#include "AdaptiveColorConfig.h"
#include "AdaptiveHostConfig.h"
#include "AdaptiveImage.h"
#include <windows.foundation.collections.h>
#include <windows.storage.h>
#include <windows.ui.xaml.shapes.h>
#include <windows.web.http.h>
#include <windows.web.http.filters.h>
#include "XamlBuilder.h"
#include "AdaptiveCardGetResourceStreamArgs.h"
#include "AdaptiveCardResourceResolvers.h"
#include "XamlHelpers.h"
#include "AdaptiveRenderArgs.h"
#include "json/json.h"
#include "WholeItemsPanel.h"
#include "AdaptiveCardRendererComponent.h"
#include "MarkDownParser.h"
#include "HtmlHelpers.h"
#include "DateTimeParser.h"

using namespace Microsoft::WRL;
using namespace Microsoft::WRL::Wrappers;
using namespace ABI::AdaptiveNamespace;
using namespace ABI::Windows::Data::Json;
using namespace ABI::Windows::Foundation;
using namespace ABI::Windows::Foundation::Collections;
using namespace ABI::Windows::Storage;
using namespace ABI::Windows::Storage::Streams;
using namespace ABI::Windows::UI;
using namespace ABI::Windows::UI::Text;
using namespace ABI::Windows::UI::Xaml;
using namespace ABI::Windows::UI::Xaml::Data;
using namespace ABI::Windows::UI::Xaml::Controls;
using namespace ABI::Windows::UI::Xaml::Controls::Primitives;
using namespace ABI::Windows::UI::Xaml::Media;
using namespace ABI::Windows::UI::Xaml::Media::Imaging;
using namespace ABI::Windows::UI::Xaml::Shapes;
using namespace ABI::Windows::UI::Xaml::Input;
using namespace ABI::Windows::Web::Http;
using namespace ABI::Windows::Web::Http::Filters;

const PCWSTR c_TextBlockSubtleOpacityKey = L"TextBlock.SubtleOpacity";
const PCWSTR c_BackgroundImageOverlayBrushKey = L"AdaptiveCard.BackgroundOverlayBrush";

AdaptiveNamespaceStart
    XamlBuilder::XamlBuilder()
    {

        m_imageLoadTracker.AddListener(dynamic_cast<IImageLoadTrackerListener*>(this));

        THROW_IF_FAILED(GetActivationFactory(HStringReference(RuntimeClass_Windows_Storage_Streams_RandomAccessStream).Get(), &m_randomAccessStreamStatics));
    }

    _Use_decl_annotations_
    ComPtr<IUIElement> XamlBuilder::CreateSeparator(
        _Inout_ IAdaptiveRenderContext* renderContext,
        UINT spacing, 
        UINT separatorThickness, 
        ABI::Windows::UI::Color separatorColor,
        bool isHorizontal)
    {
        ComPtr<IGrid> separator = XamlHelpers::CreateXamlClass<IGrid>(HStringReference(RuntimeClass_Windows_UI_Xaml_Controls_Grid));
        ComPtr<IFrameworkElement> separatorAsFrameworkElement;
        THROW_IF_FAILED(separator.As(&separatorAsFrameworkElement));

        ComPtr<IBrush> lineColorBrush = GetSolidColorBrush(separatorColor);
        ComPtr<IPanel> separatorAsPanel;
        THROW_IF_FAILED(separator.As(&separatorAsPanel));
        separatorAsPanel->put_Background(lineColorBrush.Get());

        UINT32 separatorMarginValue = spacing > separatorThickness ? (spacing - separatorThickness) / 2 : 0;
        Thickness margin = { 0, 0, 0, 0 };

        if (isHorizontal)
        {
            margin.Top = margin.Bottom = separatorMarginValue;
            separatorAsFrameworkElement->put_Height(separatorThickness);
        }
        else
        {
            margin.Left = margin.Right = separatorMarginValue;
            separatorAsFrameworkElement->put_Width(separatorThickness);
        }

        THROW_IF_FAILED(separatorAsFrameworkElement->put_Margin(margin));

        THROW_IF_FAILED(SetStyleFromResourceDictionary(renderContext, L"Adaptive.Separator", separatorAsFrameworkElement.Get()));

        ComPtr<IUIElement> result;
        THROW_IF_FAILED(separator.As(&result));
        return result;
    }

    HRESULT XamlBuilder::AllImagesLoaded()
    {
        FireAllImagesLoaded();
        return S_OK;
    }

    HRESULT XamlBuilder::ImagesLoadingHadError()
    {
        FireImagesLoadingHadError();
        return S_OK;
    }

    _Use_decl_annotations_
    void XamlBuilder::BuildXamlTreeFromAdaptiveCard(
        IAdaptiveCard* adaptiveCard,
        IFrameworkElement** xamlTreeRoot, 
        IAdaptiveRenderContext* renderContext,
        std::shared_ptr<XamlBuilder> xamlBuilder,
        boolean isOuterCard,
        ABI::AdaptiveNamespace::ContainerStyle defaultContainerStyle)
    {
        *xamlTreeRoot = nullptr;
        if (adaptiveCard != nullptr)
        {
            ComPtr<IAdaptiveHostConfig> hostConfig;
            THROW_IF_FAILED(renderContext->get_HostConfig(&hostConfig));
            ComPtr<IAdaptiveCardConfig> adaptiveCardConfig;
            THROW_IF_FAILED(hostConfig->get_AdaptiveCard(&adaptiveCardConfig));

            boolean allowCustomStyle;
            THROW_IF_FAILED(adaptiveCardConfig->get_AllowCustomStyle(&allowCustomStyle));

            ABI::AdaptiveNamespace::ContainerStyle containerStyle = defaultContainerStyle;
            if (allowCustomStyle)
            {
                ABI::AdaptiveNamespace::ContainerStyle cardStyle;
                THROW_IF_FAILED(adaptiveCard->get_Style(&cardStyle));

                if (cardStyle != ABI::AdaptiveNamespace::ContainerStyle::None)
                {
                    containerStyle = cardStyle;
                }
            }
            ComPtr<IAdaptiveRenderArgs> renderArgs;
            THROW_IF_FAILED(MakeAndInitialize<AdaptiveRenderArgs>(&renderArgs, containerStyle, nullptr));

            ComPtr<IPanel> bodyElementContainer;
            ComPtr<IUIElement> rootElement = CreateRootCardElement(adaptiveCard, renderContext, renderArgs.Get(), xamlBuilder, &bodyElementContainer);
            ComPtr<IFrameworkElement> childElementContainerAsFE;
            THROW_IF_FAILED(rootElement.As(&childElementContainerAsFE));

            // Enumerate the child items of the card and build xaml for them
            ComPtr<IVector<IAdaptiveCardElement*>> body;
            THROW_IF_FAILED(adaptiveCard->get_Body(&body));
            ComPtr<IAdaptiveRenderArgs> bodyRenderArgs;
            THROW_IF_FAILED(MakeAndInitialize<AdaptiveRenderArgs>(&bodyRenderArgs, containerStyle, childElementContainerAsFE.Get()));
            BuildPanelChildren(body.Get(), bodyElementContainer.Get(), renderContext, bodyRenderArgs.Get(), [](IUIElement*) {});

            ComPtr<IVector<IAdaptiveActionElement*>> actions;
            THROW_IF_FAILED(adaptiveCard->get_Actions(&actions));
            UINT32 actionsSize;
            THROW_IF_FAILED(actions->get_Size(&actionsSize));
            if (actionsSize > 0)
            {
                if (SupportsInteractivity(hostConfig.Get()))
                {
                    unsigned int bodyCount;
                    THROW_IF_FAILED(body->get_Size(&bodyCount));
                    BuildActions(actions.Get(), bodyElementContainer.Get(), bodyCount > 0, renderContext, containerStyle);
                }
                else
                {
                    renderContext->AddWarning(
                        ABI::AdaptiveNamespace::WarningStatusCode::InteractivityNotSupported,
                        HStringReference(L"Actions collection was present in card, but interactivity is not supported").Get());
                }
            }

            if (isOuterCard)
            {
                THROW_IF_FAILED(SetStyleFromResourceDictionary(renderContext, L"Adaptive.Card", childElementContainerAsFE.Get()));
            }
            else
            {
                THROW_IF_FAILED(SetStyleFromResourceDictionary(renderContext, L"Adaptive.ShowCard.Card", childElementContainerAsFE.Get()));
            }

            THROW_IF_FAILED(childElementContainerAsFE.CopyTo(xamlTreeRoot));

            if (isOuterCard && (xamlBuilder != nullptr))
            {
                if (xamlBuilder->m_listeners.size() == 0)
                {
                    // If we're done and no one's listening for the images to load, make sure 
                    // any outstanding image loads are no longer tracked.
                    xamlBuilder->m_imageLoadTracker.AbandonOutstandingImages();
                }
                else if (xamlBuilder->m_imageLoadTracker.GetTotalImagesTracked() == 0)
                {
                    // If there are no images to track, fire the all images loaded
                    // event to signal the xaml is ready
                    xamlBuilder->FireAllImagesLoaded();
                }
            }
        }
    }

    _Use_decl_annotations_
    HRESULT XamlBuilder::AddListener(IXamlBuilderListener* listener) noexcept try
    {
        if (m_listeners.find(listener) == m_listeners.end())
        {
            m_listeners.emplace(listener);
        }
        else
        {
            return E_INVALIDARG;
        }
        return S_OK;
    } CATCH_RETURN;

    _Use_decl_annotations_
    HRESULT XamlBuilder::RemoveListener(IXamlBuilderListener* listener) noexcept try
    {
        if (m_listeners.find(listener) != m_listeners.end())
        {
            m_listeners.erase(listener);
        }
        else
        {
            return E_INVALIDARG;
        }
        return S_OK;
    } CATCH_RETURN;

    HRESULT XamlBuilder::SetFixedDimensions(_In_ UINT width, _In_ UINT height) noexcept
    {
        m_fixedDimensions = true;
        m_fixedWidth = width;
        m_fixedHeight = height;
        return S_OK;
    }

    HRESULT XamlBuilder::SetEnableXamlImageHandling(_In_ bool enableXamlImageHandling) noexcept
    {
        m_enableXamlImageHandling = enableXamlImageHandling;
        return S_OK;
    }

    _Use_decl_annotations_
    template<typename T>
    HRESULT XamlBuilder::TryGetResourceFromResourceDictionaries(IResourceDictionary* resourceDictionary, std::wstring resourceName, T** style)
    {
        if (resourceDictionary == nullptr)
        {
            return E_INVALIDARG;
        }

        *style = nullptr;
        try
        {
            // Get a resource key for the requested style that we can use for ResourceDistionary Lookups
            ComPtr<IPropertyValueStatics> propertyValueStatics;
            THROW_IF_FAILED(GetActivationFactory(HStringReference(RuntimeClass_Windows_Foundation_PropertyValue).Get(), &propertyValueStatics));
            ComPtr<IInspectable> resourceKey;
            THROW_IF_FAILED(propertyValueStatics->CreateString(HStringReference(resourceName.c_str()).Get(), resourceKey.GetAddressOf()));

            // Search for the named resource
            ComPtr<IResourceDictionary> strongDictionary = resourceDictionary;
            ComPtr<IInspectable> dictionaryValue;
            ComPtr<IMap<IInspectable*, IInspectable*>> resourceDictionaryMap;

            boolean hasKey{};
            if (SUCCEEDED(strongDictionary.As(&resourceDictionaryMap)) &&
                SUCCEEDED(resourceDictionaryMap->HasKey(resourceKey.Get(), &hasKey)) &&
                hasKey && SUCCEEDED(resourceDictionaryMap->Lookup(resourceKey.Get(), dictionaryValue.GetAddressOf())))
            {
                ComPtr<T> resourceToReturn;
                if (SUCCEEDED(dictionaryValue.As(&resourceToReturn)))
                {
                    THROW_IF_FAILED(resourceToReturn.CopyTo(style));
                    return S_OK;
                }
            }
        }
        catch (...)
        {
        }
        return E_FAIL;
    }

    HRESULT XamlBuilder::SetStyleFromResourceDictionary(
        IAdaptiveRenderContext* renderContext,
        std::wstring resourceName,
        IFrameworkElement* frameworkElement)
    {
        ComPtr<IResourceDictionary> resourceDictionary;
        RETURN_IF_FAILED(renderContext->get_OverrideStyles(&resourceDictionary));

        ComPtr<IStyle> style;
        if (SUCCEEDED(TryGetResourceFromResourceDictionaries<IStyle>(resourceDictionary.Get(), resourceName, &style)))
        {
            RETURN_IF_FAILED(frameworkElement->put_Style(style.Get()));
        }

        return S_OK;
    }

    _Use_decl_annotations_
    ComPtr<IUIElement> XamlBuilder::CreateRootCardElement(
        IAdaptiveCard* adaptiveCard,
        IAdaptiveRenderContext* renderContext,
        IAdaptiveRenderArgs* renderArgs,
        std::shared_ptr<XamlBuilder> xamlBuilder,
        IPanel** bodyElementContainer)
    {
        // The root of an adaptive card is a composite of several elements, depending on the card
        // properties.  From back to fron these are:
        // Grid - Root element, used to enable children to stack above each other and size to fit
        // Image (optional) - Holds the background image if one is set
        // Shape (optional) - Provides the background image overlay, if one is set
        // StackPanel - The container for all the card's body elements
        ComPtr<IGrid> rootElement = XamlHelpers::CreateXamlClass<IGrid>(HStringReference(RuntimeClass_Windows_UI_Xaml_Controls_Grid));
        ComPtr<IAdaptiveHostConfig> hostConfig;
        THROW_IF_FAILED(renderContext->get_HostConfig(&hostConfig));
        ComPtr<IAdaptiveCardConfig> adaptiveCardConfig;
        THROW_IF_FAILED(hostConfig->get_AdaptiveCard(&adaptiveCardConfig));

        ComPtr<IPanel> rootAsPanel;
        THROW_IF_FAILED(rootElement.As(&rootAsPanel));
        ABI::AdaptiveNamespace::ContainerStyle containerStyle;
        THROW_IF_FAILED(renderArgs->get_ContainerStyle(&containerStyle));

        ABI::Windows::UI::Color backgroundColor;
        if (SUCCEEDED(GetBackgroundColorFromStyle(containerStyle, hostConfig.Get(), &backgroundColor)))
        {
            ComPtr<IBrush> backgroundColorBrush = GetSolidColorBrush(backgroundColor);
            THROW_IF_FAILED(rootAsPanel->put_Background(backgroundColorBrush.Get()));
        }

        ComPtr<IUriRuntimeClass> backgroundImageUrl;
        THROW_IF_FAILED(adaptiveCard->get_BackgroundImage(&backgroundImageUrl));
        if (backgroundImageUrl != nullptr)
        {
            ApplyBackgroundToRoot(rootAsPanel.Get(), backgroundImageUrl.Get(), renderContext, renderArgs);
        }

        // Now create the inner stack panel to serve as the root host for all the 
        // body elements and apply padding from host configuration
        ComPtr<WholeItemsPanel> bodyElementHost;
        THROW_IF_FAILED(MakeAndInitialize<WholeItemsPanel>(&bodyElementHost));
        bodyElementHost->SetMainPanel(TRUE);
        bodyElementHost->SetAdaptiveHeight(TRUE);

        ComPtr<IFrameworkElement> bodyElementHostAsElement;
        THROW_IF_FAILED(bodyElementHost.As(&bodyElementHostAsElement));
        ApplyMarginToXamlElement(hostConfig.Get(), bodyElementHostAsElement.Get());

        // Assign vertical alignment to the top so that on fixed height cards, the content
        // still renders at the top even if the content is shorter than the full card
        THROW_IF_FAILED(bodyElementHostAsElement->put_VerticalAlignment(VerticalAlignment_Top));

        XamlHelpers::AppendXamlElementToPanel(bodyElementHost.Get(), rootAsPanel.Get());
        THROW_IF_FAILED(bodyElementHost.CopyTo(bodyElementContainer));

        if (xamlBuilder && xamlBuilder->m_fixedDimensions)
        {
            ComPtr<IFrameworkElement> rootAsFrameworkElement;
            THROW_IF_FAILED(rootElement.As(&rootAsFrameworkElement));
            rootAsFrameworkElement->put_Width(xamlBuilder->m_fixedWidth);
            rootAsFrameworkElement->put_Height(xamlBuilder->m_fixedHeight);
            rootAsFrameworkElement->put_MaxHeight(xamlBuilder->m_fixedHeight);
        }
        
        ComPtr<IUIElement> rootAsUIElement;
        THROW_IF_FAILED(rootElement.As(&rootAsUIElement));
        return rootAsUIElement;
    }

    _Use_decl_annotations_
    void XamlBuilder::ApplyBackgroundToRoot(
        ABI::Windows::UI::Xaml::Controls::IPanel* rootPanel,
        ABI::Windows::Foundation::IUriRuntimeClass* url,
        IAdaptiveRenderContext* renderContext,
        IAdaptiveRenderArgs* renderArgs)
    {
        // In order to reuse the image creation code paths, we simply create an adaptive card
        // image element and then build that into xaml and apply to the root.
        ComPtr<IAdaptiveImage> adaptiveImage;
        THROW_IF_FAILED(MakeAndInitialize<AdaptiveImage>(&adaptiveImage));
        adaptiveImage->put_Url(url);

        ComPtr<IAdaptiveCardElement> adaptiveCardElement;
        THROW_IF_FAILED(adaptiveImage.As(&adaptiveCardElement));
        ComPtr<IUIElement> backgroundImage;

        ComPtr<IAdaptiveElementRendererRegistration> elementRenderers;
        THROW_IF_FAILED(renderContext->get_ElementRenderers(&elementRenderers));

        ComPtr<IAdaptiveElementRenderer> elementRenderer;
        THROW_IF_FAILED(elementRenderers->Get(HStringReference(L"Image").Get(), &elementRenderer));
        if (elementRenderer != nullptr)
        {
            elementRenderer->Render(adaptiveCardElement.Get(), renderContext, renderArgs, &backgroundImage);
        }

        XamlHelpers::AppendXamlElementToPanel(backgroundImage.Get(), rootPanel);

        // All background images should be stretched to fill the whole card.
        ComPtr<IImage> xamlImage;
        THROW_IF_FAILED(backgroundImage.As(&xamlImage));
        THROW_IF_FAILED(xamlImage->put_Stretch(Stretch::Stretch_UniformToFill));

        // The overlay applied to the background image is determined by a resouce, so create
        // the overlay if that resources exists
        ComPtr<IResourceDictionary> resourceDictionary;
        THROW_IF_FAILED(renderContext->get_OverrideStyles(&resourceDictionary));
        ComPtr<IBrush> backgroundOverlayBrush;
        if (SUCCEEDED(TryGetResourceFromResourceDictionaries<IBrush>(resourceDictionary.Get(), c_BackgroundImageOverlayBrushKey, &backgroundOverlayBrush)))
        {
            ComPtr<IShape> overlayRectangle = XamlHelpers::CreateXamlClass<IShape>(HStringReference(RuntimeClass_Windows_UI_Xaml_Shapes_Rectangle));
            THROW_IF_FAILED(overlayRectangle->put_Fill(backgroundOverlayBrush.Get()));

            ComPtr<IUIElement> overlayRectangleAsUIElement;
            THROW_IF_FAILED(overlayRectangle.As(&overlayRectangleAsUIElement));
            XamlHelpers::AppendXamlElementToPanel(overlayRectangle.Get(), rootPanel);
        }
    }

    _Use_decl_annotations_
    template<typename T>
    void XamlBuilder::SetImageSource(
        T* destination,
        IImageSource* imageSource)
    {
        THROW_IF_FAILED(destination->put_Source(imageSource));
    };

    _Use_decl_annotations_
    template<>
    void XamlBuilder::SetImageSource<IEllipse>(
        IEllipse* destination,
        IImageSource* imageSource)
    {
        ComPtr<IImageBrush> imageBrush = XamlHelpers::CreateXamlClass<IImageBrush>(HStringReference(RuntimeClass_Windows_UI_Xaml_Media_ImageBrush));
        THROW_IF_FAILED(imageBrush->put_ImageSource(imageSource));

        ComPtr<ITileBrush> tileBrush;
        THROW_IF_FAILED(imageBrush.As(&tileBrush));
        THROW_IF_FAILED(tileBrush->put_Stretch(Stretch_UniformToFill));

        ComPtr<IBrush> brush;
        THROW_IF_FAILED(imageBrush.As(&brush));

        ComPtr<IShape> ellipseAsShape;
        ComPtr<IEllipse> ellipse(destination);
        THROW_IF_FAILED(ellipse.As(&ellipseAsShape));
        THROW_IF_FAILED(ellipseAsShape->put_Fill(brush.Get()));
    };

    _Use_decl_annotations_
    template<typename T>
    void XamlBuilder::SetImageOnUIElement(
        _In_ ABI::Windows::Foundation::IUriRuntimeClass* imageUri,
        T* uiElement,
        IAdaptiveCardResourceResolvers* resolvers)
    {
        // Get the image url scheme
        HString schemeName;
        THROW_IF_FAILED(imageUri->get_SchemeName(schemeName.GetAddressOf()));

        // Get the resolver for the image
        ComPtr<IAdaptiveCardResourceResolver> resolver;
        if (resolvers != nullptr)
        {
            THROW_IF_FAILED(resolvers->Get(schemeName.Get(), &resolver));
            // If we have a resolver
            if (resolver != nullptr)
            {
                // Create a BitmapImage to hold the image data.  We use BitmapImage in order to allow
                // the tracker to subscribe to the ImageLoaded/Failed events
                ComPtr<IBitmapImage> bitmapImage = XamlHelpers::CreateXamlClass<IBitmapImage>(HStringReference(RuntimeClass_Windows_UI_Xaml_Media_Imaging_BitmapImage));

                if ((m_enableXamlImageHandling) || (m_listeners.size() == 0))
                {
                    m_imageLoadTracker.TrackBitmapImage(bitmapImage.Get());
                }

                THROW_IF_FAILED(bitmapImage->put_CreateOptions(BitmapCreateOptions::BitmapCreateOptions_None));
                ComPtr<IBitmapSource> bitmapSource;
                bitmapImage.As(&bitmapSource);

                // Create the arguments to pass to the resolver
                ComPtr<IAdaptiveCardGetResourceStreamArgs> args;
                THROW_IF_FAILED(MakeAndInitialize<AdaptiveCardGetResourceStreamArgs>(&args, imageUri));

                // And call the resolver to get the image stream
                ComPtr<IAsyncOperation<IRandomAccessStream*>> getResourceStreamOperation;
                THROW_IF_FAILED(resolver->GetResourceStreamAsync(args.Get(), &getResourceStreamOperation));

                ComPtr<T> strongImageControl(uiElement);
                ComPtr<XamlBuilder> strongThis(this);
                THROW_IF_FAILED(getResourceStreamOperation->put_Completed(Callback<Implements<RuntimeClassFlags<WinRtClassicComMix>, IAsyncOperationCompletedHandler<IRandomAccessStream*>>>
                    ([strongThis, this, bitmapSource, strongImageControl, bitmapImage](IAsyncOperation<IRandomAccessStream*>* operation, AsyncStatus status) -> HRESULT
                {
                    if (status == AsyncStatus::Completed)
                    {
                        // Get the random access stream
                        ComPtr<IRandomAccessStream> randomAccessStream;
                        RETURN_IF_FAILED(operation->GetResults(&randomAccessStream));

                        if (randomAccessStream == nullptr)
                        {
                            m_imageLoadTracker.MarkFailedLoadBitmapImage(bitmapImage.Get());
                            return S_OK;
                        }

                        RETURN_IF_FAILED(bitmapSource->SetSource(randomAccessStream.Get()));

                        ComPtr<IImageSource> imageSource;
                        RETURN_IF_FAILED(bitmapSource.As(&imageSource));

                        SetImageSource(strongImageControl.Get(), imageSource.Get());
                        return S_OK;
                    }
                    else
                    {
                        m_imageLoadTracker.MarkFailedLoadBitmapImage(bitmapImage.Get());
                        return S_OK;
                    }
                }).Get()));

                return;
            }
        }

        // Otherwise, no resolver...
        if ((m_enableXamlImageHandling) || (m_listeners.size() == 0))
        {
            // If we've been explicitly told to let Xaml handle the image loading, or there are
            // no listeners waiting on the image load callbacks, use Xaml to load the images
            ComPtr<IBitmapImage> bitmapImage = XamlHelpers::CreateXamlClass<IBitmapImage>(HStringReference(RuntimeClass_Windows_UI_Xaml_Media_Imaging_BitmapImage));
            THROW_IF_FAILED(bitmapImage->put_UriSource(imageUri));

            ComPtr<IImageSource> bitmapImageSource;
            THROW_IF_FAILED(bitmapImage.As(&bitmapImageSource));
            SetImageSource(uiElement, bitmapImageSource.Get());
        }
        else
        {
            PopulateImageFromUrlAsync(imageUri, uiElement);
        }
    }

    _Use_decl_annotations_
    template<typename T>
    void XamlBuilder::PopulateImageFromUrlAsync(IUriRuntimeClass* imageUri, T* imageControl)
    {
        // Create the HttpClient to load the image stream
        ComPtr<IHttpBaseProtocolFilter> httpBaseProtocolFilter =
            XamlHelpers::CreateXamlClass<IHttpBaseProtocolFilter>(HStringReference(RuntimeClass_Windows_Web_Http_Filters_HttpBaseProtocolFilter));
        THROW_IF_FAILED(httpBaseProtocolFilter->put_AllowUI(false));
        ComPtr<IHttpFilter> httpFilter;
        THROW_IF_FAILED(httpBaseProtocolFilter.As(&httpFilter));
        ComPtr<IHttpClient> httpClient;
        ComPtr<IHttpClientFactory> httpClientFactory;
        THROW_IF_FAILED(GetActivationFactory(HStringReference(RuntimeClass_Windows_Web_Http_HttpClient).Get(), httpClientFactory.ReleaseAndGetAddressOf()));
        THROW_IF_FAILED(httpClientFactory->Create(httpFilter.Get(), httpClient.ReleaseAndGetAddressOf()));

        // Create a BitmapImage to hold the image data.  We use BitmapImage in order to allow
        // the tracker to subscribe to the ImageLoaded/Failed events
        ComPtr<IBitmapImage> bitmapImage = XamlHelpers::CreateXamlClass<IBitmapImage>(HStringReference(RuntimeClass_Windows_UI_Xaml_Media_Imaging_BitmapImage));
        m_imageLoadTracker.TrackBitmapImage(bitmapImage.Get());
        THROW_IF_FAILED(bitmapImage->put_CreateOptions(BitmapCreateOptions::BitmapCreateOptions_None));
        ComPtr<IBitmapSource> bitmapSource;
        bitmapImage.As(&bitmapSource);
        ComPtr<IAsyncOperationWithProgress<IInputStream*, HttpProgress>> getStreamOperation;
        THROW_IF_FAILED(httpClient->GetInputStreamAsync(imageUri, &getStreamOperation));

        ComPtr<T> strongImageControl(imageControl);
        ComPtr<XamlBuilder> strongThis(this);
        THROW_IF_FAILED(getStreamOperation->put_Completed(Callback<Implements<RuntimeClassFlags<WinRtClassicComMix>, IAsyncOperationWithProgressCompletedHandler<IInputStream*, HttpProgress>>>
            ([strongThis, this, bitmapSource, strongImageControl, bitmapImage](IAsyncOperationWithProgress<IInputStream*, HttpProgress>* operation, AsyncStatus status) -> HRESULT
        {
            if (status == AsyncStatus::Completed)
            {
                // Load the image stream into an in memory random access stream, which is what
                // SetSource needs
                ComPtr<IInputStream> imageStream;
                RETURN_IF_FAILED(operation->GetResults(&imageStream));
                ComPtr<IRandomAccessStream> randomAccessStream =
                    XamlHelpers::CreateXamlClass<IRandomAccessStream>(HStringReference(RuntimeClass_Windows_Storage_Streams_InMemoryRandomAccessStream));
                ComPtr<IOutputStream> outputStream;
                RETURN_IF_FAILED(randomAccessStream.As(&outputStream));
                ComPtr<IAsyncOperationWithProgress<UINT64, UINT64>> copyStreamOperation;
                RETURN_IF_FAILED(m_randomAccessStreamStatics->CopyAsync(imageStream.Get(), outputStream.Get(), &copyStreamOperation));

                return copyStreamOperation->put_Completed(Callback<Implements<RuntimeClassFlags<WinRtClassicComMix>, IAsyncOperationWithProgressCompletedHandler<UINT64, UINT64>>>
                    ([strongThis, this, bitmapSource, randomAccessStream, strongImageControl](IAsyncOperationWithProgress<UINT64, UINT64>* /*operation*/, AsyncStatus /*status*/) -> HRESULT
                {
                    randomAccessStream->Seek(0);
                    RETURN_IF_FAILED(bitmapSource->SetSource(randomAccessStream.Get()));

                    ComPtr<IImageSource> imageSource;
                    RETURN_IF_FAILED(bitmapSource.As(&imageSource));

                    SetImageSource(strongImageControl.Get(), imageSource.Get());
                    return S_OK;
                }).Get());
                m_copyStreamOperations.push_back(copyStreamOperation);
            }
            else
            {
                m_imageLoadTracker.MarkFailedLoadBitmapImage(bitmapImage.Get());
                return S_OK;
            }
        }).Get()));
        m_getStreamOperations.push_back(getStreamOperation);
    }

    void XamlBuilder::FireAllImagesLoaded()
    {
        for (auto& listener : m_listeners)
        {
            listener->AllImagesLoaded();
        }
    }

    void XamlBuilder::FireImagesLoadingHadError()
    {
        for (auto& listener : m_listeners)
        {
            listener->ImagesLoadingHadError();
        }
    }

    _Use_decl_annotations_
    void XamlBuilder::BuildPanelChildren(
        IVector<IAdaptiveCardElement*>* children,
        IPanel* parentPanel,
        ABI::AdaptiveNamespace::IAdaptiveRenderContext* renderContext,
        ABI::AdaptiveNamespace::IAdaptiveRenderArgs* renderArgs,
        std::function<void(IUIElement* child)> childCreatedCallback)
    {
        int currentElement = 0;
        unsigned int childrenSize;
        THROW_IF_FAILED(children->get_Size(&childrenSize));
        XamlHelpers::IterateOverVector<IAdaptiveCardElement>(children, [&](IAdaptiveCardElement* element)
        {
            HString elementType;
            THROW_IF_FAILED(element->get_ElementTypeString(elementType.GetAddressOf()));
            ComPtr<IAdaptiveElementRendererRegistration> elementRenderers;
            THROW_IF_FAILED(renderContext->get_ElementRenderers(&elementRenderers));
            ComPtr<IAdaptiveElementRenderer> elementRenderer;
            THROW_IF_FAILED(elementRenderers->Get(elementType.Get(), &elementRenderer));
            if (elementRenderer != nullptr)
            {
                ComPtr<IAdaptiveHostConfig> hostConfig;
                THROW_IF_FAILED(renderContext->get_HostConfig(&hostConfig));
                // First element does not need a separator added
                if (currentElement++ > 0)
                {
                    bool needsSeparator;
                    UINT spacing;
                    UINT separatorThickness;
                    ABI::Windows::UI::Color separatorColor;
                    GetSeparationConfigForElement(element, hostConfig.Get(), &spacing, &separatorThickness, &separatorColor, &needsSeparator);
                    if (needsSeparator)
                    {
                        auto separator = CreateSeparator(renderContext, spacing, separatorThickness, separatorColor);
                        XamlHelpers::AppendXamlElementToPanel(separator.Get(), parentPanel);
                    }
                }
                ComPtr<IUIElement> newControl;
                elementRenderer->Render(element, renderContext, renderArgs, &newControl);
                XamlHelpers::AppendXamlElementToPanel(newControl.Get(), parentPanel);
                childCreatedCallback(newControl.Get());
            }
            else
            {
                std::wstring errorString = L"No Renderer found for type: ";
                errorString += elementType.GetRawBuffer(nullptr);
                renderContext->AddWarning(
                   ABI::AdaptiveNamespace::WarningStatusCode::NoRendererForType,
                    HStringReference(errorString.c_str()).Get());
            }
        });
    }

    void XamlBuilder::BuildShowCard(
        IAdaptiveShowCardActionConfig* showCardActionConfig,
        IAdaptiveActionElement* action,
        IAdaptiveRenderContext* renderContext,
        bool isBottomActionBar,
        IUIElement** uiShowCard)
    {
        ComPtr<IAdaptiveActionElement> localAction(action);
        ComPtr<IAdaptiveRenderContext> localRenderContext(renderContext);
        ComPtr<IAdaptiveShowCardAction> showCardAction;
        THROW_IF_FAILED(localAction.As(&showCardAction));

        ABI::AdaptiveNamespace::ContainerStyle showCardConfigStyle;
        THROW_IF_FAILED(showCardActionConfig->get_Style(&showCardConfigStyle));

        ComPtr<IAdaptiveCard> showCard;
        THROW_IF_FAILED(showCardAction->get_Card(showCard.GetAddressOf()));

        ComPtr<IFrameworkElement> localUiShowCard;
        BuildXamlTreeFromAdaptiveCard(showCard.Get(), localUiShowCard.GetAddressOf(), localRenderContext.Get(), nullptr, false, showCardConfigStyle);

        ComPtr<IGrid2> showCardGrid;
        THROW_IF_FAILED(localUiShowCard.As(&showCardGrid));

        // Set the padding
        ComPtr<IAdaptiveHostConfig> hostConfig;
        THROW_IF_FAILED(renderContext->get_HostConfig(&hostConfig));
        ComPtr<IAdaptiveSpacingConfig> spacingConfig;
        THROW_IF_FAILED(hostConfig->get_Spacing(&spacingConfig));

        UINT32 padding;
        THROW_IF_FAILED(spacingConfig->get_Padding(&padding));

        ABI::AdaptiveNamespace::ActionMode showCardActionMode;
        THROW_IF_FAILED(showCardActionConfig->get_ActionMode(&showCardActionMode));

        // Set the top margin
        ComPtr<IFrameworkElement> showCardFrameworkElement;
        THROW_IF_FAILED(localUiShowCard.As(&showCardFrameworkElement));

        UINT32 inlineTopMargin;
        THROW_IF_FAILED(showCardActionConfig->get_InlineTopMargin(&inlineTopMargin));

        double sideMargin = (double)padding * -1;
        double topMargin = isBottomActionBar ? inlineTopMargin + padding : inlineTopMargin;
        double bottomMargin = isBottomActionBar ? (double) padding * -1 : 0;

        Thickness margin = { sideMargin, topMargin, sideMargin, bottomMargin };
        THROW_IF_FAILED(showCardFrameworkElement->put_Margin(margin));

        ComPtr<IUIElement> showCardUIElement;
        THROW_IF_FAILED(localUiShowCard.As(&showCardUIElement));

        // Set the visibility as Collapsed until the action is triggered
        THROW_IF_FAILED(showCardUIElement->put_Visibility(Visibility_Collapsed));

        *uiShowCard = showCardUIElement.Detach();
    }

    _Use_decl_annotations_
    void XamlBuilder::ArrangeButtonContent(
        IAdaptiveActionElement* action,
        IAdaptiveActionsConfig* actionsConfig,
<<<<<<< HEAD
        IAdaptiveRenderContext* renderContext,
        ABI::AdaptiveCards::Rendering::Uwp::ContainerStyle containerStyle,
        ABI::AdaptiveCards::Rendering::Uwp::IAdaptiveHostConfig* hostConfig,
=======
        AdaptiveRenderContext* renderContext,
        ABI::AdaptiveNamespace::ContainerStyle containerStyle,
        ABI::AdaptiveNamespace::IAdaptiveHostConfig* hostConfig,
>>>>>>> cbf3ffee
        IButton* button)
    {
        HString title;
        THROW_IF_FAILED(action->get_Title(title.GetAddressOf()));
        ComPtr<IUriRuntimeClass> iconUrl;
        THROW_IF_FAILED(action->get_IconUrl(iconUrl.GetAddressOf()));
        ComPtr<IButton> localButton(button);

        // Check if the button has an iconUrl
        if (iconUrl.Get())
        {
            ABI::AdaptiveNamespace::IconPlacement iconPlacement;
            THROW_IF_FAILED(actionsConfig->get_IconPlacement(&iconPlacement));

            // Define the alignment for the button contents
            ComPtr<IStackPanel> buttonContentsStackPanel = XamlHelpers::CreateXamlClass<IStackPanel>(HStringReference(RuntimeClass_Windows_UI_Xaml_Controls_StackPanel));
            if (iconPlacement == ABI::AdaptiveNamespace::IconPlacement::AboveTitle)
            {
                THROW_IF_FAILED(buttonContentsStackPanel->put_Orientation(Orientation::Orientation_Vertical));
            }
            else
            {
                THROW_IF_FAILED(buttonContentsStackPanel->put_Orientation(Orientation::Orientation_Horizontal));
            }
            ComPtr<IPanel> buttonContentsPanel;
            THROW_IF_FAILED(buttonContentsStackPanel.As(&buttonContentsPanel));

            // Create image and add it to the button
            ComPtr<IAdaptiveImage> adaptiveImage;
            THROW_IF_FAILED(MakeAndInitialize<AdaptiveImage>(&adaptiveImage));
            adaptiveImage->put_Url(iconUrl.Get());
            adaptiveImage->put_HorizontalAlignment(HAlignment_Center);

            ComPtr<IAdaptiveCardElement> adaptiveCardElement;
            THROW_IF_FAILED(adaptiveImage.As(&adaptiveCardElement));
            ComPtr<AdaptiveRenderArgs> childRenderArgs;
            THROW_IF_FAILED(MakeAndInitialize<AdaptiveRenderArgs>(&childRenderArgs, containerStyle, buttonContentsStackPanel.Get()));

            ComPtr<IAdaptiveElementRendererRegistration> elementRenderers;
            THROW_IF_FAILED(renderContext->get_ElementRenderers(&elementRenderers));

            ComPtr<IUIElement> buttonIcon;
            ComPtr<IAdaptiveElementRenderer> elementRenderer;
            THROW_IF_FAILED(elementRenderers->Get(HStringReference(L"Image").Get(), &elementRenderer));
            if (elementRenderer != nullptr)
            {
                elementRenderer->Render(adaptiveCardElement.Get(), renderContext, childRenderArgs.Get(), &buttonIcon);
            }

            XamlHelpers::AppendXamlElementToPanel(buttonIcon.Get(), buttonContentsPanel.Get()); // Add image to stack panel
            ComPtr<IFrameworkElement> buttonIconAsFrameworkElement;
            THROW_IF_FAILED(buttonIcon.As(&buttonIconAsFrameworkElement));

            // Just add spacing when the icon must be located at the left of the title
            if (iconPlacement == ABI::AdaptiveNamespace::IconPlacement::LeftOfTitle)
            {
                UINT spacingSize;
                THROW_IF_FAILED(GetSpacingSizeFromSpacing(hostConfig, ABI::AdaptiveNamespace::Spacing::Default, &spacingSize));

                ABI::Windows::UI::Color color = {0};
                auto separator = CreateSeparator(renderContext, spacingSize, spacingSize, color, false);
                XamlHelpers::AppendXamlElementToPanel(separator.Get(), buttonContentsPanel.Get());
            }

            // Add text to button
            ComPtr<ITextBlock> buttonText = XamlHelpers::CreateXamlClass<ITextBlock>(HStringReference(RuntimeClass_Windows_UI_Xaml_Controls_TextBlock));
            THROW_IF_FAILED(buttonText->put_Text(title.Get()));
            THROW_IF_FAILED(buttonText->put_TextAlignment(TextAlignment::TextAlignment_Center));
            XamlHelpers::AppendXamlElementToPanel(buttonText.Get(), buttonContentsPanel.Get()); // Add text to stack panel
                                                                                                
            ComPtr<IImage> buttonIconAsImage;
            THROW_IF_FAILED(buttonIcon.As(&buttonIconAsImage));

            // Add event to the image to resize itself when the textblock is rendered
            EventRegistrationToken eventToken;
            THROW_IF_FAILED(buttonIconAsImage->add_ImageOpened(Callback<IRoutedEventHandler>(
                [ buttonIconAsFrameworkElement, buttonText ](IInspectable* /*sender*/, IRoutedEventArgs* /*args*/) -> HRESULT
            {
                return SetImageSizeAsTextBlockSize(buttonIconAsFrameworkElement.Get(), buttonText.Get());
            }).Get(), &eventToken));

            ComPtr<IContentControl> buttonContentControl;
            THROW_IF_FAILED(localButton.As(&buttonContentControl));
            THROW_IF_FAILED(buttonContentControl->put_Content(buttonContentsPanel.Get()));
        }
        else
        {
            XamlHelpers::SetContent(localButton.Get(), title.Get());
        }
    }

    void XamlBuilder::BuildActionSet(
        IAdaptiveCardElement* adaptiveCardElement,
        IAdaptiveRenderContext* renderContext,
        IAdaptiveRenderArgs* renderArgs,
        IUIElement** actionSetControl)
    {
        ComPtr<IAdaptiveHostConfig> hostConfig;
        THROW_IF_FAILED(renderContext->get_HostConfig(&hostConfig));

        if (!SupportsInteractivity(hostConfig.Get()))
        {
            renderContext->AddWarning(
                ABI::AdaptiveCards::Rendering::Uwp::WarningStatusCode::InteractivityNotSupported,
                HStringReference(L"ActionSet was stripped from card because interactivity is not supported").Get());
            return;
        }

        ComPtr<IAdaptiveCardElement> cardElement(adaptiveCardElement);
        ComPtr<IAdaptiveActionSet> adaptiveActionSet;
        THROW_IF_FAILED(cardElement.As(&adaptiveActionSet));

        ComPtr<IVector<IAdaptiveActionElement*>> actions;
        THROW_IF_FAILED(adaptiveActionSet->get_Actions(&actions));

        ABI::AdaptiveCards::Rendering::Uwp::ActionsOrientation orientation;
        THROW_IF_FAILED(adaptiveActionSet->get_Orientation(&orientation));

        ABI::AdaptiveCards::Rendering::Uwp::ContainerStyle containerStyle;
        renderArgs->get_ContainerStyle(&containerStyle);

        BuildActionSetHelper(actions.Get(), orientation, renderContext, false, actionSetControl, containerStyle);
    }

    _Use_decl_annotations_
    void XamlBuilder::BuildActions(
        IVector<IAdaptiveActionElement*>* children,
        IPanel* bodyPanel,
        bool insertSeparator,
<<<<<<< HEAD
        IAdaptiveRenderContext* renderContext,
        ABI::AdaptiveCards::Rendering::Uwp::ContainerStyle containerStyle)
=======
        AdaptiveRenderContext* renderContext,
        ABI::AdaptiveNamespace::ContainerStyle containerStyle)
>>>>>>> cbf3ffee
    {
        ComPtr<IAdaptiveHostConfig> hostConfig;
        THROW_IF_FAILED(renderContext->get_HostConfig(&hostConfig));
        ComPtr<IAdaptiveActionsConfig> actionsConfig;
        THROW_IF_FAILED(hostConfig->get_Actions(actionsConfig.GetAddressOf()));

        // Create a separator between the body and the actions
        if (insertSeparator)
        {
<<<<<<< HEAD
            ABI::AdaptiveCards::Rendering::Uwp::Spacing spacing;
            THROW_IF_FAILED(actionsConfig->get_Spacing(&spacing));
=======
            ABI::AdaptiveNamespace::Spacing spacing;
            THROW_IF_FAILED(actionsConfig->get_Spacing(&spacing)); 
>>>>>>> cbf3ffee

            UINT spacingSize;
            THROW_IF_FAILED(GetSpacingSizeFromSpacing(hostConfig.Get(), spacing, &spacingSize));

            ABI::Windows::UI::Color color = { 0 };
            auto separator = CreateSeparator(renderContext, spacingSize, 0, color);
            XamlHelpers::AppendXamlElementToPanel(separator.Get(), bodyPanel);
        }

<<<<<<< HEAD
        ComPtr<IUIElement> actionSetControl;
        BuildActionSetHelper(children, ABI::AdaptiveCards::Rendering::Uwp::ActionsOrientation::None, renderContext, true, &actionSetControl, containerStyle);

        XamlHelpers::AppendXamlElementToPanel(actionSetControl.Get(), bodyPanel);
    }

    void XamlBuilder::BuildActionSetHelper(
        IVector<IAdaptiveActionElement*>* children,
        ABI::AdaptiveCards::Rendering::Uwp::ActionsOrientation actionsOrientation,
        IAdaptiveRenderContext* renderContext,
        bool isBottomActionBar,
        IUIElement** actionSetControl,
        ABI::AdaptiveCards::Rendering::Uwp::ContainerStyle containerStyle)
    {
        ComPtr<IAdaptiveHostConfig> hostConfig;
        THROW_IF_FAILED(renderContext->get_HostConfig(&hostConfig));
        ComPtr<IAdaptiveActionsConfig> actionsConfig;
        THROW_IF_FAILED(hostConfig->get_Actions(actionsConfig.GetAddressOf()));
        ComPtr<IAdaptiveRenderContext> strongRenderContext(renderContext);

        ABI::AdaptiveCards::Rendering::Uwp::ActionAlignment actionAlignment;
        THROW_IF_FAILED(actionsConfig->get_ActionAlignment(&actionAlignment));

        if (actionsOrientation == ABI::AdaptiveCards::Rendering::Uwp::ActionsOrientation::None)
        {
            THROW_IF_FAILED(actionsConfig->get_ActionsOrientation(&actionsOrientation));
        }
=======
        ABI::AdaptiveNamespace::ActionAlignment actionAlignment;
        THROW_IF_FAILED(actionsConfig->get_ActionAlignment(&actionAlignment));

        ABI::AdaptiveNamespace::ActionsOrientation actionsOrientation;
        THROW_IF_FAILED(actionsConfig->get_ActionsOrientation(&actionsOrientation));
>>>>>>> cbf3ffee

        // Declare the panel that will host the buttons
        ComPtr<IPanel> actionsPanel;
        ComPtr<IVector<ColumnDefinition*>> columnDefinitions;

        if (actionAlignment == ABI::AdaptiveNamespace::ActionAlignment::Stretch &&
            actionsOrientation == ABI::AdaptiveNamespace::ActionsOrientation::Horizontal)
        {
            // If stretch alignment and orientation is horizontal, we use a grid with equal column widths to achieve stretch behavior.
            // For vertical orientation, we'll still just use a stack panel since the concept of stretching buttons height isn't really
            // valid, especially when the height of cards are typically dynamic.
            ComPtr<IGrid> actionsGrid = XamlHelpers::CreateXamlClass<IGrid>(HStringReference(RuntimeClass_Windows_UI_Xaml_Controls_Grid));
            THROW_IF_FAILED(actionsGrid->get_ColumnDefinitions(&columnDefinitions));
            THROW_IF_FAILED(actionsGrid.As(&actionsPanel));
        }

        else
        {
            // Create a stack panel for the action buttons
            ComPtr<IStackPanel> actionStackPanel = XamlHelpers::CreateXamlClass<IStackPanel>(HStringReference(RuntimeClass_Windows_UI_Xaml_Controls_StackPanel));

            auto uiOrientation = (actionsOrientation == ABI::AdaptiveNamespace::ActionsOrientation::Horizontal) ?
                Orientation::Orientation_Horizontal :
                Orientation::Orientation_Vertical;

            THROW_IF_FAILED(actionStackPanel->put_Orientation(uiOrientation));

            ComPtr<IFrameworkElement> actionsFrameworkElement;
            THROW_IF_FAILED(actionStackPanel.As(&actionsFrameworkElement));

            switch (actionAlignment)
            {
            case ABI::AdaptiveNamespace::ActionAlignment::Center:
                THROW_IF_FAILED(actionsFrameworkElement->put_HorizontalAlignment(HorizontalAlignment_Center));
                break;
            case ABI::AdaptiveNamespace::ActionAlignment::Left:
                THROW_IF_FAILED(actionsFrameworkElement->put_HorizontalAlignment(HorizontalAlignment_Left));
                break;
            case ABI::AdaptiveNamespace::ActionAlignment::Right:
                THROW_IF_FAILED(actionsFrameworkElement->put_HorizontalAlignment(HorizontalAlignment_Right));
                break;
            case ABI::AdaptiveNamespace::ActionAlignment::Stretch:
                THROW_IF_FAILED(actionsFrameworkElement->put_HorizontalAlignment(HorizontalAlignment_Stretch));
                break;
            }

            // Add the action buttons to the stack panel
            THROW_IF_FAILED(actionStackPanel.As(&actionsPanel));
        }

        UINT32 buttonSpacing;
        THROW_IF_FAILED(actionsConfig->get_ButtonSpacing(&buttonSpacing));

        Thickness buttonMargin = { 0, 0, 0, 0 };
        if (actionsOrientation == ABI::AdaptiveNamespace::ActionsOrientation::Horizontal)
        {
            buttonMargin.Left = buttonMargin.Right = buttonSpacing / 2;

            // Negate the spacing on the sides so the left and right buttons are flush on the side.
            // We do NOT remove the margin from the individual button itself, since that would cause
            // the equal columns stretch behavior to not have equal columns (since the first and last
            // button would be narrower without the same margins as its peers).
            ComPtr<IFrameworkElement> actionsPanelAsFrameworkElement;
            THROW_IF_FAILED(actionsPanel.As(&actionsPanelAsFrameworkElement));
            THROW_IF_FAILED(actionsPanelAsFrameworkElement->put_Margin({ buttonMargin.Left * -1, 0, buttonMargin.Right * -1, 0 }));
        }
        else
        {
            buttonMargin.Top = buttonMargin.Bottom = buttonSpacing / 2;

            // Negate the spacing on the top and bottom so the first and last buttons don't have extra padding
            ComPtr<IFrameworkElement> actionsPanelAsFrameworkElement;
            THROW_IF_FAILED(actionsPanel.As(&actionsPanelAsFrameworkElement));
            THROW_IF_FAILED(actionsPanelAsFrameworkElement->put_Margin({ 0, buttonMargin.Top * -1, 0, buttonMargin.Bottom * -1 }));
        }

        UINT32 maxActions;
        THROW_IF_FAILED(actionsConfig->get_MaxActions(&maxActions));

        ComPtr<IAdaptiveShowCardActionConfig> showCardActionConfig;
        THROW_IF_FAILED(actionsConfig->get_ShowCard(&showCardActionConfig));

        ABI::AdaptiveNamespace::ActionMode showCardActionMode;
        THROW_IF_FAILED(showCardActionConfig->get_ActionMode(&showCardActionMode));

        UINT currentAction = 0;

        std::shared_ptr<std::vector<ComPtr<IUIElement>>> allShowCards = std::make_shared<std::vector<ComPtr<IUIElement>>>();
        ComPtr<IStackPanel> showCardsStackPanel = XamlHelpers::CreateXamlClass<IStackPanel>(HStringReference(RuntimeClass_Windows_UI_Xaml_Controls_StackPanel));
        ComPtr<IGridStatics> gridStatics;
        THROW_IF_FAILED(GetActivationFactory(HStringReference(RuntimeClass_Windows_UI_Xaml_Controls_Grid).Get(), &gridStatics));
        XamlHelpers::IterateOverVector<IAdaptiveActionElement>(children, [&](IAdaptiveActionElement* child)
        {
            if (currentAction < maxActions)
            {
                // Render a button for each action
                ComPtr<IAdaptiveActionElement> action(child);
                ComPtr<IButton> button = XamlHelpers::CreateXamlClass<IButton>(HStringReference(RuntimeClass_Windows_UI_Xaml_Controls_Button));

                ComPtr<IFrameworkElement> buttonFrameworkElement;
                THROW_IF_FAILED(button.As(&buttonFrameworkElement));

                THROW_IF_FAILED(buttonFrameworkElement->put_Margin(buttonMargin));

                if (actionsOrientation == ABI::AdaptiveNamespace::ActionsOrientation::Horizontal)
                {
                    // For horizontal alignment, we always use stretch
                    THROW_IF_FAILED(buttonFrameworkElement->put_HorizontalAlignment(ABI::Windows::UI::Xaml::HorizontalAlignment::HorizontalAlignment_Stretch));
                }
                else
                {
                    switch (actionAlignment)
                    {
                    case ABI::AdaptiveNamespace::ActionAlignment::Center:
                        THROW_IF_FAILED(buttonFrameworkElement->put_HorizontalAlignment(HorizontalAlignment_Center));
                        break;
                    case ABI::AdaptiveNamespace::ActionAlignment::Left:
                        THROW_IF_FAILED(buttonFrameworkElement->put_HorizontalAlignment(HorizontalAlignment_Left));
                        break;
                    case ABI::AdaptiveNamespace::ActionAlignment::Right:
                        THROW_IF_FAILED(buttonFrameworkElement->put_HorizontalAlignment(HorizontalAlignment_Right));
                        break;
                    case ABI::AdaptiveNamespace::ActionAlignment::Stretch:
                        THROW_IF_FAILED(buttonFrameworkElement->put_HorizontalAlignment(HorizontalAlignment_Stretch));
                        break;
                    }
                }

                ArrangeButtonContent(action.Get(), actionsConfig.Get(), renderContext, containerStyle, hostConfig.Get(), button.Get());

                ABI::AdaptiveNamespace::ActionType actionType;
                THROW_IF_FAILED(action->get_ActionType(&actionType));

                // If this is a show card action and we're rendering the actions inline, render the card that will be shown
                ComPtr<IUIElement> uiShowCard;
                if (actionType == ABI::AdaptiveNamespace::ActionType::ShowCard && 
                    showCardActionMode == ABI::AdaptiveNamespace::ActionMode::Inline)
                {
                    BuildShowCard(showCardActionConfig.Get(), action.Get(), strongRenderContext.Get(), isBottomActionBar, uiShowCard.GetAddressOf());
                    allShowCards->push_back(uiShowCard);

                    ComPtr<IPanel> showCardsPanel;
                    THROW_IF_FAILED(showCardsStackPanel.As(&showCardsPanel));
                    XamlHelpers::AppendXamlElementToPanel(uiShowCard.Get(), showCardsPanel.Get());
                }
                
                // Add click handler
                ComPtr<IButtonBase> buttonBase;
                THROW_IF_FAILED(button.As(&buttonBase));
                ComPtr<IAdaptiveActionInvoker> actionInvoker;
                THROW_IF_FAILED(strongRenderContext->get_ActionInvoker(&actionInvoker));
                EventRegistrationToken clickToken;
                THROW_IF_FAILED(buttonBase->add_Click(Callback<IRoutedEventHandler>([action, actionType, showCardActionMode, uiShowCard, allShowCards, actionInvoker](IInspectable* /*sender*/, IRoutedEventArgs* /*args*/) -> HRESULT
                {
                    if (actionType == ABI::AdaptiveNamespace::ActionType::ShowCard &&
                        showCardActionMode != ABI::AdaptiveNamespace::ActionMode_Popup)
                    {
                        // Check if this show card is currently visible
                        Visibility currentVisibility;
                        THROW_IF_FAILED(uiShowCard->get_Visibility(&currentVisibility));

                        // Collapse all cards to make sure that no other show cards are visible
                        for (std::vector<ComPtr<IUIElement>>::iterator it = allShowCards->begin(); it != allShowCards->end(); ++it)
                        {
                            THROW_IF_FAILED((*it)->put_Visibility(Visibility_Collapsed));
                        }

                        // If the card had been collapsed before, show it now
                        if (currentVisibility == Visibility_Collapsed)
                        {
                            THROW_IF_FAILED(uiShowCard->put_Visibility(Visibility_Visible));
                        }
                    }
                    else
                    {
                        THROW_IF_FAILED(actionInvoker->SendActionEvent(action.Get()));
                    }

                    return S_OK;
                }).Get(), &clickToken));

                THROW_IF_FAILED(SetStyleFromResourceDictionary(renderContext, L"Adaptive.Action", buttonFrameworkElement.Get()));

                XamlHelpers::AppendXamlElementToPanel(button.Get(), actionsPanel.Get());

                if (columnDefinitions != nullptr)
                {
                    // If using the equal width columns, we'll add a column and assign the column
                    ComPtr<IColumnDefinition> columnDefinition = XamlHelpers::CreateXamlClass<IColumnDefinition>(HStringReference(RuntimeClass_Windows_UI_Xaml_Controls_ColumnDefinition));
                    THROW_IF_FAILED(columnDefinition->put_Width({ 1.0, GridUnitType::GridUnitType_Star }));
                    THROW_IF_FAILED(columnDefinitions->Append(columnDefinition.Get()));

                    gridStatics->SetColumn(buttonFrameworkElement.Get(), currentAction);
                }
            }
            else
            {
                renderContext->AddWarning(
                   ABI::AdaptiveNamespace::WarningStatusCode::MaxActionsExceeded,
                    HStringReference(L"Some actions were not rendered due to exceeding the maximum number of actions allowed").Get());
                return;
            }
            currentAction++;
        });

        ComPtr<IFrameworkElement> actionsPanelAsFrameworkElement;
        THROW_IF_FAILED(actionsPanel.As(&actionsPanelAsFrameworkElement));
        THROW_IF_FAILED(SetStyleFromResourceDictionary(renderContext, L"Adaptive.Actions", actionsPanelAsFrameworkElement.Get()));

        ComPtr<IStackPanel> actionSet = XamlHelpers::CreateXamlClass<IStackPanel>(HStringReference(RuntimeClass_Windows_UI_Xaml_Controls_StackPanel));
        ComPtr<IPanel> actionSetAsPanel;
        actionSet.As(&actionSetAsPanel);

        // Add buttons and show cards to panel
        XamlHelpers::AppendXamlElementToPanel(actionsPanel.Get(), actionSetAsPanel.Get()); 
        XamlHelpers::AppendXamlElementToPanel(showCardsStackPanel.Get(), actionSetAsPanel.Get());

        THROW_IF_FAILED(actionSetAsPanel.CopyTo(actionSetControl));
    }

    _Use_decl_annotations_
    void XamlBuilder::ApplyMarginToXamlElement(
        IAdaptiveHostConfig* hostConfig,
        IFrameworkElement* element)
    {
        ComPtr<IFrameworkElement> localElement(element);
        ComPtr<IAdaptiveSpacingConfig> spacingConfig;
        THROW_IF_FAILED(hostConfig->get_Spacing(&spacingConfig));

        UINT32 padding;
        spacingConfig->get_Padding(&padding);
        Thickness margin = { (double)padding, (double)padding, (double)padding, (double)padding };

        THROW_IF_FAILED(localElement->put_Margin(margin));
    }

    _Use_decl_annotations_
    void XamlBuilder::GetSeparationConfigForElement(
        IAdaptiveCardElement* cardElement,
        IAdaptiveHostConfig* hostConfig,
        UINT* spacing,
        UINT* separatorThickness,
        ABI::Windows::UI::Color* separatorColor,
        bool * needsSeparator)
    {
        ABI::AdaptiveNamespace::Spacing elementSpacing;
        THROW_IF_FAILED(cardElement->get_Spacing(&elementSpacing));

        UINT localSpacing;
        THROW_IF_FAILED(GetSpacingSizeFromSpacing(hostConfig, elementSpacing, &localSpacing));

        boolean hasSeparator;
        THROW_IF_FAILED(cardElement->get_Separator(&hasSeparator));

        ABI::Windows::UI::Color localColor = { 0 };
        UINT localThickness = 0; 
        if (hasSeparator)
        {
            ComPtr<IAdaptiveSeparatorConfig> separatorConfig;
            THROW_IF_FAILED(hostConfig->get_Separator(&separatorConfig));

            THROW_IF_FAILED(separatorConfig->get_LineColor(&localColor));
            THROW_IF_FAILED(separatorConfig->get_LineThickness(&localThickness));
        }
        
        *needsSeparator = hasSeparator ||
            (elementSpacing != ABI::AdaptiveNamespace::Spacing::None);

        *spacing = localSpacing;
        *separatorThickness = localThickness;
        *separatorColor = localColor;
    }

    _Use_decl_annotations_
    ComPtr<IBrush> XamlBuilder::GetSolidColorBrush(_In_ ABI::Windows::UI::Color color)
    {
        ComPtr<ISolidColorBrush> solidColorBrush = XamlHelpers::CreateXamlClass<ISolidColorBrush>(HStringReference(RuntimeClass_Windows_UI_Xaml_Media_SolidColorBrush));
        THROW_IF_FAILED(solidColorBrush->put_Color(color));
        ComPtr<IBrush> solidColorBrushAsBrush;
        THROW_IF_FAILED(solidColorBrush.As(&solidColorBrushAsBrush));
        return solidColorBrushAsBrush;
    }

    _Use_decl_annotations_
    void XamlBuilder::StyleXamlTextBlock(
        ABI::AdaptiveNamespace::TextSize size,
        ABI::AdaptiveNamespace::ForegroundColor color,
        ABI::AdaptiveNamespace::ContainerStyle containerStyle,
        bool isSubtle,
        bool wrap,
        UINT32 maxWidth,
        ABI::AdaptiveNamespace::TextWeight weight,
        ABI::Windows::UI::Xaml::Controls::ITextBlock* xamlTextBlock,
        IAdaptiveHostConfig* hostConfig)
    {
        ComPtr<ITextBlock> localTextBlock(xamlTextBlock);

        ABI::Windows::UI::Color fontColor;
        THROW_IF_FAILED(GetColorFromAdaptiveColor(hostConfig, color, containerStyle, isSubtle, &fontColor));

        ComPtr<IBrush> fontColorBrush = GetSolidColorBrush(fontColor);
        THROW_IF_FAILED(localTextBlock->put_Foreground(fontColorBrush.Get()));

        // Retrieve the Font Size from Host Options
        ComPtr<IAdaptiveFontSizesConfig> fontSizesConfig;
        THROW_IF_FAILED(hostConfig->get_FontSizes(&fontSizesConfig));
        UINT32 fontSize;
        switch (size)
        {
        case ABI::AdaptiveNamespace::TextSize::Small:
            THROW_IF_FAILED(fontSizesConfig->get_Small(&fontSize));
            break;
        case ABI::AdaptiveNamespace::TextSize::Medium:
            THROW_IF_FAILED(fontSizesConfig->get_Medium(&fontSize));
            break;
        case ABI::AdaptiveNamespace::TextSize::Large:
            THROW_IF_FAILED(fontSizesConfig->get_Large(&fontSize));
            break;
        case ABI::AdaptiveNamespace::TextSize::ExtraLarge:
            THROW_IF_FAILED(fontSizesConfig->get_ExtraLarge(&fontSize));
            break;
        case ABI::AdaptiveNamespace::TextSize::Default:
        default:
            THROW_IF_FAILED(fontSizesConfig->get_Default(&fontSize));
            break;
        }
        THROW_IF_FAILED(localTextBlock->put_FontSize((double)fontSize));

        ComPtr<IAdaptiveFontWeightsConfig> fontWeightsConfig;
        THROW_IF_FAILED(hostConfig->get_FontWeights(&fontWeightsConfig));

        ABI::Windows::UI::Text::FontWeight xamlFontWeight;
        switch (weight)
        {
        case ABI::AdaptiveNamespace::TextWeight::Lighter:
            THROW_IF_FAILED(fontWeightsConfig->get_Lighter(&xamlFontWeight.Weight));
            break;
        case ABI::AdaptiveNamespace::TextWeight::Bolder:
            THROW_IF_FAILED(fontWeightsConfig->get_Bolder(&xamlFontWeight.Weight));
            break;
        case ABI::AdaptiveNamespace::TextWeight::Default:
        default:
            THROW_IF_FAILED(fontWeightsConfig->get_Default(&xamlFontWeight.Weight));
            break;
        }

        THROW_IF_FAILED(localTextBlock->put_FontWeight(xamlFontWeight));

        // Apply the wrap value to the xaml element
        THROW_IF_FAILED(localTextBlock->put_TextWrapping(wrap ? TextWrapping::TextWrapping_WrapWholeWords : TextWrapping::TextWrapping_NoWrap));
        THROW_IF_FAILED(localTextBlock->put_TextTrimming(TextTrimming::TextTrimming_CharacterEllipsis));

        //Apply font family
        HString fontFamilyName;
        THROW_IF_FAILED(hostConfig->get_FontFamily(fontFamilyName.GetAddressOf()));

        ComPtr<IInspectable> inspectable;
        ComPtr<IFontFamily> fontFamily;
        ComPtr<IFontFamilyFactory> fontFamilyFactory;
        THROW_IF_FAILED(Windows::Foundation::GetActivationFactory(HStringReference(L"Windows.UI.Xaml.Media.FontFamily").Get(), &fontFamilyFactory));
        THROW_IF_FAILED(fontFamilyFactory->CreateInstanceWithName(fontFamilyName.Get(), nullptr, inspectable.ReleaseAndGetAddressOf(), &fontFamily));
        THROW_IF_FAILED(xamlTextBlock->put_FontFamily(fontFamily.Get()));

        ComPtr<IFrameworkElement> textBlockAsFrameworkElement;
        THROW_IF_FAILED(localTextBlock.As(&textBlockAsFrameworkElement));
        THROW_IF_FAILED(textBlockAsFrameworkElement->put_MaxWidth(maxWidth));
    }

    _Use_decl_annotations_
    void XamlBuilder::StyleXamlTextBlock(
        IAdaptiveTextConfig* textConfig,
        ABI::AdaptiveNamespace::ContainerStyle containerStyle,
        ITextBlock* xamlTextBlock,
        IAdaptiveHostConfig* hostConfig)
    {
        ABI::AdaptiveNamespace::TextWeight textWeight;
        THROW_IF_FAILED(textConfig->get_Weight(&textWeight));
        ABI::AdaptiveNamespace::ForegroundColor textColor;
        THROW_IF_FAILED(textConfig->get_Color(&textColor));
        ABI::AdaptiveNamespace::TextSize textSize;
        THROW_IF_FAILED(textConfig->get_Size(&textSize));
        boolean isSubtle;
        THROW_IF_FAILED(textConfig->get_IsSubtle(&isSubtle));
        boolean wrap;
        THROW_IF_FAILED(textConfig->get_Wrap(&wrap));
        UINT32 maxWidth;
        THROW_IF_FAILED(textConfig->get_MaxWidth(&maxWidth));
        StyleXamlTextBlock(textSize, textColor, containerStyle, Boolify(isSubtle), wrap, maxWidth, textWeight, xamlTextBlock, hostConfig);
    }

    HRESULT SetTextOnXamlTextBlock(
        IAdaptiveRenderContext* renderContext,
        HSTRING textIn,
        HSTRING language,
        ITextBlock * textBlock)
    {
        DateTimeParser parser(HStringToUTF8(language));
        auto textWithParsedDates = parser.GenerateString(HStringToUTF8(textIn));

        MarkDownParser markdownParser(textWithParsedDates);
        auto htmlString = markdownParser.TransformToHtml();

        HString htmlHString;
        UTF8ToHString(htmlString, htmlHString.GetAddressOf());
        
        ComPtr<ABI::Windows::Data::Xml::Dom::IXmlDocument> xmlDocument = XamlHelpers::CreateXamlClass<ABI::Windows::Data::Xml::Dom::IXmlDocument>(HStringReference(RuntimeClass_Windows_Data_Xml_Dom_XmlDocument));

        ComPtr<ABI::Windows::Data::Xml::Dom::IXmlDocumentIO> xmlDocumentIO;
        RETURN_IF_FAILED(xmlDocument.As(&xmlDocumentIO));
        
        HRESULT hr = xmlDocumentIO->LoadXml(htmlHString.Get());
        if (FAILED(hr))
        {
            RETURN_IF_FAILED(textBlock->put_Text(textIn));
        }
        else
        {
            ComPtr<IVector<ABI::Windows::UI::Xaml::Documents::Inline*>> inlines;
            RETURN_IF_FAILED(textBlock->get_Inlines(inlines.GetAddressOf()));

            ComPtr<ABI::Windows::Data::Xml::Dom::IXmlNode> xmlDocumentAsNode;
            RETURN_IF_FAILED(xmlDocument.As(&xmlDocumentAsNode));

            RETURN_IF_FAILED(AddHtmlInlines(renderContext, xmlDocumentAsNode.Get(), inlines.Get()));
        }

        return S_OK;
    }

    _Use_decl_annotations_
    void XamlBuilder::BuildTextBlock(
        IAdaptiveCardElement* adaptiveCardElement,
        IAdaptiveRenderContext* renderContext,
        IAdaptiveRenderArgs* renderArgs,
        IUIElement** textBlockControl)
    {
        ComPtr<IAdaptiveCardElement> cardElement(adaptiveCardElement);
        ComPtr<IAdaptiveTextBlock> adaptiveTextBlock;
        THROW_IF_FAILED(cardElement.As(&adaptiveTextBlock));

        ComPtr<ITextBlock> xamlTextBlock = XamlHelpers::CreateXamlClass<ITextBlock>(HStringReference(RuntimeClass_Windows_UI_Xaml_Controls_TextBlock));

        // ITextBlock2 will be used later on
        ComPtr<ITextBlock2> xamlTextBlock2;
        THROW_IF_FAILED(xamlTextBlock.As(&xamlTextBlock2));

        HString text;
        THROW_IF_FAILED(adaptiveTextBlock->get_Text(text.GetAddressOf()));
        HString language;
        THROW_IF_FAILED(adaptiveTextBlock->get_Language(language.GetAddressOf()));
        THROW_IF_FAILED(SetTextOnXamlTextBlock(renderContext, text.Get(), language.Get(), xamlTextBlock.Get()));

        ABI::AdaptiveNamespace::ForegroundColor textColor;
        THROW_IF_FAILED(adaptiveTextBlock->get_Color(&textColor));
        boolean isSubtle = false;
        THROW_IF_FAILED(adaptiveTextBlock->get_IsSubtle(&isSubtle));

        // The subtle boolean is rendered by setting the opacity on the text block, so retrieve
        // that value from the resource dictionary and set the Opacity
        if (isSubtle)
        {
            ComPtr<IResourceDictionary> resourceDictionary;
            THROW_IF_FAILED(renderContext->get_OverrideStyles(&resourceDictionary));
            ComPtr<IInspectable> subtleOpacityInspectable;
            if (SUCCEEDED(TryGetResourceFromResourceDictionaries<IInspectable>(resourceDictionary.Get(), c_TextBlockSubtleOpacityKey, &subtleOpacityInspectable)))
            {
                ComPtr<IReference<double>> subtleOpacityReference;
                if (SUCCEEDED(subtleOpacityInspectable.As(&subtleOpacityReference)))
                {
                    double subtleOpacity;
                    subtleOpacityReference.Get()->get_Value(&subtleOpacity);

                    ComPtr<IUIElement> textBlockAsUIElement;
                    THROW_IF_FAILED(xamlTextBlock.As(&textBlockAsUIElement));
                    textBlockAsUIElement->put_Opacity(subtleOpacity);
                }
            }
        }

        // Set the maximum number of lines the text block should show
        UINT maxLines;
        THROW_IF_FAILED(adaptiveTextBlock->get_MaxLines(&maxLines));
        THROW_IF_FAILED(xamlTextBlock2->put_MaxLines(maxLines));

        ABI::AdaptiveNamespace::HAlignment adaptiveHorizontalAlignment;
        THROW_IF_FAILED(adaptiveTextBlock->get_HorizontalAlignment(&adaptiveHorizontalAlignment));

        // Set the horizontal alignment of the text
        switch (adaptiveHorizontalAlignment)
        {
            case ABI::AdaptiveNamespace::HAlignment::Left:
                THROW_IF_FAILED(xamlTextBlock->put_TextAlignment(TextAlignment::TextAlignment_Left));
                break;
            case ABI::AdaptiveNamespace::HAlignment::Right:
                THROW_IF_FAILED(xamlTextBlock->put_TextAlignment(TextAlignment::TextAlignment_Right));
                break;
            case ABI::AdaptiveNamespace::HAlignment::Center:
                THROW_IF_FAILED(xamlTextBlock->put_TextAlignment(TextAlignment::TextAlignment_Center));
                break;
        }
        ABI::AdaptiveNamespace::TextSize textblockSize;
        THROW_IF_FAILED(adaptiveTextBlock->get_Size(&textblockSize));

        ABI::AdaptiveNamespace::TextWeight textWeight;
        THROW_IF_FAILED(adaptiveTextBlock->get_Weight(&textWeight));

        boolean shouldWrap = false;
        THROW_IF_FAILED(adaptiveTextBlock->get_Wrap(&shouldWrap));

        // Ensure left edge of text is consistent regardless of font size, so both small and large fonts
        // are flush on the left edge of the card by enabling TrimSideBearings
        THROW_IF_FAILED(xamlTextBlock2->put_OpticalMarginAlignment(OpticalMarginAlignment_TrimSideBearings));

        //Style the TextBlock using Host config
        ComPtr<IAdaptiveHostConfig> hostConfig;
        THROW_IF_FAILED(renderContext->get_HostConfig(&hostConfig));
        ABI::AdaptiveNamespace::ContainerStyle containerStyle;
        THROW_IF_FAILED(renderArgs->get_ContainerStyle(&containerStyle));
        StyleXamlTextBlock(textblockSize, textColor, containerStyle, isSubtle, shouldWrap, MAXUINT32, textWeight, xamlTextBlock.Get(), hostConfig.Get());

        ComPtr<IFrameworkElement> frameworkElement;
        THROW_IF_FAILED(xamlTextBlock.As(&frameworkElement));
        THROW_IF_FAILED(SetStyleFromResourceDictionary(renderContext, L"Adaptive.TextBlock", frameworkElement.Get()));

        THROW_IF_FAILED(xamlTextBlock.CopyTo(textBlockControl));
    }

    _Use_decl_annotations_
    HRESULT XamlBuilder::SetAutoImageSize(IFrameworkElement* imageControl, IInspectable* parentElement, IBitmapSource* imageSource)
    {
        INT32 pixelHeight;
        RETURN_IF_FAILED(imageSource->get_PixelHeight(&pixelHeight));
        INT32 pixelWidth;
        RETURN_IF_FAILED(imageSource->get_PixelWidth(&pixelWidth));
        DOUBLE parentHeight;
        DOUBLE parentWidth;
        ComPtr<IInspectable> localParentElement(parentElement);
        ComPtr<IFrameworkElement> localElement(imageControl);
        ComPtr<IColumnDefinition> parentAsColumnDefinition;
        ComPtr<IFrameworkElement> parentAsFrameworkElement;
        if (SUCCEEDED(localParentElement.As(&parentAsColumnDefinition)))
        {
            RETURN_IF_FAILED(parentAsColumnDefinition->get_ActualWidth(&parentWidth));
            if (pixelWidth <= parentWidth)
            {
                RETURN_IF_FAILED(localElement->put_Width(pixelWidth));
            }
        }
        else if (SUCCEEDED(localParentElement.As(&parentAsFrameworkElement)))
        {
            RETURN_IF_FAILED(parentAsFrameworkElement->get_ActualWidth(&parentWidth));
            RETURN_IF_FAILED(parentAsFrameworkElement->get_ActualHeight(&parentHeight));
            if (pixelHeight <= parentHeight && pixelWidth <= parentWidth)
            {
                RETURN_IF_FAILED(localElement->put_Height(pixelHeight));
                RETURN_IF_FAILED(localElement->put_Width(pixelWidth));
            }
        }

        ComPtr<IUIElement> frameworkElementAsUIElement;
        RETURN_IF_FAILED(localElement.As(&frameworkElementAsUIElement));
        RETURN_IF_FAILED(frameworkElementAsUIElement->put_Visibility(Visibility::Visibility_Visible));
        return S_OK;
    }

    _Use_decl_annotations_
    HRESULT XamlBuilder::SetImageSizeAsTextBlockSize(IFrameworkElement* imageControl, ITextBlock* textBlock)
    {
        ComPtr<ITextBlock> localTextBlock(textBlock);
        ComPtr<IFrameworkElement> textBlockAsFrameworkElement;
        RETURN_IF_FAILED(localTextBlock.As(&textBlockAsFrameworkElement));
        DOUBLE textBlockHeight;
        RETURN_IF_FAILED(textBlockAsFrameworkElement->get_ActualHeight(&textBlockHeight));
        
        ComPtr<IFrameworkElement> localElement(imageControl);
        RETURN_IF_FAILED(localElement->put_Height(textBlockHeight));
        RETURN_IF_FAILED(localElement->put_Width(textBlockHeight));

        ComPtr<IUIElement> frameworkElementAsUIElement;
        RETURN_IF_FAILED(localElement.As(&frameworkElementAsUIElement));
        RETURN_IF_FAILED(frameworkElementAsUIElement->put_Visibility(Visibility::Visibility_Visible));
        return S_OK;
    }

    _Use_decl_annotations_
    void XamlBuilder::BuildImage(
        IAdaptiveCardElement* adaptiveCardElement,
        IAdaptiveRenderContext* renderContext,
        IAdaptiveRenderArgs* renderArgs,
        IUIElement** imageControl)
    {
        ComPtr<IAdaptiveCardElement> cardElement(adaptiveCardElement);
        ComPtr<IAdaptiveImage> adaptiveImage;
        THROW_IF_FAILED(cardElement.As(&adaptiveImage));

        ComPtr<IUriRuntimeClass> imageUri;
        THROW_IF_FAILED(adaptiveImage->get_Url(imageUri.GetAddressOf()));

        // Get the image's size and style
        ABI::AdaptiveNamespace::ImageSize size;
        THROW_IF_FAILED(adaptiveImage->get_Size(&size));

        ComPtr<IAdaptiveHostConfig> hostConfig;
        THROW_IF_FAILED(renderContext->get_HostConfig(&hostConfig));
        if (size == ABI::AdaptiveNamespace::ImageSize::None)
        {
            ComPtr<IAdaptiveImageConfig> imageConfig;
            THROW_IF_FAILED(hostConfig->get_Image(&imageConfig));
            THROW_IF_FAILED(imageConfig->get_ImageSize(&size));
        }

        ABI::AdaptiveNamespace::ImageStyle imageStyle;
        THROW_IF_FAILED(adaptiveImage->get_Style(&imageStyle));
        ComPtr<IAdaptiveCardResourceResolvers> resourceResolvers;
        THROW_IF_FAILED(renderContext->get_ResourceResolvers(&resourceResolvers));

        ComPtr<IFrameworkElement> frameworkElement;
        if (imageStyle == ImageStyle_Person)
        {
            ComPtr<IEllipse> ellipse = XamlHelpers::CreateXamlClass<IEllipse>(HStringReference(RuntimeClass_Windows_UI_Xaml_Shapes_Ellipse));
            SetImageOnUIElement(imageUri.Get(), ellipse.Get(), resourceResolvers.Get());

            ComPtr<IShape> ellipseAsShape;
            THROW_IF_FAILED(ellipse.As(&ellipseAsShape));
            // Set Auto, None, and Stretch to Stretch_UniformToFill. An ellipse set to Stretch_Uniform ends up with size 0.
            if (size == ABI::AdaptiveNamespace::ImageSize::None ||
                size == ABI::AdaptiveNamespace::ImageSize::Stretch ||
                size == ABI::AdaptiveNamespace::ImageSize::Auto)
            {
                THROW_IF_FAILED(ellipseAsShape->put_Stretch(Stretch::Stretch_UniformToFill));
            }

            ComPtr<IInspectable> parentElement;
            THROW_IF_FAILED(renderArgs->get_ParentElement(&parentElement));
            THROW_IF_FAILED(ellipse.As(&frameworkElement));

            // Check if the image source fits in the parent container, if so, set the framework element's size to match the original image.
            if (size == ABI::AdaptiveNamespace::ImageSize::Auto &&
                parentElement != nullptr &&
                m_enableXamlImageHandling)
            {
                ComPtr<IBrush> ellipseBrush;
                THROW_IF_FAILED(ellipseAsShape->get_Fill(&ellipseBrush));
                ComPtr<IImageBrush> brushAsImageBrush;
                THROW_IF_FAILED(ellipseBrush.As(&brushAsImageBrush));

                ComPtr<IUIElement> ellipseAsUIElement;
                THROW_IF_FAILED(ellipse.As(&ellipseAsUIElement));

                ComPtr<IImageSource> imageSource;
                THROW_IF_FAILED(brushAsImageBrush->get_ImageSource(&imageSource));
                ComPtr<IBitmapSource> imageSourceAsBitmap;
                THROW_IF_FAILED(imageSource.As(&imageSourceAsBitmap));
                // Collapse the Ellipse while the image loads, so that resizing is not noticeable
                THROW_IF_FAILED(ellipseAsUIElement->put_Visibility(Visibility::Visibility_Collapsed));
                // Handle ImageOpened event so we can check the imageSource's size to determine if it fits in its parent
                EventRegistrationToken eventToken;
                THROW_IF_FAILED(brushAsImageBrush->add_ImageOpened(Callback<IRoutedEventHandler>(
                    [frameworkElement, parentElement, imageSourceAsBitmap](IInspectable* /*sender*/, IRoutedEventArgs* /*args*/) -> HRESULT
                {
                    return SetAutoImageSize(frameworkElement.Get(), parentElement.Get(), imageSourceAsBitmap.Get());
                }).Get(), &eventToken));
            }
        }
        else
        {
            ComPtr<IImage> xamlImage = XamlHelpers::CreateXamlClass<IImage>(HStringReference(RuntimeClass_Windows_UI_Xaml_Controls_Image));
            SetImageOnUIElement(imageUri.Get(), xamlImage.Get(), resourceResolvers.Get());
            THROW_IF_FAILED(xamlImage.As(&frameworkElement));

            ComPtr<IInspectable> parentElement;
            THROW_IF_FAILED(renderArgs->get_ParentElement(&parentElement));
            if (parentElement != nullptr &&
                size == ABI::AdaptiveNamespace::ImageSize::Auto &&
                m_enableXamlImageHandling)
            {
                ComPtr<IImageSource> imageSource;
                THROW_IF_FAILED(xamlImage->get_Source(&imageSource));
                ComPtr<IBitmapSource> imageSourceAsBitmap;
                THROW_IF_FAILED(imageSource.As(&imageSourceAsBitmap));

                ComPtr<IUIElement> imageAsUIElement;
                THROW_IF_FAILED(xamlImage.As(&imageAsUIElement));

                //Collapse the Image control while the image loads, so that resizing is not noticeable
                THROW_IF_FAILED(imageAsUIElement->put_Visibility(Visibility::Visibility_Collapsed));

                // Handle ImageOpened event so we can check the imageSource's size to determine if it fits in its parent
                EventRegistrationToken eventToken;
                THROW_IF_FAILED(xamlImage->add_ImageOpened(Callback<IRoutedEventHandler>(
                    [frameworkElement, parentElement, imageSourceAsBitmap](IInspectable* /*sender*/, IRoutedEventArgs* /*args*/) -> HRESULT
                {
                    return SetAutoImageSize(frameworkElement.Get(), parentElement.Get(), imageSourceAsBitmap.Get());
                }).Get(), &eventToken));
            }
        }

        ComPtr<IAdaptiveImageSizesConfig> sizeOptions;
        THROW_IF_FAILED(hostConfig->get_ImageSizes(sizeOptions.GetAddressOf()));

        switch (size)
        {
            case ABI::AdaptiveNamespace::ImageSize::Small:
            {
                UINT32 imageSize;
                THROW_IF_FAILED(sizeOptions->get_Small(&imageSize));

                THROW_IF_FAILED(frameworkElement->put_Width(imageSize));
                THROW_IF_FAILED(frameworkElement->put_Height(imageSize));
                break;
            }

            case ABI::AdaptiveNamespace::ImageSize::Medium:
            {
                UINT32 imageSize;
                THROW_IF_FAILED(sizeOptions->get_Medium(&imageSize));

                THROW_IF_FAILED(frameworkElement->put_Width(imageSize));
                THROW_IF_FAILED(frameworkElement->put_Height(imageSize));
                break;
            }

            case ABI::AdaptiveNamespace::ImageSize::Large:
            {
                UINT32 imageSize;
                THROW_IF_FAILED(sizeOptions->get_Large(&imageSize));

                THROW_IF_FAILED(frameworkElement->put_Width(imageSize));
                THROW_IF_FAILED(frameworkElement->put_Height(imageSize));
                break;
            }
        }

        ABI::AdaptiveNamespace::HAlignment adaptiveHorizontalAlignment;
        THROW_IF_FAILED(adaptiveImage->get_HorizontalAlignment(&adaptiveHorizontalAlignment));

        switch (adaptiveHorizontalAlignment)
        {
            case ABI::AdaptiveNamespace::HAlignment::Left:
                THROW_IF_FAILED(frameworkElement->put_HorizontalAlignment(HorizontalAlignment_Left));
                break;
            case ABI::AdaptiveNamespace::HAlignment::Right:
                THROW_IF_FAILED(frameworkElement->put_HorizontalAlignment(HorizontalAlignment_Right));
                break;
            case ABI::AdaptiveNamespace::HAlignment::Center:
                THROW_IF_FAILED(frameworkElement->put_HorizontalAlignment(HorizontalAlignment_Center));
                break;
        }

        THROW_IF_FAILED(SetStyleFromResourceDictionary(renderContext, L"Adaptive.Image", frameworkElement.Get()));

        ComPtr<IAdaptiveActionElement> selectAction;
        THROW_IF_FAILED(adaptiveImage->get_SelectAction(&selectAction));

        ComPtr<IUIElement> imageAsUIElement;
        THROW_IF_FAILED(frameworkElement.As(&imageAsUIElement));

        HandleSelectAction(adaptiveCardElement, selectAction.Get(), renderContext, imageAsUIElement.Get(), SupportsInteractivity(hostConfig.Get()), true, imageControl);
    }

    _Use_decl_annotations_
    void XamlBuilder::BuildContainer(
        IAdaptiveCardElement* adaptiveCardElement,
        IAdaptiveRenderContext* renderContext,
        IAdaptiveRenderArgs* renderArgs,
        IUIElement** containerControl)
    {
        ComPtr<IAdaptiveCardElement> cardElement(adaptiveCardElement);
        ComPtr<IAdaptiveContainer> adaptiveContainer;
        THROW_IF_FAILED(cardElement.As(&adaptiveContainer));

        ComPtr<WholeItemsPanel> containerPanel;
        THROW_IF_FAILED(MakeAndInitialize<WholeItemsPanel>(&containerPanel));

        ComPtr<IFrameworkElement> containerPanelAsFrameWorkElement;
        THROW_IF_FAILED(containerPanel.As(&containerPanelAsFrameWorkElement));
        // Assign vertical alignment to the top so that on fixed height cards, the content
        // still renders at the top even if the content is shorter than the full card
        THROW_IF_FAILED(containerPanelAsFrameWorkElement->put_VerticalAlignment(VerticalAlignment_Top));

        ABI::AdaptiveNamespace::ContainerStyle containerStyle;
        THROW_IF_FAILED(adaptiveContainer->get_Style(&containerStyle));

        ABI::AdaptiveNamespace::ContainerStyle parentContainerStyle;
        THROW_IF_FAILED(renderArgs->get_ContainerStyle(&parentContainerStyle));

        bool hasExplicitContainerStyle = true;
        if (containerStyle == ABI::AdaptiveNamespace::ContainerStyle::None)
        {
            hasExplicitContainerStyle = false;
            containerStyle = parentContainerStyle;
        }
        ComPtr<IFrameworkElement> parentElement;
        THROW_IF_FAILED(renderArgs->get_ParentElement(&parentElement));
        ComPtr<IAdaptiveRenderArgs> newRenderArgs;
        THROW_IF_FAILED(MakeAndInitialize<AdaptiveRenderArgs>(&newRenderArgs, containerStyle, parentElement.Get()));

        ComPtr<IPanel> containerPanelAsPanel;
        THROW_IF_FAILED(containerPanel.As(&containerPanelAsPanel));
        ComPtr<IVector<IAdaptiveCardElement*>> childItems;
        THROW_IF_FAILED(adaptiveContainer->get_Items(&childItems));
        BuildPanelChildren(childItems.Get(), containerPanelAsPanel.Get(), renderContext, newRenderArgs.Get(), [](IUIElement*) {});

        ComPtr<IBorder> containerBorder = XamlHelpers::CreateXamlClass<IBorder>(HStringReference(RuntimeClass_Windows_UI_Xaml_Controls_Border));
        ComPtr<IAdaptiveHostConfig> hostConfig;
        THROW_IF_FAILED(renderContext->get_HostConfig(&hostConfig));

        // If container style was explicitly assigned, apply background
        if (hasExplicitContainerStyle)
        {
            ABI::Windows::UI::Color backgroundColor;
            THROW_IF_FAILED(GetBackgroundColorFromStyle(containerStyle, hostConfig.Get(), &backgroundColor));
            ComPtr<IBrush> backgroundColorBrush = GetSolidColorBrush(backgroundColor);
            THROW_IF_FAILED(containerBorder->put_Background(backgroundColorBrush.Get()));

            // If the container style doesn't match its parent, apply padding.
            if (containerStyle != parentContainerStyle)
            {
                ComPtr<IAdaptiveSpacingConfig> spacingConfig;
                THROW_IF_FAILED(hostConfig->get_Spacing(&spacingConfig));

                UINT32 padding;
                THROW_IF_FAILED(spacingConfig->get_Padding(&padding));
                DOUBLE paddingAsDouble = static_cast<DOUBLE>(padding);

                Thickness paddingThickness = {paddingAsDouble, paddingAsDouble, paddingAsDouble, paddingAsDouble};
                THROW_IF_FAILED(containerBorder->put_Padding(paddingThickness));
            }
        }

        ComPtr<IUIElement> containerPanelAsUIElement;
        THROW_IF_FAILED(containerPanel.As(&containerPanelAsUIElement));
        THROW_IF_FAILED(containerBorder->put_Child(containerPanelAsUIElement.Get()));

        THROW_IF_FAILED(SetStyleFromResourceDictionary(renderContext, L"Adaptive.Container", containerPanelAsFrameWorkElement.Get()));

        ComPtr<IAdaptiveActionElement> selectAction;
        THROW_IF_FAILED(adaptiveContainer->get_SelectAction(&selectAction));

        ComPtr<IUIElement> containerBorderAsUIElement;
        THROW_IF_FAILED(containerBorder.As(&containerBorderAsUIElement));

        HandleSelectAction(adaptiveCardElement, selectAction.Get(), renderContext, containerBorderAsUIElement.Get(), SupportsInteractivity(hostConfig.Get()), true, containerControl);
    }

    _Use_decl_annotations_
    void XamlBuilder::BuildColumn(
        IAdaptiveCardElement* adaptiveCardElement,
        IAdaptiveRenderContext* renderContext,
        IAdaptiveRenderArgs* renderArgs,
        IUIElement** ColumnControl)
    {
        ComPtr<IAdaptiveCardElement> cardElement(adaptiveCardElement);
        ComPtr<IAdaptiveColumn> adaptiveColumn;
        THROW_IF_FAILED(cardElement.As(&adaptiveColumn));

        ComPtr<WholeItemsPanel> columnPanel;
        THROW_IF_FAILED(MakeAndInitialize<WholeItemsPanel>(&columnPanel));

        ABI::AdaptiveNamespace::ContainerStyle containerStyle;
        THROW_IF_FAILED(adaptiveColumn->get_Style(&containerStyle));
        bool hasExplicitContainerStyle = true;
        if (containerStyle == ABI::AdaptiveNamespace::ContainerStyle::None)
        {
            hasExplicitContainerStyle = false;
            ABI::AdaptiveNamespace::ContainerStyle parentContainerStyle;
            THROW_IF_FAILED(renderArgs->get_ContainerStyle(&parentContainerStyle));
            containerStyle = parentContainerStyle;
        }

        ComPtr<IFrameworkElement> parentElement;
        THROW_IF_FAILED(renderArgs->get_ParentElement(&parentElement));
        ComPtr<IAdaptiveRenderArgs> newRenderArgs;
        THROW_IF_FAILED(MakeAndInitialize<AdaptiveRenderArgs>(&newRenderArgs, containerStyle, parentElement.Get()));

        // If container style was explicitly assigned, apply background
        ComPtr<IAdaptiveHostConfig> hostConfig;
        THROW_IF_FAILED(renderContext->get_HostConfig(&hostConfig));
        ABI::Windows::UI::Color backgroundColor;
        if (hasExplicitContainerStyle && SUCCEEDED(GetBackgroundColorFromStyle(containerStyle, hostConfig.Get(), &backgroundColor)))
        {
            ComPtr<IPanel> columnAsPanel;
            THROW_IF_FAILED(columnPanel.As(&columnAsPanel));

            ComPtr<IBrush> backgroundColorBrush = GetSolidColorBrush(backgroundColor);
            THROW_IF_FAILED(columnAsPanel->put_Background(backgroundColorBrush.Get()));
        }

        ComPtr<IPanel> columnPanelAsPanel;
        THROW_IF_FAILED(columnPanel.As(&columnPanelAsPanel));
        ComPtr<IVector<IAdaptiveCardElement*>> childItems;
        THROW_IF_FAILED(adaptiveColumn->get_Items(&childItems));
        BuildPanelChildren(childItems.Get(), columnPanelAsPanel.Get(), renderContext, newRenderArgs.Get(), [](IUIElement*) {});

        // Assign vertical alignment to the top so that on fixed height cards, the content
        // still renders at the top even if the content is shorter than the full card
        ComPtr<IFrameworkElement> columnPanelAsFrameworkElement;
        THROW_IF_FAILED(columnPanel.As(&columnPanelAsFrameworkElement));
        THROW_IF_FAILED(columnPanelAsFrameworkElement->put_VerticalAlignment(VerticalAlignment_Stretch));

        THROW_IF_FAILED(SetStyleFromResourceDictionary(renderContext, L"Adaptive.Column", columnPanelAsFrameworkElement.Get()));

        ComPtr<IAdaptiveActionElement> selectAction;
        THROW_IF_FAILED(adaptiveColumn->get_SelectAction(&selectAction));

        ComPtr<IUIElement> columnAsUIElement;
        THROW_IF_FAILED(columnPanel.As(&columnAsUIElement));

        HandleSelectAction(adaptiveCardElement, selectAction.Get(), renderContext, columnAsUIElement.Get(), SupportsInteractivity(hostConfig.Get()), false, ColumnControl);
    }

    _Use_decl_annotations_
    void XamlBuilder::BuildColumnSet(
        IAdaptiveCardElement* adaptiveCardElement,
        IAdaptiveRenderContext* renderContext,
        IAdaptiveRenderArgs* renderArgs,
        IUIElement** columnSetControl)
    {
        ComPtr<IAdaptiveCardElement> cardElement(adaptiveCardElement);
        ComPtr<IAdaptiveColumnSet> adaptiveColumnSet;
        THROW_IF_FAILED(cardElement.As(&adaptiveColumnSet));

        ComPtr<IGrid> xamlGrid = XamlHelpers::CreateXamlClass<IGrid>(HStringReference(RuntimeClass_Windows_UI_Xaml_Controls_Grid));
        ComPtr<IGridStatics> gridStatics;
        THROW_IF_FAILED(GetActivationFactory(HStringReference(RuntimeClass_Windows_UI_Xaml_Controls_Grid).Get(), &gridStatics));

        ComPtr<IVector<IAdaptiveColumn*>> columns;
        THROW_IF_FAILED(adaptiveColumnSet->get_Columns(&columns));
        int currentColumn = 0;
        ComPtr<IAdaptiveElementRendererRegistration> elementRenderers;
        THROW_IF_FAILED(renderContext->get_ElementRenderers(&elementRenderers));
        ComPtr<IAdaptiveElementRenderer> columnRenderer;
        THROW_IF_FAILED(elementRenderers->Get(HStringReference(L"Column").Get(), &columnRenderer));
        
        if (columnRenderer == nullptr)
        {
            renderContext->AddWarning(
               ABI::AdaptiveNamespace::WarningStatusCode::NoRendererForType,
                HStringReference(L"No renderer found for type: Column").Get());
            *columnSetControl = nullptr;
            return;
        }

        ComPtr<IAdaptiveHostConfig> hostConfig;
        THROW_IF_FAILED(renderContext->get_HostConfig(&hostConfig));

        XamlHelpers::IterateOverVector<IAdaptiveColumn>(columns.Get(), [xamlGrid, gridStatics, &currentColumn, renderContext, renderArgs, columnRenderer, hostConfig](IAdaptiveColumn* column)
        {
            ComPtr<IAdaptiveCardElement> columnAsCardElement;
            ComPtr<IAdaptiveColumn> localColumn(column);
            THROW_IF_FAILED(localColumn.As(&columnAsCardElement));
            ComPtr<IVector<ColumnDefinition*>> columnDefinitions;
            THROW_IF_FAILED(xamlGrid->get_ColumnDefinitions(&columnDefinitions));
            ComPtr<IPanel> gridAsPanel;
            THROW_IF_FAILED(xamlGrid.As(&gridAsPanel));

            // If not the first column
            if (currentColumn > 0)
            {
                // Add Separator to the columnSet
                bool needsSeparator;
                UINT spacing;
                UINT separatorThickness;
                ABI::Windows::UI::Color separatorColor;
                GetSeparationConfigForElement(columnAsCardElement.Get(), hostConfig.Get(), &spacing, &separatorThickness, &separatorColor, &needsSeparator);

                if (needsSeparator)
                {
                    //Create a new ColumnDefinition for the separator
                    ComPtr<IColumnDefinition> separatorColumnDefinition = XamlHelpers::CreateXamlClass<IColumnDefinition>(HStringReference(RuntimeClass_Windows_UI_Xaml_Controls_ColumnDefinition));
                    THROW_IF_FAILED(separatorColumnDefinition->put_Width({ 1.0, GridUnitType::GridUnitType_Auto }));
                    THROW_IF_FAILED(columnDefinitions->Append(separatorColumnDefinition.Get()));

                    auto separator = CreateSeparator(renderContext, spacing, separatorThickness, separatorColor, false);
                    ComPtr<IFrameworkElement> separatorAsFrameworkElement;
                    THROW_IF_FAILED(separator.As(&separatorAsFrameworkElement));
                    gridStatics->SetColumn(separatorAsFrameworkElement.Get(), currentColumn++);
                    XamlHelpers::AppendXamlElementToPanel(separator.Get(), gridAsPanel.Get());
                }
            }

            // Determine if the column is auto, stretch, or percentage width, and set the column width appropriately
            ComPtr<IColumnDefinition> columnDefinition = XamlHelpers::CreateXamlClass<IColumnDefinition>(HStringReference(RuntimeClass_Windows_UI_Xaml_Controls_ColumnDefinition));

            HString adaptiveColumnWidth;
            THROW_IF_FAILED(column->get_Width(adaptiveColumnWidth.GetAddressOf()));

            INT32 isStretchResult;
            THROW_IF_FAILED(WindowsCompareStringOrdinal(adaptiveColumnWidth.Get(), HStringReference(L"stretch").Get(), &isStretchResult));

            INT32 isAutoResult;
            THROW_IF_FAILED(WindowsCompareStringOrdinal(adaptiveColumnWidth.Get(), HStringReference(L"auto").Get(), &isAutoResult));

            double widthAsDouble = _wtof(adaptiveColumnWidth.GetRawBuffer(nullptr));

            GridLength columnWidth;
            if (isAutoResult == 0)
            {
                // If auto specified, use auto width
                columnWidth.GridUnitType = GridUnitType::GridUnitType_Auto;
                columnWidth.Value = 0;
            }
            else if (isStretchResult == 0 || !adaptiveColumnWidth.IsValid() || (widthAsDouble <= 0))
            {
                // If stretch specified, or column size invalid or set to non-positive, use stretch with default of 1
                columnWidth.GridUnitType = GridUnitType::GridUnitType_Star;
                columnWidth.Value = 1;
            }
            else
            {
                // If user specified specific valid size, use that star size
                columnWidth.GridUnitType = GridUnitType::GridUnitType_Star;
                columnWidth.Value = _wtof(adaptiveColumnWidth.GetRawBuffer(nullptr));
            }

            THROW_IF_FAILED(columnDefinition->put_Width(columnWidth));
            THROW_IF_FAILED(columnDefinitions->Append(columnDefinition.Get()));

            ComPtr<IAdaptiveRenderArgs> columnRenderArgs;
            ABI::AdaptiveNamespace::ContainerStyle style;
            THROW_IF_FAILED(renderArgs->get_ContainerStyle(&style));
            THROW_IF_FAILED(MakeAndInitialize<AdaptiveRenderArgs>(&columnRenderArgs, style, columnDefinition.Get()));

            // Build the Column
            ComPtr<IUIElement> xamlColumn;
            columnRenderer->Render(columnAsCardElement.Get(), renderContext, columnRenderArgs.Get(), &xamlColumn);

            // Mark the column container with the current column
            ComPtr<IFrameworkElement> columnAsFrameworkElement;
            THROW_IF_FAILED(xamlColumn.As(&columnAsFrameworkElement));
            gridStatics->SetColumn(columnAsFrameworkElement.Get(), currentColumn++);

            // Finally add the column container to the grid
            XamlHelpers::AppendXamlElementToPanel(xamlColumn.Get(), gridAsPanel.Get());
        });

        ComPtr<IFrameworkElement> columnSetAsFrameworkElement;
        THROW_IF_FAILED(xamlGrid.As(&columnSetAsFrameworkElement));
        THROW_IF_FAILED(SetStyleFromResourceDictionary(renderContext, L"Adaptive.ColumnSet", columnSetAsFrameworkElement.Get()));

        ComPtr<IAdaptiveActionElement> selectAction;
        THROW_IF_FAILED(adaptiveColumnSet->get_SelectAction(&selectAction));

        ComPtr<IUIElement> gridAsUIElement;
        THROW_IF_FAILED(xamlGrid.As(&gridAsUIElement));

        HandleSelectAction(adaptiveCardElement, selectAction.Get(), renderContext, gridAsUIElement.Get(), SupportsInteractivity(hostConfig.Get()), true, columnSetControl);
    }

    _Use_decl_annotations_
    void XamlBuilder::BuildFactSet(
        IAdaptiveCardElement* adaptiveCardElement,
        IAdaptiveRenderContext* renderContext,
        IAdaptiveRenderArgs* renderArgs,
        IUIElement** factSetControl)
    {
        ComPtr<IAdaptiveCardElement> cardElement(adaptiveCardElement);
        ComPtr<IAdaptiveFactSet> adaptiveFactSet;

        THROW_IF_FAILED(cardElement.As(&adaptiveFactSet));

        ComPtr<IGrid> xamlGrid = XamlHelpers::CreateXamlClass<IGrid>(HStringReference(RuntimeClass_Windows_UI_Xaml_Controls_Grid));
        ComPtr<IGridStatics> gridStatics;
        THROW_IF_FAILED(GetActivationFactory(HStringReference(RuntimeClass_Windows_UI_Xaml_Controls_Grid).Get(), &gridStatics));

        ComPtr<IColumnDefinition> titleColumn = XamlHelpers::CreateXamlClass<IColumnDefinition>(HStringReference(RuntimeClass_Windows_UI_Xaml_Controls_ColumnDefinition));
        ComPtr<IColumnDefinition> valueColumn = XamlHelpers::CreateXamlClass<IColumnDefinition>(HStringReference(RuntimeClass_Windows_UI_Xaml_Controls_ColumnDefinition));
        GridLength factSetGridLength = { 0, GridUnitType::GridUnitType_Auto };

        THROW_IF_FAILED(titleColumn->put_Width(factSetGridLength));
        THROW_IF_FAILED(valueColumn->put_Width(factSetGridLength));
        ComPtr<IVector<ColumnDefinition*>> columnDefinitions;
        THROW_IF_FAILED(xamlGrid->get_ColumnDefinitions(&columnDefinitions));
        THROW_IF_FAILED(columnDefinitions->Append(titleColumn.Get()));
        THROW_IF_FAILED(columnDefinitions->Append(valueColumn.Get()));

        ComPtr<IVector<IAdaptiveFact*>> facts;
        THROW_IF_FAILED(adaptiveFactSet->get_Facts(&facts));
        int currentFact = 0;
        XamlHelpers::IterateOverVector<IAdaptiveFact>(facts.Get(), [xamlGrid, gridStatics, factSetGridLength, &currentFact, renderContext, renderArgs](IAdaptiveFact* fact)
        {
            ComPtr<IRowDefinition> factRow = XamlHelpers::CreateXamlClass<IRowDefinition>(HStringReference(RuntimeClass_Windows_UI_Xaml_Controls_RowDefinition));
            THROW_IF_FAILED(factRow->put_Height(factSetGridLength));

            ComPtr<IVector<RowDefinition*>> rowDefinitions;
            THROW_IF_FAILED(xamlGrid->get_RowDefinitions(&rowDefinitions));
            THROW_IF_FAILED(rowDefinitions->Append(factRow.Get()));

            ComPtr<IAdaptiveFact> localFact(fact);
            ComPtr<IAdaptiveHostConfig> hostConfig;
            THROW_IF_FAILED(renderContext->get_HostConfig(&hostConfig));
            ComPtr<IAdaptiveFactSetConfig> factSetConfig;
            THROW_IF_FAILED(hostConfig->get_FactSet(&factSetConfig));

            // Create the title xaml textblock and style it from Host options
            ComPtr<ITextBlock> titleTextBlock = XamlHelpers::CreateXamlClass<ITextBlock>(HStringReference(RuntimeClass_Windows_UI_Xaml_Controls_TextBlock));
            HString factTitle;
            THROW_IF_FAILED(localFact->get_Title(factTitle.GetAddressOf()));
            THROW_IF_FAILED(titleTextBlock->put_Text(factTitle.Get()));
            ComPtr<IAdaptiveTextConfig> titleTextConfig;
            THROW_IF_FAILED(factSetConfig->get_Title(&titleTextConfig));

            ABI::AdaptiveNamespace::ContainerStyle containerStyle;
            THROW_IF_FAILED(renderArgs->get_ContainerStyle(&containerStyle));
            StyleXamlTextBlock(titleTextConfig.Get(), containerStyle, titleTextBlock.Get(), hostConfig.Get());

            // Create the value xaml textblock and style it from Host options
            ComPtr<ITextBlock> valueTextBlock = XamlHelpers::CreateXamlClass<ITextBlock>(HStringReference(RuntimeClass_Windows_UI_Xaml_Controls_TextBlock));
            HString factValue;
            THROW_IF_FAILED(localFact->get_Value(factValue.GetAddressOf()));
            THROW_IF_FAILED(valueTextBlock->put_Text(factValue.Get()));
            ComPtr<IAdaptiveTextConfig> valueTextConfig;
            THROW_IF_FAILED(factSetConfig->get_Value(&valueTextConfig));
            StyleXamlTextBlock(valueTextConfig.Get(), containerStyle, valueTextBlock.Get(), hostConfig.Get());

            // Mark the column container with the current column
            ComPtr<IFrameworkElement> titleTextBlockAsFrameWorkElement;
            THROW_IF_FAILED(titleTextBlock.As(&titleTextBlockAsFrameWorkElement));
            ComPtr<IFrameworkElement> valueTextBlockAsFrameWorkElement;
            THROW_IF_FAILED(valueTextBlock.As(&valueTextBlockAsFrameWorkElement));

            UINT32 spacing;
            THROW_IF_FAILED(factSetConfig->get_Spacing(&spacing));
            //Add spacing from hostconfig to right margin of title.
            titleTextBlockAsFrameWorkElement->put_Margin({ 0, 0, (double)spacing, 0 });

            THROW_IF_FAILED(SetStyleFromResourceDictionary(renderContext, L"Adaptive.Fact.Title", titleTextBlockAsFrameWorkElement.Get()));
            THROW_IF_FAILED(SetStyleFromResourceDictionary(renderContext, L"Adaptive.Fact.Value", valueTextBlockAsFrameWorkElement.Get()));

            THROW_IF_FAILED(gridStatics->SetColumn(titleTextBlockAsFrameWorkElement.Get(), 0));
            THROW_IF_FAILED(gridStatics->SetRow(titleTextBlockAsFrameWorkElement.Get(), currentFact));

            THROW_IF_FAILED(gridStatics->SetColumn(valueTextBlockAsFrameWorkElement.Get(), 1));
            THROW_IF_FAILED(gridStatics->SetRow(valueTextBlockAsFrameWorkElement.Get(), currentFact));

            // Finally add the column container to the grid, and increment the column count
            ComPtr<IPanel> gridAsPanel;
            THROW_IF_FAILED(xamlGrid.As(&gridAsPanel));
            ComPtr<IUIElement> titleUIElement;
            THROW_IF_FAILED(titleTextBlockAsFrameWorkElement.As(&titleUIElement));
            ComPtr<IUIElement> valueUIElement;
            THROW_IF_FAILED(valueTextBlockAsFrameWorkElement.As(&valueUIElement));

            XamlHelpers::AppendXamlElementToPanel(titleUIElement.Get(), gridAsPanel.Get());
            XamlHelpers::AppendXamlElementToPanel(valueUIElement.Get(), gridAsPanel.Get());
            ++currentFact;
        });

        ComPtr<IFrameworkElement> factSetAsFrameworkElement;
        THROW_IF_FAILED(xamlGrid.As(&factSetAsFrameworkElement));
        THROW_IF_FAILED(SetStyleFromResourceDictionary(renderContext, L"Adaptive.FactSet", factSetAsFrameworkElement.Get()));

        THROW_IF_FAILED(xamlGrid.CopyTo(factSetControl));
    }

    _Use_decl_annotations_
    void XamlBuilder::BuildImageSet(
        IAdaptiveCardElement* adaptiveCardElement,
        IAdaptiveRenderContext* renderContext,
        IAdaptiveRenderArgs* renderArgs,
        IUIElement** imageSetControl)
    {
        ComPtr<IAdaptiveCardElement> cardElement(adaptiveCardElement);
        ComPtr<IAdaptiveImageSet> adaptiveImageSet;
        THROW_IF_FAILED(cardElement.As(&adaptiveImageSet));

        ComPtr<IVariableSizedWrapGrid> xamlGrid = XamlHelpers::CreateXamlClass<IVariableSizedWrapGrid>(HStringReference(RuntimeClass_Windows_UI_Xaml_Controls_VariableSizedWrapGrid));

        THROW_IF_FAILED(xamlGrid->put_Orientation(Orientation_Horizontal));

        ComPtr<IVector<IAdaptiveImage*>> images;
        THROW_IF_FAILED(adaptiveImageSet->get_Images(&images));

        ComPtr<IAdaptiveHostConfig> hostConfig;
        THROW_IF_FAILED(renderContext->get_HostConfig(&hostConfig));
        ComPtr<IAdaptiveImageSetConfig> imageSetConfig;
        THROW_IF_FAILED(hostConfig->get_ImageSet(&imageSetConfig));

        ABI::AdaptiveNamespace::ImageSize imageSize;
        THROW_IF_FAILED(adaptiveImageSet->get_ImageSize(&imageSize));

        if (imageSize == ABI::AdaptiveNamespace::ImageSize::None)
        {
            THROW_IF_FAILED(imageSetConfig->get_ImageSize(&imageSize));
        }

        ComPtr<IAdaptiveElementRendererRegistration> elementRenderers;
        THROW_IF_FAILED(renderContext->get_ElementRenderers(&elementRenderers));
        ComPtr<IAdaptiveElementRenderer> imageRenderer;
        THROW_IF_FAILED(elementRenderers->Get(HStringReference(L"Image").Get(), &imageRenderer));
        if (imageRenderer != nullptr)
        {
            ABI::AdaptiveNamespace::ContainerStyle containerStyle;
            THROW_IF_FAILED(renderArgs->get_ContainerStyle(&containerStyle));

            ComPtr<AdaptiveRenderArgs> childRenderArgs;
            THROW_IF_FAILED(MakeAndInitialize<AdaptiveRenderArgs>(&childRenderArgs, containerStyle, xamlGrid.Get()));

            XamlHelpers::IterateOverVector<IAdaptiveImage>(images.Get(), [imageSize, xamlGrid, renderContext, childRenderArgs, imageRenderer, imageSetConfig](IAdaptiveImage* adaptiveImage)
            {
                ComPtr<IUIElement> uiImage;
                ComPtr<IAdaptiveImage> localAdaptiveImage(adaptiveImage);
                THROW_IF_FAILED(localAdaptiveImage->put_Size(imageSize));

                ComPtr<IAdaptiveCardElement> adaptiveElementImage;
                localAdaptiveImage.As(&adaptiveElementImage);
                THROW_IF_FAILED(imageRenderer->Render(adaptiveElementImage.Get(), renderContext, childRenderArgs.Get(), &uiImage));

                ComPtr<IFrameworkElement> imageAsFrameworkElement;
                THROW_IF_FAILED(uiImage.As(&imageAsFrameworkElement));

                UINT32 maxImageHeight;
                THROW_IF_FAILED(imageSetConfig->get_MaxImageHeight(&maxImageHeight));
                THROW_IF_FAILED(imageAsFrameworkElement->put_MaxHeight(maxImageHeight));

                ComPtr<IPanel> gridAsPanel;
                THROW_IF_FAILED(xamlGrid.As(&gridAsPanel));

                XamlHelpers::AppendXamlElementToPanel(uiImage.Get(), gridAsPanel.Get());
            });
        }
        else
        {
            renderContext->AddWarning(
               ABI::AdaptiveNamespace::WarningStatusCode::NoRendererForType,
                HStringReference(L"No renderer found for type: Image").Get());
            *imageSetControl = nullptr;
            return;
        }

        ComPtr<IFrameworkElement> imageSetAsFrameworkElement;
        THROW_IF_FAILED(xamlGrid.As(&imageSetAsFrameworkElement));
        THROW_IF_FAILED(SetStyleFromResourceDictionary(renderContext, L"Adaptive.ImageSet", imageSetAsFrameworkElement.Get()));

        THROW_IF_FAILED(xamlGrid.CopyTo(imageSetControl));
    }

    std::vector<std::string> GetChoiceSetValueVector(
        IAdaptiveChoiceSetInput* adaptiveChoiceSetInput)
    {
        HString value;
        THROW_IF_FAILED(adaptiveChoiceSetInput->get_Value(value.GetAddressOf()));

        std::vector<std::string> values;
        std::string stdValue = HStringToUTF8(value.Get());
        std::stringstream streamValue(stdValue);

        while (streamValue.good())
        {
            std::string subString;
            std::getline(streamValue, subString, ',');
            values.push_back(subString);
        }

        return values;
    }

    bool IsChoiceSelected(
        std::vector<std::string> selectedValues,
        IAdaptiveChoiceInput* choice)
    {
        HString value;
        THROW_IF_FAILED(choice->get_Value(value.GetAddressOf()));
        std::string stdValue = HStringToUTF8(value.Get());
        return std::find(selectedValues.begin(), selectedValues.end(), stdValue) != selectedValues.end();
    }

    void XamlBuilder::BuildCompactChoiceSetInput(
        IAdaptiveRenderContext* renderContext,
        IAdaptiveChoiceSetInput* adaptiveChoiceSetInput,
        IUIElement** choiceInputSet)
    {
        ComPtr<IComboBox> comboBox = XamlHelpers::CreateXamlClass<IComboBox>(HStringReference(RuntimeClass_Windows_UI_Xaml_Controls_ComboBox));

        // Set HorizontalAlignment to Stretch (defaults to Left for combo boxes)
        ComPtr<IFrameworkElement> comboBoxAsFrameworkElement;
        THROW_IF_FAILED(comboBox.As(&comboBoxAsFrameworkElement));
        THROW_IF_FAILED(comboBoxAsFrameworkElement->put_HorizontalAlignment(HorizontalAlignment_Stretch));

        ComPtr<IItemsControl> itemsControl;
        THROW_IF_FAILED(comboBox.As(&itemsControl));

        ComPtr<IObservableVector<IInspectable*>> items;
        THROW_IF_FAILED(itemsControl->get_Items(items.GetAddressOf()));

        ComPtr<IVector<IInspectable*>> itemsVector;
        THROW_IF_FAILED(items.As(&itemsVector));

        ComPtr<IVector<IAdaptiveChoiceInput*>> choices;
        THROW_IF_FAILED(adaptiveChoiceSetInput->get_Choices(&choices));

        std::vector<std::string> values = GetChoiceSetValueVector(adaptiveChoiceSetInput);

        int currentIndex = 0;
        int selectedIndex = -1;
        XamlHelpers::IterateOverVector<IAdaptiveChoiceInput>(choices.Get(), [&currentIndex, &selectedIndex, itemsVector, values](IAdaptiveChoiceInput* adaptiveChoiceInput)
        {
            HString title;
            THROW_IF_FAILED(adaptiveChoiceInput->get_Title(title.GetAddressOf()));

            ComPtr<IComboBoxItem> comboBoxItem = XamlHelpers::CreateXamlClass<IComboBoxItem>(HStringReference(RuntimeClass_Windows_UI_Xaml_Controls_ComboBoxItem));

            XamlHelpers::SetContent(comboBoxItem.Get(), title.Get());

            if (IsChoiceSelected(values, adaptiveChoiceInput))
            {
                selectedIndex = currentIndex;
            }

            ComPtr<IInspectable> inspectable;
            THROW_IF_FAILED(comboBoxItem.As(&inspectable));

            THROW_IF_FAILED(itemsVector->Append(inspectable.Get()));
            currentIndex++;
        });

        ComPtr<ISelector> selector;
        THROW_IF_FAILED(comboBox.As(&selector));
        THROW_IF_FAILED(selector->put_SelectedIndex(selectedIndex));

        ComPtr<IUIElement> comboBoxAsUIElement;
        THROW_IF_FAILED(comboBox.As(&comboBoxAsUIElement));
        THROW_IF_FAILED(AddHandledTappedEvent(comboBoxAsUIElement.Get()));

        SetStyleFromResourceDictionary(renderContext, L"Adaptive.Input.ChoiceSet.Compact", comboBoxAsFrameworkElement.Get());

        THROW_IF_FAILED(comboBoxAsUIElement.CopyTo(choiceInputSet));
    }

    void XamlBuilder::BuildExpandedChoiceSetInput(
        IAdaptiveRenderContext* renderContext,
        IAdaptiveChoiceSetInput* adaptiveChoiceSetInput,
        boolean isMultiSelect,
        IUIElement** choiceInputSet)
    {
        ComPtr<IVector<IAdaptiveChoiceInput*>> choices;
        THROW_IF_FAILED(adaptiveChoiceSetInput->get_Choices(&choices));

        ComPtr<IStackPanel> stackPanel = XamlHelpers::CreateXamlClass<IStackPanel>(HStringReference(RuntimeClass_Windows_UI_Xaml_Controls_StackPanel));
        stackPanel->put_Orientation(Orientation::Orientation_Vertical);

        ComPtr<IPanel> panel;
        THROW_IF_FAILED(stackPanel.As(&panel));

        std::vector<std::string> values = GetChoiceSetValueVector(adaptiveChoiceSetInput);

        XamlHelpers::IterateOverVector<IAdaptiveChoiceInput>(choices.Get(), [panel, isMultiSelect, renderContext, values](IAdaptiveChoiceInput* adaptiveChoiceInput)
        {
            ComPtr<IUIElement> choiceItem;
            if (isMultiSelect)
            {
                ComPtr<ICheckBox> checkBox = XamlHelpers::CreateXamlClass<ICheckBox>(HStringReference(RuntimeClass_Windows_UI_Xaml_Controls_CheckBox));
                THROW_IF_FAILED(checkBox.As(&choiceItem));

                ComPtr<IFrameworkElement> frameworkElement;
                THROW_IF_FAILED(checkBox.As(&frameworkElement));
                SetStyleFromResourceDictionary(renderContext, L"Adaptive.Input.Choice.Multiselect", frameworkElement.Get());
            }
            else
            {
                ComPtr<IRadioButton> radioButton = XamlHelpers::CreateXamlClass<IRadioButton>(HStringReference(RuntimeClass_Windows_UI_Xaml_Controls_RadioButton));
                THROW_IF_FAILED(radioButton.As(&choiceItem));

                ComPtr<IFrameworkElement> frameworkElement;
                THROW_IF_FAILED(radioButton.As(&frameworkElement));
                SetStyleFromResourceDictionary(renderContext, L"Adaptive.Input.Choice.SingleSelect", frameworkElement.Get());
            }

            HString title;
            THROW_IF_FAILED(adaptiveChoiceInput->get_Title(title.GetAddressOf()));
            XamlHelpers::SetContent(choiceItem.Get(), title.Get());

            XamlHelpers::SetToggleValue(choiceItem.Get(), IsChoiceSelected(values, adaptiveChoiceInput));

            THROW_IF_FAILED(AddHandledTappedEvent(choiceItem.Get()));
            
            XamlHelpers::AppendXamlElementToPanel(choiceItem.Get(), panel.Get());
        });

        ComPtr<IFrameworkElement> choiceSetAsFrameworkElement;
        THROW_IF_FAILED(stackPanel.As(&choiceSetAsFrameworkElement));
        THROW_IF_FAILED(SetStyleFromResourceDictionary(renderContext, L"Adaptive.Input.ChoiceSet.Expanded", choiceSetAsFrameworkElement.Get()));

        THROW_IF_FAILED(stackPanel.CopyTo(choiceInputSet));
    }

    void AddInputValueToContext(
        IAdaptiveRenderContext* renderContext, 
        IAdaptiveCardElement* adaptiveCardElement, 
        IUIElement* inputUiElement)
    {
        ComPtr<IAdaptiveCardElement> cardElement(adaptiveCardElement);
        ComPtr<IAdaptiveInputElement> inputElement;
        THROW_IF_FAILED(cardElement.As(&inputElement));

        ComPtr<InputValue> input;
        THROW_IF_FAILED(MakeAndInitialize<InputValue>(&input, inputElement.Get(), inputUiElement));
        THROW_IF_FAILED(renderContext->AddInputValue(input.Get()));
    }

    void XamlBuilder::BuildChoiceSetInput(
        IAdaptiveCardElement* adaptiveCardElement,
        IAdaptiveRenderContext* renderContext,
        IAdaptiveRenderArgs* /*renderArgs*/,
        IUIElement** choiceInputSet)
    {
        ComPtr<IAdaptiveHostConfig> hostConfig;
        THROW_IF_FAILED(renderContext->get_HostConfig(&hostConfig));
        if (!SupportsInteractivity(hostConfig.Get()))
        {
            renderContext->AddWarning(
               ABI::AdaptiveNamespace::WarningStatusCode::InteractivityNotSupported,
                HStringReference(L"ChoiceSet was stripped from card because interactivity is not supported").Get());
            return;
        }

        ComPtr<IAdaptiveCardElement> cardElement(adaptiveCardElement);
        ComPtr<IAdaptiveChoiceSetInput> adaptiveChoiceSetInput;
        THROW_IF_FAILED(cardElement.As(&adaptiveChoiceSetInput));

        ABI::AdaptiveNamespace::ChoiceSetStyle choiceSetStyle;
        THROW_IF_FAILED(adaptiveChoiceSetInput->get_ChoiceSetStyle(&choiceSetStyle));

        boolean isMultiSelect;
        THROW_IF_FAILED(adaptiveChoiceSetInput->get_IsMultiSelect(&isMultiSelect));

        if (choiceSetStyle == ABI::AdaptiveNamespace::ChoiceSetStyle_Compact &&
            !isMultiSelect)
        {
            BuildCompactChoiceSetInput(renderContext, adaptiveChoiceSetInput.Get(), choiceInputSet);
        }
        else
        {
            BuildExpandedChoiceSetInput(renderContext, adaptiveChoiceSetInput.Get(), isMultiSelect, choiceInputSet);
        }

        AddInputValueToContext(renderContext, adaptiveCardElement, *choiceInputSet);
    }

    void XamlBuilder::BuildDateInput(
        IAdaptiveCardElement* adaptiveCardElement,
        IAdaptiveRenderContext* renderContext,
        IAdaptiveRenderArgs* /*renderArgs*/,
        IUIElement** dateInputControl)
    {
        ComPtr<IAdaptiveHostConfig> hostConfig;
        THROW_IF_FAILED(renderContext->get_HostConfig(&hostConfig));
        if (!SupportsInteractivity(hostConfig.Get()))
        {
            renderContext->AddWarning(
               ABI::AdaptiveNamespace::WarningStatusCode::InteractivityNotSupported,
                HStringReference(L"Date input was stripped from card because interactivity is not supported").Get());
            return;
        }

        ComPtr<IAdaptiveCardElement> cardElement(adaptiveCardElement);
        ComPtr<IAdaptiveDateInput> adaptiveDateInput;
        THROW_IF_FAILED(cardElement.As(&adaptiveDateInput));

        ComPtr<ICalendarDatePicker> datePicker = XamlHelpers::CreateXamlClass<ICalendarDatePicker>(HStringReference(RuntimeClass_Windows_UI_Xaml_Controls_CalendarDatePicker));

        HString placeHolderText;
        THROW_IF_FAILED(adaptiveDateInput->get_Placeholder(placeHolderText.GetAddressOf()));
        THROW_IF_FAILED(datePicker->put_PlaceholderText(placeHolderText.Get()));

        // Make the picker stretch full width
        ComPtr<IFrameworkElement> datePickerAsFrameworkElement;
        THROW_IF_FAILED(datePicker.As(&datePickerAsFrameworkElement));
        THROW_IF_FAILED(datePickerAsFrameworkElement->put_HorizontalAlignment(HorizontalAlignment_Stretch));

        THROW_IF_FAILED(datePicker.CopyTo(dateInputControl));
        
        THROW_IF_FAILED(SetStyleFromResourceDictionary(renderContext, L"Adaptive.Input.Date", datePickerAsFrameworkElement.Get()));
        
        AddInputValueToContext(renderContext, adaptiveCardElement, *dateInputControl);

        // TODO: Handle parsing dates for min/max and value
    }

    void XamlBuilder::BuildNumberInput(
        IAdaptiveCardElement* adaptiveCardElement,
        IAdaptiveRenderContext* renderContext,
        IAdaptiveRenderArgs* /*renderArgs*/,
        IUIElement** numberInputControl)
    {
        ComPtr<IAdaptiveHostConfig> hostConfig;
        THROW_IF_FAILED(renderContext->get_HostConfig(&hostConfig));
        if (!SupportsInteractivity(hostConfig.Get()))
        {
            renderContext->AddWarning(
               ABI::AdaptiveNamespace::WarningStatusCode::InteractivityNotSupported,
                HStringReference(L"Number input was stripped from card because interactivity is not supported").Get());
            return;
        }

        ComPtr<IAdaptiveCardElement> cardElement(adaptiveCardElement);
        ComPtr<IAdaptiveNumberInput> adaptiveNumberInput;
        THROW_IF_FAILED(cardElement.As(&adaptiveNumberInput));

        ComPtr<ITextBox> textBox = XamlHelpers::CreateXamlClass<ITextBox>(HStringReference(RuntimeClass_Windows_UI_Xaml_Controls_TextBox));

        ComPtr<IInputScopeName> inputScopeName = XamlHelpers::CreateXamlClass<IInputScopeName>(HStringReference(RuntimeClass_Windows_UI_Xaml_Input_InputScopeName));
        THROW_IF_FAILED(inputScopeName->put_NameValue(InputScopeNameValue::InputScopeNameValue_Number));

        ComPtr<IInputScope> inputScope = XamlHelpers::CreateXamlClass<IInputScope>(HStringReference(RuntimeClass_Windows_UI_Xaml_Input_InputScope));
        ComPtr<IVector<InputScopeName*>> names;
        THROW_IF_FAILED(inputScope->get_Names(names.GetAddressOf()));
        THROW_IF_FAILED(names->Append(inputScopeName.Get()));

        THROW_IF_FAILED(textBox->put_InputScope(inputScope.Get()));

        INT32 value;
        THROW_IF_FAILED(adaptiveNumberInput->get_Value(&value));

        std::wstring stringValue = std::to_wstring(value);
        THROW_IF_FAILED(textBox->put_Text(HStringReference(stringValue.c_str()).Get()));

        ComPtr<ITextBox2> textBox2;
        THROW_IF_FAILED(textBox.As(&textBox2));

        HString placeHolderText;
        THROW_IF_FAILED(adaptiveNumberInput->get_Placeholder(placeHolderText.GetAddressOf()));
        THROW_IF_FAILED(textBox2->put_PlaceholderText(placeHolderText.Get()));

        ComPtr<IFrameworkElement> frameworkElement;
        THROW_IF_FAILED(textBox.As(&frameworkElement));
        THROW_IF_FAILED(SetStyleFromResourceDictionary(renderContext, L"Adaptive.Input.Number", frameworkElement.Get()));

        // TODO: Handle max and min?
        THROW_IF_FAILED(textBox.CopyTo(numberInputControl));
        AddInputValueToContext(renderContext, adaptiveCardElement, *numberInputControl);
    }

    void XamlBuilder::BuildTextInput(
        IAdaptiveCardElement* adaptiveCardElement,
        IAdaptiveRenderContext* renderContext,
        IAdaptiveRenderArgs* /*renderArgs*/,
        IUIElement** textInputControl)
    {
        ComPtr<IAdaptiveHostConfig> hostConfig;
        THROW_IF_FAILED(renderContext->get_HostConfig(&hostConfig));
        if (!SupportsInteractivity(hostConfig.Get()))
        {
            renderContext->AddWarning(
               ABI::AdaptiveNamespace::WarningStatusCode::InteractivityNotSupported,
                HStringReference(L"Text Input was stripped from card because interactivity is not supported").Get());
            return;
        }

        ComPtr<IAdaptiveCardElement> cardElement(adaptiveCardElement);
        ComPtr<IAdaptiveTextInput> adaptiveTextInput;
        THROW_IF_FAILED(cardElement.As(&adaptiveTextInput));

        ComPtr<ITextBox> textBox = XamlHelpers::CreateXamlClass<ITextBox>(HStringReference(RuntimeClass_Windows_UI_Xaml_Controls_TextBox));

        boolean isMultiLine;
        THROW_IF_FAILED(adaptiveTextInput->get_IsMultiline(&isMultiLine));
        THROW_IF_FAILED(textBox->put_AcceptsReturn(isMultiLine));

        HString textValue;
        THROW_IF_FAILED(adaptiveTextInput->get_Value(textValue.GetAddressOf()));
        THROW_IF_FAILED(textBox->put_Text(textValue.Get()));

        UINT32 maxLength;
        THROW_IF_FAILED(adaptiveTextInput->get_MaxLength(&maxLength));
        THROW_IF_FAILED(textBox->put_MaxLength(maxLength));

        ComPtr<ITextBox2> textBox2;
        THROW_IF_FAILED(textBox.As(&textBox2));

        HString placeHolderText;
        THROW_IF_FAILED(adaptiveTextInput->get_Placeholder(placeHolderText.GetAddressOf()));
        THROW_IF_FAILED(textBox2->put_PlaceholderText(placeHolderText.Get()));

        ABI::AdaptiveNamespace::TextInputStyle textInputStyle;
        THROW_IF_FAILED(adaptiveTextInput->get_TextInputStyle(&textInputStyle));

        ComPtr<IInputScopeName> inputScopeName = XamlHelpers::CreateXamlClass<IInputScopeName>(HStringReference(RuntimeClass_Windows_UI_Xaml_Input_InputScopeName));
        switch (textInputStyle)
        {
            case ABI::AdaptiveNamespace::TextInputStyle::Email:
                THROW_IF_FAILED(inputScopeName->put_NameValue(InputScopeNameValue::InputScopeNameValue_EmailSmtpAddress));
                break;

            case ABI::AdaptiveNamespace::TextInputStyle::Tel:
                THROW_IF_FAILED(inputScopeName->put_NameValue(InputScopeNameValue::InputScopeNameValue_TelephoneNumber));
                break;

            case ABI::AdaptiveNamespace::TextInputStyle::Url:
                THROW_IF_FAILED(inputScopeName->put_NameValue(InputScopeNameValue::InputScopeNameValue_Url));
                break;
        }

        ComPtr<IInputScope> inputScope = XamlHelpers::CreateXamlClass<IInputScope>(HStringReference(RuntimeClass_Windows_UI_Xaml_Input_InputScope));
        ComPtr<IVector<InputScopeName*>> names;
        THROW_IF_FAILED(inputScope->get_Names(names.GetAddressOf()));
        THROW_IF_FAILED(names->Append(inputScopeName.Get()));

        THROW_IF_FAILED(textBox->put_InputScope(inputScope.Get()));

        ComPtr<IFrameworkElement> frameworkElement;
        THROW_IF_FAILED(textBox.As(&frameworkElement));
        THROW_IF_FAILED(SetStyleFromResourceDictionary(renderContext, L"Adaptive.Input.Text", frameworkElement.Get()));

        THROW_IF_FAILED(textBox.CopyTo(textInputControl));
        AddInputValueToContext(renderContext, adaptiveCardElement, *textInputControl);
    }

    void XamlBuilder::BuildTimeInput(
        IAdaptiveCardElement* adaptiveCardElement,
        IAdaptiveRenderContext* renderContext,
        IAdaptiveRenderArgs* /*renderArgs*/,
        IUIElement** timeInputControl)
    {
        ComPtr<IAdaptiveHostConfig> hostConfig;
        THROW_IF_FAILED(renderContext->get_HostConfig(&hostConfig));
        if (!SupportsInteractivity(hostConfig.Get()))
        {
            renderContext->AddWarning(
               ABI::AdaptiveNamespace::WarningStatusCode::InteractivityNotSupported,
                HStringReference(L"Time Input was stripped from card because interactivity is not supported").Get());
            return;
        }

        ComPtr<ITimePicker> timePicker = XamlHelpers::CreateXamlClass<ITimePicker>(HStringReference(RuntimeClass_Windows_UI_Xaml_Controls_TimePicker));

        // Make the picker stretch full width
        ComPtr<IFrameworkElement> timePickerAsFrameworkElement;
        THROW_IF_FAILED(timePicker.As(&timePickerAsFrameworkElement));
        THROW_IF_FAILED(timePickerAsFrameworkElement->put_HorizontalAlignment(HorizontalAlignment_Stretch));

        THROW_IF_FAILED(SetStyleFromResourceDictionary(renderContext, L"Adaptive.Input.Time", timePickerAsFrameworkElement.Get()));

        // TODO: Handle placeholder text and parsing times for min/max and value

        THROW_IF_FAILED(timePicker.CopyTo(timeInputControl));
        AddInputValueToContext(renderContext, adaptiveCardElement, *timeInputControl);
    }

    void XamlBuilder::BuildToggleInput(
        IAdaptiveCardElement* adaptiveCardElement,
        IAdaptiveRenderContext* renderContext,
        IAdaptiveRenderArgs* /*renderArgs*/,
        IUIElement** toggleInputControl)
    {
        ComPtr<IAdaptiveHostConfig> hostConfig;
        THROW_IF_FAILED(renderContext->get_HostConfig(&hostConfig));
        if (!SupportsInteractivity(hostConfig.Get()))
        {
            renderContext->AddWarning(
               ABI::AdaptiveNamespace::WarningStatusCode::InteractivityNotSupported,
                HStringReference(L"Toggle Input was stripped from card because interactivity is not supported").Get());
            return;
        }

        ComPtr<IAdaptiveCardElement> cardElement(adaptiveCardElement);
        ComPtr<IAdaptiveToggleInput> adaptiveToggleInput;
        THROW_IF_FAILED(cardElement.As(&adaptiveToggleInput));

        ComPtr<ICheckBox> checkBox = XamlHelpers::CreateXamlClass<ICheckBox>(HStringReference(RuntimeClass_Windows_UI_Xaml_Controls_CheckBox));

        HString title;
        THROW_IF_FAILED(adaptiveToggleInput->get_Title(title.GetAddressOf()));

        XamlHelpers::SetContent(checkBox.Get(), title.Get());

        HString value;
        THROW_IF_FAILED(adaptiveToggleInput->get_Value(value.GetAddressOf()));

        HString valueOn;
        THROW_IF_FAILED(adaptiveToggleInput->get_ValueOn(valueOn.GetAddressOf()));

        INT32 compareValueOn;
        THROW_IF_FAILED(WindowsCompareStringOrdinal(value.Get(), valueOn.Get(), &compareValueOn));

        XamlHelpers::SetToggleValue(checkBox.Get(), (compareValueOn == 0));

        ComPtr<IUIElement> checkboxAsUIElement;
        THROW_IF_FAILED(checkBox.As(&checkboxAsUIElement));
        THROW_IF_FAILED(AddHandledTappedEvent(checkboxAsUIElement.Get()));

        ComPtr<IFrameworkElement> frameworkElement;
        THROW_IF_FAILED(checkBox.As(&frameworkElement));
        THROW_IF_FAILED(SetStyleFromResourceDictionary(renderContext, L"Adaptive.Input.Toggle", frameworkElement.Get()));

        THROW_IF_FAILED(checkboxAsUIElement.CopyTo(toggleInputControl));
        AddInputValueToContext(renderContext, adaptiveCardElement, *toggleInputControl);
    }

    bool XamlBuilder::SupportsInteractivity(IAdaptiveHostConfig* hostConfig)
    {
        boolean supportsInteractivity;
        THROW_IF_FAILED(hostConfig->get_SupportsInteractivity(&supportsInteractivity));
        return Boolify(supportsInteractivity);
    }

    void XamlBuilder::WrapInTouchTarget(
        IAdaptiveCardElement* adaptiveCardElement,
        IUIElement* elementToWrap,
        IAdaptiveActionElement* action,
        IAdaptiveRenderContext* renderContext,
        bool fullWidth,
        IUIElement** finalElement)
    {
        ComPtr<IAdaptiveHostConfig> hostConfig;
        THROW_IF_FAILED(renderContext->get_HostConfig(&hostConfig));
        ABI::AdaptiveNamespace::ActionType actionType;
        THROW_IF_FAILED(action->get_ActionType(&actionType));

        // TODO: In future should support inline ShowCard, but that's complicated for inline elements
        if (actionType == ABI::AdaptiveNamespace::ActionType::ShowCard)
        {
            ComPtr<IAdaptiveActionsConfig> actionsConfig;
            THROW_IF_FAILED(hostConfig->get_Actions(actionsConfig.GetAddressOf()));
            ComPtr<IAdaptiveShowCardActionConfig> showCardActionConfig;
            THROW_IF_FAILED(actionsConfig->get_ShowCard(&showCardActionConfig));
            ABI::AdaptiveNamespace::ActionMode showCardActionMode;
            THROW_IF_FAILED(showCardActionConfig->get_ActionMode(&showCardActionMode));
            if (showCardActionMode == ABI::AdaptiveNamespace::ActionMode::Inline)
            {
                // Was inline show card, so don't wrap the element and just return
                ComPtr<IUIElement> localElementToWrap(elementToWrap);
                localElementToWrap.CopyTo(finalElement);
                return;
            }
        }

        ComPtr<IButton> button = XamlHelpers::CreateXamlClass<IButton>(HStringReference(RuntimeClass_Windows_UI_Xaml_Controls_Button));

        ComPtr<IContentControl> buttonAsContentControl;
        THROW_IF_FAILED(button.As(&buttonAsContentControl));
        THROW_IF_FAILED(buttonAsContentControl->put_Content(elementToWrap));

        ComPtr<IAdaptiveSpacingConfig> spacingConfig;
        THROW_IF_FAILED(hostConfig->get_Spacing(&spacingConfig));

        UINT32 cardPadding = 0;
        if (fullWidth)
        {
            THROW_IF_FAILED(spacingConfig->get_Padding(&cardPadding));
        }

        // We want the hit target to equally split the vertical space above and below the current item.
        // However, all we know is the spacing of the current item, which only applies to the spacing above.
        // We don't know what the spacing of the NEXT element will be, so we can't calculate the correct spacing below.
        // For now, we'll simply assume the bottom spacing is the same as the top.
        ABI::AdaptiveNamespace::Spacing elementSpacing;
        THROW_IF_FAILED(adaptiveCardElement->get_Spacing(&elementSpacing));
        UINT spacingSize;
        THROW_IF_FAILED(GetSpacingSizeFromSpacing(hostConfig.Get(), elementSpacing, &spacingSize));
        double topBottomPadding = spacingSize / 2.0;

        // For button padding, we apply the cardPadding and topBottomPadding (and then we negate these in the margin)
        ComPtr<IControl> buttonAsControl;
        THROW_IF_FAILED(button.As(&buttonAsControl));
        THROW_IF_FAILED(buttonAsControl->put_Padding({ (double)cardPadding, topBottomPadding, (double)cardPadding, topBottomPadding }));

        double negativeCardMargin = cardPadding * -1.0;
        double negativeTopBottomMargin = topBottomPadding * -1.0;

        ComPtr<IFrameworkElement> buttonAsFrameworkElement;
        THROW_IF_FAILED(button.As(&buttonAsFrameworkElement));
        THROW_IF_FAILED(buttonAsFrameworkElement->put_Margin({ negativeCardMargin, negativeTopBottomMargin, negativeCardMargin, negativeTopBottomMargin }));

        // Style the hit target button
        THROW_IF_FAILED(SetStyleFromResourceDictionary(renderContext, L"Adaptive.SelectAction", buttonAsFrameworkElement.Get()));

        WireButtonClickToAction(button.Get(), action, renderContext);

        THROW_IF_FAILED(button.CopyTo(finalElement));
    }

    void XamlBuilder::HandleSelectAction(
        IAdaptiveCardElement* adaptiveCardElement,
        IAdaptiveActionElement* selectAction,
        IAdaptiveRenderContext* renderContext,
        IUIElement* uiElement,
        bool supportsInteractivity,
        bool fullWidthTouchTarget,
        IUIElement** outUiElement)
    {
        if (selectAction != nullptr && supportsInteractivity)
        {
            WrapInTouchTarget(adaptiveCardElement, uiElement, selectAction, renderContext, fullWidthTouchTarget, outUiElement);
        }
        else
        {
            if (!supportsInteractivity)
            {
                renderContext->AddWarning(
                    ABI::AdaptiveNamespace::WarningStatusCode::InteractivityNotSupported,
                    HStringReference(L"SelectAction present, but Interactivity is not supported").Get());
            }

            ComPtr<IUIElement> localUiElement(uiElement);
            THROW_IF_FAILED(localUiElement.CopyTo(outUiElement));
        }
    }

    void XamlBuilder::WireButtonClickToAction(
        IButton* button,
        IAdaptiveActionElement* action,
        IAdaptiveRenderContext* renderContext)
    {
        // Note that this method currently doesn't support inline show card actions, it
        // assumes the caller won't call this method if inline show card is specified.
        ComPtr<IButton> localButton(button);
        ComPtr<IAdaptiveActionInvoker> actionInvoker;
        THROW_IF_FAILED(renderContext->get_ActionInvoker(&actionInvoker));
        ComPtr<IAdaptiveActionElement> strongAction(action);

        // Add click handler
        ComPtr<IButtonBase> buttonBase;
        THROW_IF_FAILED(localButton.As(&buttonBase));

        EventRegistrationToken clickToken;
        THROW_IF_FAILED(buttonBase->add_Click(Callback<IRoutedEventHandler>([strongAction, actionInvoker](IInspectable* /*sender*/, IRoutedEventArgs* /*args*/) -> HRESULT
        {
            THROW_IF_FAILED(actionInvoker->SendActionEvent(strongAction.Get()));
            return S_OK;
        }).Get(), &clickToken));
    }

    HRESULT XamlBuilder::AddHandledTappedEvent(IUIElement* uiElement)
    {
        if (uiElement == nullptr)
        {
            return E_INVALIDARG;
        }

        EventRegistrationToken clickToken;
        // Add Tap handler that sets the event as handled so that it doesn't propagate to the parent containers.
        return uiElement->add_Tapped(Callback<ITappedEventHandler>([](IInspectable* /*sender*/, ITappedRoutedEventArgs* args) -> HRESULT
        {
            return args->put_Handled(TRUE);
        }).Get(), &clickToken);
    }
AdaptiveNamespaceEnd<|MERGE_RESOLUTION|>--- conflicted
+++ resolved
@@ -746,15 +746,9 @@
     void XamlBuilder::ArrangeButtonContent(
         IAdaptiveActionElement* action,
         IAdaptiveActionsConfig* actionsConfig,
-<<<<<<< HEAD
         IAdaptiveRenderContext* renderContext,
-        ABI::AdaptiveCards::Rendering::Uwp::ContainerStyle containerStyle,
-        ABI::AdaptiveCards::Rendering::Uwp::IAdaptiveHostConfig* hostConfig,
-=======
-        AdaptiveRenderContext* renderContext,
         ABI::AdaptiveNamespace::ContainerStyle containerStyle,
         ABI::AdaptiveNamespace::IAdaptiveHostConfig* hostConfig,
->>>>>>> cbf3ffee
         IButton* button)
     {
         HString title;
@@ -884,13 +878,8 @@
         IVector<IAdaptiveActionElement*>* children,
         IPanel* bodyPanel,
         bool insertSeparator,
-<<<<<<< HEAD
         IAdaptiveRenderContext* renderContext,
-        ABI::AdaptiveCards::Rendering::Uwp::ContainerStyle containerStyle)
-=======
-        AdaptiveRenderContext* renderContext,
         ABI::AdaptiveNamespace::ContainerStyle containerStyle)
->>>>>>> cbf3ffee
     {
         ComPtr<IAdaptiveHostConfig> hostConfig;
         THROW_IF_FAILED(renderContext->get_HostConfig(&hostConfig));
@@ -900,13 +889,8 @@
         // Create a separator between the body and the actions
         if (insertSeparator)
         {
-<<<<<<< HEAD
-            ABI::AdaptiveCards::Rendering::Uwp::Spacing spacing;
+            ABI::AdaptiveNamespace::Spacing spacing;
             THROW_IF_FAILED(actionsConfig->get_Spacing(&spacing));
-=======
-            ABI::AdaptiveNamespace::Spacing spacing;
-            THROW_IF_FAILED(actionsConfig->get_Spacing(&spacing)); 
->>>>>>> cbf3ffee
 
             UINT spacingSize;
             THROW_IF_FAILED(GetSpacingSizeFromSpacing(hostConfig.Get(), spacing, &spacingSize));
@@ -916,7 +900,6 @@
             XamlHelpers::AppendXamlElementToPanel(separator.Get(), bodyPanel);
         }
 
-<<<<<<< HEAD
         ComPtr<IUIElement> actionSetControl;
         BuildActionSetHelper(children, ABI::AdaptiveCards::Rendering::Uwp::ActionsOrientation::None, renderContext, true, &actionSetControl, containerStyle);
 
@@ -925,11 +908,11 @@
 
     void XamlBuilder::BuildActionSetHelper(
         IVector<IAdaptiveActionElement*>* children,
-        ABI::AdaptiveCards::Rendering::Uwp::ActionsOrientation actionsOrientation,
+        ABI::AdaptiveNamespace::ActionsOrientation actionsOrientation,
         IAdaptiveRenderContext* renderContext,
         bool isBottomActionBar,
         IUIElement** actionSetControl,
-        ABI::AdaptiveCards::Rendering::Uwp::ContainerStyle containerStyle)
+        ABI::AdaptiveNamespace::ContainerStyle containerStyle)
     {
         ComPtr<IAdaptiveHostConfig> hostConfig;
         THROW_IF_FAILED(renderContext->get_HostConfig(&hostConfig));
@@ -937,20 +920,13 @@
         THROW_IF_FAILED(hostConfig->get_Actions(actionsConfig.GetAddressOf()));
         ComPtr<IAdaptiveRenderContext> strongRenderContext(renderContext);
 
-        ABI::AdaptiveCards::Rendering::Uwp::ActionAlignment actionAlignment;
-        THROW_IF_FAILED(actionsConfig->get_ActionAlignment(&actionAlignment));
-
-        if (actionsOrientation == ABI::AdaptiveCards::Rendering::Uwp::ActionsOrientation::None)
-        {
-            THROW_IF_FAILED(actionsConfig->get_ActionsOrientation(&actionsOrientation));
-        }
-=======
         ABI::AdaptiveNamespace::ActionAlignment actionAlignment;
         THROW_IF_FAILED(actionsConfig->get_ActionAlignment(&actionAlignment));
 
         ABI::AdaptiveNamespace::ActionsOrientation actionsOrientation;
-        THROW_IF_FAILED(actionsConfig->get_ActionsOrientation(&actionsOrientation));
->>>>>>> cbf3ffee
+        {
+            THROW_IF_FAILED(actionsConfig->get_ActionsOrientation(&actionsOrientation));
+        }
 
         // Declare the panel that will host the buttons
         ComPtr<IPanel> actionsPanel;
