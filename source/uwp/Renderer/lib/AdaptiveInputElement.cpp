// Copyright (c) Microsoft Corporation. All rights reserved.
// Licensed under the MIT License.
#include "pch.h"

#include "AdaptiveInputElement.h"

using namespace Microsoft::WRL;
using namespace Microsoft::WRL::Wrappers;
using namespace ABI::AdaptiveNamespace;
using namespace ABI::Windows::Foundation::Collections;
using namespace ABI::Windows::UI::Xaml;
using namespace ABI::Windows::UI::Xaml::Controls;

namespace AdaptiveNamespace
{
    HRESULT AdaptiveInputElementBase::InitializeBaseElement(const std::shared_ptr<AdaptiveSharedNamespace::BaseInputElement>& sharedModel)
    {
        AdaptiveCardElementBase::InitializeBaseElement(std::static_pointer_cast<AdaptiveSharedNamespace::BaseCardElement>(sharedModel));
        m_isRequired = sharedModel->GetIsRequired();
        RETURN_IF_FAILED(UTF8ToHString(sharedModel->GetErrorMessage(), m_errorMessage.GetAddressOf()));
        RETURN_IF_FAILED(UTF8ToHString(sharedModel->GetLabel(), m_label.GetAddressOf()));

        return S_OK;
    }

    HRESULT AdaptiveInputElementBase::get_IsRequired(_Out_ boolean* isRequired)
    {
        *isRequired = m_isRequired;
        return S_OK;
    }

    HRESULT AdaptiveInputElementBase::put_IsRequired(boolean isRequired)
    {
        m_isRequired = isRequired;
        return S_OK;
    }

    HRESULT AdaptiveInputElementBase::get_ErrorMessage(_Outptr_ HSTRING* title) { return m_errorMessage.CopyTo(title); }

    HRESULT AdaptiveInputElementBase::put_ErrorMessage(_In_ HSTRING title) { return m_errorMessage.Set(title); }

    HRESULT AdaptiveInputElementBase::get_Label(_Outptr_ HSTRING* label) { return m_label.CopyTo(label); }

    HRESULT AdaptiveInputElementBase::put_Label(_In_ HSTRING label) { return m_label.Set(label); }

    HRESULT AdaptiveInputElementBase::CopySharedElementProperties(AdaptiveSharedNamespace::BaseInputElement& sharedCardElement)
    {
<<<<<<< HEAD
        AdaptiveCardElementBase::SetSharedElementProperties(sharedCardElement);
        sharedCardElement->SetIsRequired(m_isRequired);
        sharedCardElement->SetErrorMessage(HStringToUTF8(m_errorMessage.Get()));
        sharedCardElement->SetLabel(HStringToUTF8(m_label.Get()));

=======
        AdaptiveCardElementBase::CopySharedElementProperties(sharedCardElement);
        sharedCardElement.SetIsRequired(m_isRequired);
        sharedCardElement.SetErrorMessage(HStringToUTF8(m_errorMessage.Get()));
>>>>>>> a5be9c7b
        return S_OK;
    }
}<|MERGE_RESOLUTION|>--- conflicted
+++ resolved
@@ -45,17 +45,10 @@
 
     HRESULT AdaptiveInputElementBase::CopySharedElementProperties(AdaptiveSharedNamespace::BaseInputElement& sharedCardElement)
     {
-<<<<<<< HEAD
-        AdaptiveCardElementBase::SetSharedElementProperties(sharedCardElement);
-        sharedCardElement->SetIsRequired(m_isRequired);
-        sharedCardElement->SetErrorMessage(HStringToUTF8(m_errorMessage.Get()));
-        sharedCardElement->SetLabel(HStringToUTF8(m_label.Get()));
-
-=======
         AdaptiveCardElementBase::CopySharedElementProperties(sharedCardElement);
         sharedCardElement.SetIsRequired(m_isRequired);
         sharedCardElement.SetErrorMessage(HStringToUTF8(m_errorMessage.Get()));
->>>>>>> a5be9c7b
+        sharedCardElement.SetLabel(HStringToUTF8(m_label.Get()));
         return S_OK;
     }
 }