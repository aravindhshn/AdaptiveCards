#include <sdkddkver.h>

import "inspectable.idl";
import "Windows.Foundation.idl";
import "Windows.UI.Xaml.idl";
import "Windows.Data.Json.idl";

#ifdef ADAPTIVE_CARDS_WINDOWS
#include "winPch.h"
#endif

#ifndef AdaptiveNamespaceStart
#define AdaptiveNamespaceStart namespace AdaptiveCards { namespace Rendering { namespace Uwp {
#define AdaptiveNamespace AdaptiveCards::Rendering::Uwp
#define AdaptiveNamespaceEnd }}}
#endif

AdaptiveNamespaceStart

#ifdef ADAPTIVE_CARDS_WINDOWS
    [contractversion(1)]
    [internal]
    apicontract InternalContract
    {
    }
#endif
    
    runtimeclass AdaptiveCardRenderer;
    runtimeclass AdaptiveCardResourceResolvers;
    runtimeclass AdaptiveCardGetResourceStreamArgs;

    runtimeclass AdaptiveTextBlock;
    runtimeclass AdaptiveCard;
    runtimeclass AdaptiveBackgroundImage;
    runtimeclass AdaptiveImage;
    runtimeclass AdaptiveImageSet;
    runtimeclass AdaptiveContainer;
    runtimeclass AdaptiveColumn;
    runtimeclass AdaptiveColumnSet;
    runtimeclass AdaptiveFact;
    runtimeclass AdaptiveFactSet;
    runtimeclass AdaptiveChoiceInput;
    runtimeclass AdaptiveChoiceSetInput;
    runtimeclass AdaptiveDateInput;
    runtimeclass AdaptiveMedia;
    runtimeclass AdaptiveMediaSource;
    runtimeclass AdaptiveNumberInput;
    runtimeclass AdaptiveTextInput;
    runtimeclass AdaptiveTimeInput;
    runtimeclass AdaptiveToggleInput;
    runtimeclass AdaptiveSeparator;
    runtimeclass AdaptiveOpenUrlAction;
    runtimeclass AdaptiveShowCardAction;
    runtimeclass AdaptiveSubmitAction;
    runtimeclass AdaptiveToggleVisibilityAction;
    runtimeclass AdaptiveUnsupportedAction;
    runtimeclass AdaptiveUnsupportedElement;
    runtimeclass AdaptiveActionSet;

    runtimeclass AdaptiveFontSizesConfig;
    runtimeclass AdaptiveFontWeightsConfig;
    runtimeclass AdaptiveFontStyleDefinition;
    runtimeclass AdaptiveFontStylesDefinition;
    runtimeclass AdaptiveColorsConfig;
    runtimeclass AdaptiveColorConfig;
    runtimeclass AdaptiveTextConfig;
    runtimeclass AdaptiveImageSizesConfig;
    runtimeclass AdaptiveImageSetConfig;
    runtimeclass AdaptiveContainerStyleConfig;
    runtimeclass AdaptiveImageConfig;
    runtimeclass AdaptiveCardConfig;
    runtimeclass AdaptiveFactSetConfig;
    runtimeclass AdaptiveShowCardActionConfig;
    runtimeclass AdaptiveActionsConfig;
    runtimeclass AdaptiveHostConfig;
    runtimeclass AdaptiveSpacingConfig;
    runtimeclass AdaptiveSeparatorConfig;
    runtimeclass AdaptiveMediaConfig;
    runtimeclass AdaptiveContainerStyleDefinition;
    runtimeclass AdaptiveContainerStylesDefinition;
    runtimeclass RenderedAdaptiveCard;
    runtimeclass AdaptiveActionEventArgs;
    runtimeclass AdaptiveMediaEventArgs;
    runtimeclass AdaptiveInputs;
    runtimeclass AdaptiveCardParseResult;
    runtimeclass AdaptiveHostConfigParseResult;
    runtimeclass AdaptiveError;
    runtimeclass AdaptiveWarning;

    runtimeclass AdaptiveElementParserRegistration;
    runtimeclass AdaptiveActionParserRegistration;
    runtimeclass AdaptiveElementRendererRegistration;
    runtimeclass AdaptiveActionRendererRegistration;
    runtimeclass AdaptiveCardRenderer;
    runtimeclass AdaptiveChoiceSetInputRenderer;
    runtimeclass AdaptiveColumnRenderer;
    runtimeclass AdaptiveColumnSetRenderer;
    runtimeclass AdaptiveContainerRenderer;
    runtimeclass AdaptiveDateInputRenderer;
    runtimeclass AdaptiveFactSetRenderer;
    runtimeclass AdaptiveImageRenderer;
    runtimeclass AdaptiveImageSetRenderer;
    runtimeclass AdaptiveNumberInputRenderer;
    runtimeclass AdaptiveRenderContext;
    runtimeclass AdaptiveRenderArgs;
    runtimeclass AdaptiveActionInvoker;
    runtimeclass AdaptiveMediaEventInvoker;
    runtimeclass AdaptiveTextBlockRenderer;
    runtimeclass AdaptiveRichTextBlockRenderer;
    runtimeclass AdaptiveTextInputRenderer;
    runtimeclass AdaptiveTimeInputRenderer;
    runtimeclass AdaptiveToggleInputRenderer;
    runtimeclass AdaptiveRemoteResourceInformation;
    runtimeclass AdaptiveToggleVisibilityTarget;

    runtimeclass TileControl;
    runtimeclass WholeItemsPanel;


    interface IAdaptiveCardResourceResolvers;
    interface IAdaptiveCardResourceResolver;
    interface IAdaptiveCardGetResourceStreamArgs;

    interface IAdaptiveCardElement;
    interface IAdaptiveActionElement;
    interface IAdaptiveTextBlock;
    interface IAdaptiveCard;
    interface IAdaptiveBackgroundImage;
    interface IAdaptiveImage;
    interface IAdaptiveImageSet;
    interface IAdaptiveContainer;
    interface IAdaptiveColumn;
    interface IAdaptiveColumnSet;
    interface IAdaptiveFact;
    interface IAdaptiveFactSet;
    interface IAdaptiveChoiceInput;
    interface IAdaptiveChoiceSetInput;
    interface IAdaptiveDateInput;
    interface IAdaptiveTextInput;
    interface IAdaptiveNumberInput;
    interface IAdaptiveTimeInput;
    interface IAdaptiveToggleInput;
    interface IAdaptiveSeparator;
    interface IAdaptiveError;
    interface IAdaptiveWarning;
    interface IAdaptiveUnsupportedAction;
    interface IAdaptiveUnsupportedElement;
    interface IAdaptiveActionSet;

    interface IAdaptiveFontSizesConfig;
    interface IAdaptiveFontWeightsConfig;
    interface IAdaptiveFontStyleDefinition;
    interface IAdaptiveFontStylesDefinition;
    interface IAdaptiveColorConfig;
    interface IAdaptiveColorsConfig;
    interface IAdaptiveTextConfig;
    interface IAdaptiveImageSizesConfig;
    interface IAdaptiveImageSetConfig;
    interface IAdaptiveImageConfig;
    interface IAdaptiveCardConfig;
    interface IAdaptiveFactSetConfig;
    interface IAdaptiveShowCardActionConfig;
    interface IAdaptiveActionsConfig;
    interface IAdaptiveHostConfig;
    interface IAdaptiveSpacingConfig;
    interface IAdaptiveSeparatorConfig;
    interface IAdaptiveContainerStyleDefinition;
    interface IAdaptiveContainerStylesDefinition;
    interface IRenderedAdaptiveCard;
    interface IAdaptiveInputs;
    interface IAdaptiveActionEventArgs;

    interface IAdaptiveElementParserRegistration;
    interface IAdaptiveElementParserRegistrationStatics;
    interface IAdaptiveActionParserRegistration;
    interface IAdaptiveActionParserRegistrationStatics;
    interface IAdaptiveElementParser;
    interface IAdaptiveActionParser;

    interface IAdaptiveActionRenderer;
    interface IAdaptiveElementRenderer;
    interface IAdaptiveElementRendererRegistration;
    interface IAdaptiveActionRendererRegistration;
    interface IAdaptiveRenderContext;
    interface IAdaptiveRenderArgs;
    interface IAdaptiveActionInvoker;

    interface ITileControl;
    interface IWholeItemsPanel;

    [version(NTDDI_WIN10_RS1)]
#ifdef ADAPTIVE_CARDS_WINDOWS
    [contract(InternalContract, 1)]
    [internal]
#endif
    typedef [v1_enum] enum TextSize
    {
        Small = 0,
        Default,
        Medium,
        Large,
        ExtraLarge
    } TextSize;

    [version(NTDDI_WIN10_RS1)]
#ifdef ADAPTIVE_CARDS_WINDOWS
    [contract(InternalContract, 1)]
    [internal]
#endif
    typedef [v1_enum] enum TextWeight
    {
        Lighter = 0,
        Default,
        Bolder
    } TextWeight;

    [version(NTDDI_WIN10_RS1)]
#ifdef ADAPTIVE_CARDS_WINDOWS
    [contract(InternalContract, 1)]
    [internal]
#endif
    typedef [v1_enum] enum ForegroundColor
    {
        Default = 0,
        Dark,
        Light,
        Accent,
        Good,
        Warning,
        Attention
    } ForegroundColor;

    [version(NTDDI_WIN10_RS1)]
#ifdef ADAPTIVE_CARDS_WINDOWS
    [contract(InternalContract, 1)]
    [internal]
#endif
    typedef [v1_enum] enum HAlignment
    {
        Left = 0,
        Center,
        Right
    } HAlignment;

    [version(NTDDI_WIN10_RS1)]
#ifdef ADAPTIVE_CARDS_WINDOWS
        [contract(InternalContract, 1)]
        [internal]
#endif
        typedef [v1_enum] enum VAlignment
        {
            Top = 0,
            Center,
            Bottom
        } VAlignment;

        [version(NTDDI_WIN10_RS1)]
#ifdef ADAPTIVE_CARDS_WINDOWS
        [contract(InternalContract, 1)]
        [internal]
#endif
        typedef [v1_enum] enum
            Mode
        {
            Stretch = 0,
            RepeatHorizontally,
            RepeatVertically,
            Repeat
        } BackgroundImageMode;

    [version(NTDDI_WIN10_RS1)]
#ifdef ADAPTIVE_CARDS_WINDOWS
    [contract(InternalContract, 1)]
    [internal]
#endif
    typedef [v1_enum] enum ElementType
    {
        Unsupported = 0,
        AdaptiveCard,
        TextBlock,
        Image,
        Container,
        Column,
        ColumnSet,
        FactSet,
        Fact,
        ImageSet,
        ChoiceInput,
        ChoiceSetInput,
        DateInput,
        NumberInput,
        TextInput,
        TimeInput,
        ToggleInput,
        Custom,
        Media,
        ActionSet,
        RichTextBlock,
    } ElementType;

    [version(NTDDI_WIN10_RS1)]
#ifdef ADAPTIVE_CARDS_WINDOWS
    [contract(InternalContract, 1)]
    [internal]
#endif
    typedef [v1_enum] enum ActionType
    {
        Unsupported = 0,
        ShowCard,
        Submit,
        OpenUrl,
        ToggleVisibility,
        Custom
    } ActionType;

    [version(NTDDI_WIN10_RS1)]
#ifdef ADAPTIVE_CARDS_WINDOWS
    [contract(InternalContract, 1)]
    [internal]
#endif
    typedef [v1_enum] enum ImageStyle {
        Default = 0,
        Person
    } ImageStyle;

    [version(NTDDI_WIN10_RS1)]
#ifdef ADAPTIVE_CARDS_WINDOWS
    [contract(InternalContract, 1)]
    [internal]
#endif
    typedef [v1_enum] enum ImageSize {
        None = 0,
        Auto,
        Stretch,
        Small,
        Medium,
        Large
    } ImageSize;

    [version(NTDDI_WIN10_RS1)]
#ifdef ADAPTIVE_CARDS_WINDOWS
    [contract(InternalContract, 1)]
    [internal]
#endif
    typedef [v1_enum] enum SeparatorThickness {
        Default = 0,
        Thick,
    } SeparatorThickness;

    [version(NTDDI_WIN10_RS1)]
#ifdef ADAPTIVE_CARDS_WINDOWS
    [contract(InternalContract, 1)]
    [internal]
#endif
    typedef [v1_enum] enum Spacing {
        Default = 0,
        None,
        Small,
        Medium,
        Large,
        ExtraLarge,
        Padding
    } Spacing;

    [version(NTDDI_WIN10_RS1)]
#ifdef ADAPTIVE_CARDS_WINDOWS
    [contract(InternalContract, 1)]
    [internal]
#endif
    typedef [v1_enum] enum ActionsOrientation {
        Vertical = 0,
        Horizontal
    } ActionsOrientation;

    [version(NTDDI_WIN10_RS1)]
#ifdef ADAPTIVE_CARDS_WINDOWS
    [contract(InternalContract, 1)]
    [internal]
#endif
    typedef [v1_enum] enum ActionAlignment {
        Left = 0,
        Center,
        Right,
        Stretch,
    } ActionAlignment;

    [version(NTDDI_WIN10_RS1)]
#ifdef ADAPTIVE_CARDS_WINDOWS
    [contract(InternalContract, 1)]
    [internal]
#endif
    typedef [v1_enum] enum ActionMode {
        Inline = 0,
        Popup
    } ActionMode;

    [version(NTDDI_WIN10_RS1)]
#ifdef ADAPTIVE_CARDS_WINDOWS
    [contract(InternalContract, 1)]
    [internal]
#endif
    typedef [v1_enum] enum ChoiceSetStyle {
        Compact = 0,
        Expanded
    } ChoiceSetStyle;

    [version(NTDDI_WIN10_RS1)]
#ifdef ADAPTIVE_CARDS_WINDOWS
    [contract(InternalContract, 1)]
    [internal]
#endif
    typedef [v1_enum] enum TextInputStyle {
        Text = 0,
        Tel,
        Url,
        Email,
    } TextInputStyle;

    [version(NTDDI_WIN10_RS1)]
#ifdef ADAPTIVE_CARDS_WINDOWS
    [contract(InternalContract, 1)]
    [internal]
#endif
    typedef [v1_enum] enum ContainerStyle {
        None = 0,
        Default,
        Emphasis,
        Good,
        Attention,
        Warning,
        Accent
    } ContainerStyle;

    [version(NTDDI_WIN10_RS1)]
#ifdef ADAPTIVE_CARDS_WINDOWS
    [contract(InternalContract, 1)]
    [internal]
#endif
    typedef [v1_enum] enum FontStyle {
        Default = 0,
        Monospace
    } FontStyle;

    [version(NTDDI_WIN10_RS1)]
#ifdef ADAPTIVE_CARDS_WINDOWS
    [contract(InternalContract, 1)]
    [internal]
#endif
    typedef [v1_enum] enum ErrorStatusCode {
        InvalidJson = 0,
        RenderFailed,
        RequiredPropertyMissing,
        InvalidPropertyValue,
        UnsupportedParserOverride
    } ErrorStatusCode;

    [version(NTDDI_WIN10_RS1)]
#ifdef ADAPTIVE_CARDS_WINDOWS
    [contract(InternalContract, 1)]
    [internal]
#endif
    typedef [v1_enum] enum WarningStatusCode {
        UnknownElementType = 0,
        UnknownPropertyOnElement,
        UnknownEnumValue,
        NoRendererForType,
        InteractivityNotSupported,
        MaxActionsExceeded,
        AssetLoadFailed,
        UnsupportedSchemaVersion,
        UnsupportedMediaType,
        InvalidMediaMix,
        UnsupportedValue
    } WarningStatusCode;

    [version(NTDDI_WIN10_RS1)]
#ifdef ADAPTIVE_CARDS_WINDOWS
    [contract(InternalContract, 1)]
    [internal]
#endif
    typedef [v1_enum] enum IconPlacement
    {
        AboveTitle = 0,
        LeftOfTitle
    } IconPlacement;

    [version(NTDDI_WIN10_RS1)]
#ifdef ADAPTIVE_CARDS_WINDOWS
    [contract(InternalContract, 1)]
    [internal]
#endif
    typedef [v1_enum] enum VerticalContentAlignment
    {
        Top = 0,
        Center,
        Bottom
    } VerticalContentAlignment;

    [version(NTDDI_WIN10_RS1)]
#ifdef ADAPTIVE_CARDS_WINDOWS
    [contract(InternalContract, 1)]
    [internal]
#endif
    typedef [v1_enum] enum HeightType
    {
        Auto = 0,
        Stretch
    } HeightType;

    [version(NTDDI_WIN10_RS1)]
#ifdef ADAPTIVE_CARDS_WINDOWS
    [contract(InternalContract, 1)][internal]
#endif
    typedef[v1_enum] enum IsVisible {
        IsVisibleToggle = 0,
        IsVisibleTrue,
        IsVisibleFalse
    } IsVisible;

    [version(NTDDI_WIN10_RS1)]
#ifdef ADAPTIVE_CARDS_WINDOWS
    [contract(InternalContract, 1)][internal]
#endif
    typedef[v1_enum] enum FallbackType {
        None = 0,
        Drop,
        Content
    } FallbackType;

    declare
    {
        interface Windows.Foundation.Collections.IVector<IAdaptiveCardElement*>;
        interface Windows.Foundation.Collections.IVector<IAdaptiveActionElement*>;
        interface Windows.Foundation.Collections.IVector<AdaptiveColumn*>;
        interface Windows.Foundation.Collections.IVector<AdaptiveFact*>;
        interface Windows.Foundation.Collections.IVector<AdaptiveChoiceInput*>;
        interface Windows.Foundation.Collections.IVector<AdaptiveError*>;
        interface Windows.Foundation.Collections.IVector<AdaptiveWarning*>;
        interface Windows.Foundation.Collections.IObservableVector<IAdaptiveCardElement*>;
        interface Windows.Foundation.Collections.IObservableVector<AdaptiveColumn*>;
        interface Windows.Foundation.IAsyncOperation<RenderedAdaptiveCard*>;
        interface Windows.Foundation.Collections.IVector<AdaptiveMediaSource*>;
        interface Windows.Foundation.Collections.IVector<AdaptiveRemoteResourceInformation*>;
        interface Windows.Foundation.Collections.IVector<AdaptiveToggleVisibilityTarget*>;
        interface Windows.Foundation.Collections.IVector<AdaptiveImage*>;
    }

    [
        version(NTDDI_WIN10_RS1),
#ifdef ADAPTIVE_CARDS_WINDOWS
        uuid(21f8aa32-e8ca-41cb-b571-d7d234173a88),
        contract(InternalContract, 1),
        internal
#else
        uuid(74D69C2F-7F1C-47FD-A319-F4B4E7F72EE9)
#endif        
    ]
    interface IAdaptiveCardElement : IInspectable
    {
        [propget] HRESULT ElementType([out, retval] ElementType* value);
        [propget] HRESULT ElementTypeString([out, retval] HSTRING* value);

        [propget] HRESULT Height([out, retval] HeightType* value);
        [propput] HRESULT Height([in] HeightType value);

        [propget] HRESULT Spacing([out, retval] Spacing* value);
        [propput] HRESULT Spacing([in] Spacing value);

        [propget] HRESULT Separator([out, retval] boolean* value);
        [propput] HRESULT Separator([in] boolean value);

        [propget] HRESULT Id([out, retval] HSTRING* value);
        [propput] HRESULT Id([in] HSTRING value);

        [propget] HRESULT IsVisible([out, retval] boolean* value);
        [propput] HRESULT IsVisible([in] boolean value);

        [propget] HRESULT MinHeight([out, retval] UINT32* value);
        [propput] HRESULT MinHeight([in] UINT32 value);

        [propget] HRESULT FallbackType([out, retval] FallbackType * value);
        [propput] HRESULT FallbackType([in] FallbackType value);
        [propget] HRESULT FallbackContent([out, retval] IAdaptiveCardElement ** content);
        [propput] HRESULT FallbackContent([in] IAdaptiveCardElement * content);

        [propget] HRESULT AdditionalProperties([out, retval] Windows.Data.Json.JsonObject** json);
        [propput] HRESULT AdditionalProperties([in] Windows.Data.Json.JsonObject* json);

        HRESULT ToJson([out, retval] Windows.Data.Json.JsonObject** value);
    };

    [
        version(NTDDI_WIN10_RS1),
        exclusiveto(AdaptiveRemoteResourceInformation),
#ifdef ADAPTIVE_CARDS_WINDOWS
        uuid(6E1610FE-E49E-47B9-BCF6-BAB6C893D57F),
        contract(InternalContract, 1),
        internal
#else
        uuid(384C6E7C-B5AC-4A6C-A6F4-F060C1AD583E),
#endif
    ]
    interface IAdaptiveRemoteResourceInformation : IInspectable
    {
        [propget] HRESULT Url([out, retval] HSTRING* value);
        [propput] HRESULT Url([in] HSTRING value);

        [propget] HRESULT MimeType([out, retval] HSTRING* value);
        [propput] HRESULT MimeType([in] HSTRING value);
    };

    [
        version(NTDDI_WIN10_RS1),
        activatable(NTDDI_WIN10_RS1),
#ifdef ADAPTIVE_CARDS_WINDOWS
        contract(InternalContract, 1),
        internal,
        activatable(InternalContract, 1)
#endif        
    ]
    runtimeclass AdaptiveRemoteResourceInformation
    {
        [default] interface IAdaptiveRemoteResourceInformation;
    };

    [
        version(NTDDI_WIN10_RS1),
#ifdef ADAPTIVE_CARDS_WINDOWS
        uuid(1D37C30F-9180-4CEF-A73C-C77ED00176DB),
        contract(InternalContract, 1),
        internal
#else
        uuid(7BEB71E7-2401-4B40-95AC-DCA3A06FAB37),
#endif
    ]
    interface IAdaptiveElementWithRemoteResources : IInspectable
    {
        HRESULT GetResourceInformation([out, retval] Windows.Foundation.Collections.IVectorView<AdaptiveRemoteResourceInformation*>** result);
    };

    [
        version(NTDDI_WIN10_RS1),
        exclusiveto(AdaptiveSeparator),
#ifdef ADAPTIVE_CARDS_WINDOWS
        uuid(2bbbf18f-394d-48ce-b542-3820a6708a52),
        contract(InternalContract, 1),
        internal
#else
        uuid(a2a0727a-e4aa-423d-b5b0-4b85f7a534c4)
#endif        
    ]
    interface IAdaptiveSeparator : IInspectable
    {
        [propget] HRESULT Color([out, retval] ForegroundColor* value);
        [propput] HRESULT Color([in] ForegroundColor value);

        [propget] HRESULT Thickness([out, retval] SeparatorThickness* value);
        [propput] HRESULT Thickness([in] SeparatorThickness value);
    };

    [
        version(NTDDI_WIN10_RS1),
        activatable(NTDDI_WIN10_RS1),
#ifdef ADAPTIVE_CARDS_WINDOWS
        contract(InternalContract, 1),
        internal,
        activatable(InternalContract, 1)
#endif        
    ]
    runtimeclass AdaptiveSeparator
    {
        [default] interface IAdaptiveSeparator;
    };

    [
        version(NTDDI_WIN10_RS1),
#ifdef ADAPTIVE_CARDS_WINDOWS
        uuid(6285A2F7-D193-46B3-8F5E-0AE2FDE4225B),
        contract(InternalContract, 1),
        internal
#else
<<<<<<< HEAD
        uuid(c4b68276-7cd0-4c3e-8498-3edb9ec6abfb)
#endif        
    ]
    interface IAdaptiveTextBlock : IInspectable
=======
        uuid(3B1A599D-7CE2-4E14-A885-682363F96925)
#endif
    ] interface IAdaptiveTextElement : IInspectable
>>>>>>> 8dadacbd
    {
        [propget] HRESULT Size([out, retval] TextSize * value);
        [propput] HRESULT Size([in] TextSize value);

        [propget] HRESULT Weight([out, retval] TextWeight * value);
        [propput] HRESULT Weight([in] TextWeight value);

        [propget] HRESULT Color([out, retval] ForegroundColor * value);
        [propput] HRESULT Color([in] ForegroundColor value);

        [propget] HRESULT Text([out, retval] HSTRING * value);
        [propput] HRESULT Text([in] HSTRING value);

        [propget] HRESULT IsSubtle([out, retval] boolean * value);
        [propput] HRESULT IsSubtle([in] boolean value);

        [propget] HRESULT Language([out, retval] HSTRING * value);
        [propput] HRESULT Language([in] HSTRING value);

        [propget] HRESULT FontStyle([out, retval] FontStyle * value);
        [propput] HRESULT FontStyle([in] FontStyle value);
    };

    [
        version(NTDDI_WIN10_RS1),
        exclusiveto(AdaptiveTextBlock),
#ifdef ADAPTIVE_CARDS_WINDOWS
        uuid(bfafd94d-4c49-4022-b90d-16e03e7be798),
        contract(InternalContract, 1),
        internal
#else
        uuid(c4b68276-7cd0-4c3e-8498-3edb9ec6abfb)
#endif
    ] interface IAdaptiveTextBlock : IInspectable requires IAdaptiveTextElement
    {
        [propget] HRESULT Wrap([out, retval] boolean* value);
        [propput] HRESULT Wrap([in] boolean value);

        [propget] HRESULT HorizontalAlignment([out, retval] HAlignment* value);
        [propput] HRESULT HorizontalAlignment([in] HAlignment value);

        [propget] HRESULT MaxLines([out, retval] UINT32* value);
        [propput] HRESULT MaxLines([in] UINT32 value);
    };

    [version(NTDDI_WIN10_RS1),
     activatable(NTDDI_WIN10_RS1),
#ifdef ADAPTIVE_CARDS_WINDOWS
     contract(InternalContract, 1),
     internal,
     activatable(InternalContract, 1)
#endif
    ] runtimeclass AdaptiveTextBlock 
    {
        [default] interface IAdaptiveTextBlock;
        interface IAdaptiveTextElement;
        interface IAdaptiveCardElement;
    };

    [
        version(NTDDI_WIN10_RS1),
#ifdef ADAPTIVE_CARDS_WINDOWS
        uuid(25CD5F02-A9F6-4042-BCC0-C6D063AE5EAE),
        contract(InternalContract, 1),
        internal
#else
        uuid(0AC70C29-FA90-4C28-A6D1-A6EF58126085)
#endif
    ] 
    interface IAdaptiveInline : IInspectable
    {
    };

    [
        version(NTDDI_WIN10_RS1),
        exclusiveto(AdaptiveTextRun),
#ifdef ADAPTIVE_CARDS_WINDOWS
        uuid(D81768ED-D724-4494-B141-A9B3F2613EFD),
        contract(InternalContract, 1),
        internal
#else
        uuid(09BBE759-0754-441D-B808-3CE2C188D521)
#endif
    ] 
    interface IAdaptiveTextRun : IInspectable requires IAdaptiveTextElement
    {
        [propget] HRESULT SelectAction([out, retval] IAdaptiveActionElement** value);
        [propput] HRESULT SelectAction([in] IAdaptiveActionElement* value);
    };

    [
        version(NTDDI_WIN10_RS1),
        activatable(NTDDI_WIN10_RS1),
#ifdef ADAPTIVE_CARDS_WINDOWS
        contract(InternalContract, 1),
        internal,
        activatable(InternalContract, 1)
#endif
    ] 
    runtimeclass AdaptiveTextRun
    { 
        [default] interface IAdaptiveTextRun;
        interface IAdaptiveInline; 
        interface IAdaptiveTextElement;
    };

    [
        version(NTDDI_WIN10_RS1),
        exclusiveto(AdaptiveParagraph),
#ifdef ADAPTIVE_CARDS_WINDOWS
        uuid(08EBC76C-BC30-4CC4-BBC7-EEEBDF40ADBF),
        contract(InternalContract, 1),
        internal
#else
        uuid(B462F8E9-E64F-4698-923B-0E7A9676BEEE)
#endif
    ] 
    interface IAdaptiveParagraph : IInspectable
    {
        [propget] HRESULT Inlines([out, retval] Windows.Foundation.Collections.IVector<IAdaptiveInline*>** value);
    };

    [
        version(NTDDI_WIN10_RS1),
        activatable(NTDDI_WIN10_RS1),
#ifdef ADAPTIVE_CARDS_WINDOWS
        contract(InternalContract, 1),
        internal,
        activatable(InternalContract, 1)
#endif
    ] 
    runtimeclass AdaptiveParagraph 
    {
        [default] interface IAdaptiveParagraph;
    };

    [
        version(NTDDI_WIN10_RS1),
        exclusiveto(AdaptiveRichTextBlock),
#ifdef ADAPTIVE_CARDS_WINDOWS
        uuid(E3858144-63F3-4625-A986-AADD40DAE0BE),
        contract(InternalContract, 1),
        internal
#else
        uuid(6095E4E2-BFA7-41C6-B12E-887F980196A9)
#endif
    ] interface IAdaptiveRichTextBlock : IInspectable
    {
        [propget] HRESULT Wrap([out, retval] boolean* value);
        [propput] HRESULT Wrap([in] boolean value);

        [propget] HRESULT HorizontalAlignment([out, retval] HAlignment* value);
        [propput] HRESULT HorizontalAlignment([in] HAlignment value);

        [propget] HRESULT MaxLines([out, retval] UINT32* value);
        [propput] HRESULT MaxLines([in] UINT32 value);

        [propget] HRESULT Paragraphs([out, retval] Windows.Foundation.Collections.IVector<AdaptiveParagraph*>** value);
    };

    [
        version(NTDDI_WIN10_RS1),
        activatable(NTDDI_WIN10_RS1),
#ifdef ADAPTIVE_CARDS_WINDOWS
        contract(InternalContract, 1),
        internal,
        activatable(InternalContract, 1)
#endif        
    ]
    runtimeclass AdaptiveRichTextBlock
    {
        [default] interface IAdaptiveRichTextBlock;
        interface IAdaptiveCardElement;
    };

    [
        version(NTDDI_WIN10_RS1),
        exclusiveto(AdaptiveMediaSource),
#ifdef ADAPTIVE_CARDS_WINDOWS
        uuid(05F2F77A-D458-4F73-AAF7-06B91D4C37E6),
        contract(InternalContract, 1),
        internal
#else
        uuid(5F8A6054-5EC8-4321-988E-3130A977C14C)
#endif        
    ]
    interface IAdaptiveMediaSource : IInspectable
    {
        [propget] HRESULT MimeType([out, retval] HSTRING* value);
        [propput] HRESULT MimeType([in] HSTRING value);

        [propget] HRESULT Url([out, retval] HSTRING* value);
        [propput] HRESULT Url([in] HSTRING value);
    };

    [
        version(NTDDI_WIN10_RS1),
        activatable(NTDDI_WIN10_RS1),
#ifdef ADAPTIVE_CARDS_WINDOWS
        contract(InternalContract, 1),
        internal,
        activatable(InternalContract, 1)
#endif        
    ]
    runtimeclass AdaptiveMediaSource
    {
        [default] interface IAdaptiveMediaSource;
    };

    [
        version(NTDDI_WIN10_RS1),
        exclusiveto(AdaptiveMedia),
#ifdef ADAPTIVE_CARDS_WINDOWS
        uuid(4E3499F8-2A99-4CE3-BA71-5F3799C1E06A),
        contract(InternalContract, 1),
        internal
#else
        uuid(161BE390-2927-463C-9A46-21A756F2487B)
#endif        
    ]
    interface IAdaptiveMedia : IInspectable
    {
        [propget] HRESULT Poster([out, retval] HSTRING* value);
        [propput] HRESULT Poster([in] HSTRING value);

        [propget] HRESULT AltText([out, retval] HSTRING* value);
        [propput] HRESULT AltText([in] HSTRING value);

        [propget] HRESULT Sources([out, retval] Windows.Foundation.Collections.IVector<AdaptiveMediaSource*>** value);
    };

    [
        version(NTDDI_WIN10_RS1),
        activatable(NTDDI_WIN10_RS1),
#ifdef ADAPTIVE_CARDS_WINDOWS
        contract(InternalContract, 1),
        internal,
        activatable(InternalContract, 1)
#endif        
    ]
    runtimeclass AdaptiveMedia
    {
        [default] interface IAdaptiveMedia;
        interface IAdaptiveCardElement;
    };

    [
        version(NTDDI_WIN10_RS1),
        exclusiveto(AdaptiveBackgroundImage),
#ifdef ADAPTIVE_CARDS_WINDOWS
        uuid(1545EC36-6154-4F39-A81A-E1CF7B384B31),
        contract(InternalContract, 1),
        internal
#else
        uuid(DBEEF3B8-1446-43C9-8B3B-4EB7CCC72289)
#endif
    ] interface IAdaptiveBackgroundImage : IInspectable
    {
        [propget] HRESULT Url([out, retval] HSTRING * value);
        [propput] HRESULT Url([in] HSTRING value);

        [propget] HRESULT Mode([out, retval] BackgroundImageMode * value);
        [propput] HRESULT Mode([in] BackgroundImageMode value);

        [propget] HRESULT HorizontalAlignment([out, retval] HAlignment * value);
        [propput] HRESULT HorizontalAlignment([in] HAlignment value);

        [propget] HRESULT VerticalAlignment([out, retval] VAlignment * value);
        [propput] HRESULT VerticalAlignment([in] VAlignment value);

    };

    [version(NTDDI_WIN10_RS1),
     activatable(NTDDI_WIN10_RS1),
#ifdef ADAPTIVE_CARDS_WINDOWS
     contract(InternalContract, 1),
     internal,
     activatable(InternalContract, 1)
#endif
    ] runtimeclass AdaptiveBackgroundImage {
        [default] interface IAdaptiveBackgroundImage;
    };

    [
        version(NTDDI_WIN10_RS1),
        exclusiveto(AdaptiveCard),
#ifdef ADAPTIVE_CARDS_WINDOWS
        uuid(932119A6-266B-4AC9-8A19-DBED6261BA9F),
        contract(InternalContract, 1),
        internal
#else
        uuid(9D76D8E1-03E4-49F4-8BC2-E7711F1ED3DA)
#endif
    ]
    interface IAdaptiveCard : IInspectable
    {
        [propget] HRESULT Body([out, retval] Windows.Foundation.Collections.IVector<IAdaptiveCardElement*>** value);

        [propget] HRESULT Actions([out, retval] Windows.Foundation.Collections.IVector<IAdaptiveActionElement*>** value);

        [propget] HRESULT ElementType([out, retval] ElementType* value);

        [propget] HRESULT Version([out, retval] HSTRING* value);
        [propput] HRESULT Version([in] HSTRING value);

        [propget] HRESULT FallbackText([out, retval] HSTRING* value);
        [propput] HRESULT FallbackText([in] HSTRING value);

        [propget] HRESULT BackgroundImage([out, retval] AdaptiveBackgroundImage** value);
        [propput] HRESULT BackgroundImage([in] AdaptiveBackgroundImage* value);

        [propget] HRESULT Language([out, retval] HSTRING* value);
        [propput] HRESULT Language([in] HSTRING value);

        [propget] HRESULT Speak([out, retval] HSTRING* value);
        [propput] HRESULT Speak([in] HSTRING value);

        [propget] HRESULT Style([out, retval] ContainerStyle* value);
        [propput] HRESULT Style([in] ContainerStyle value);

        [propget] HRESULT SelectAction([out, retval] IAdaptiveActionElement** value);
        [propput] HRESULT SelectAction([in] IAdaptiveActionElement* value);

        [propget] HRESULT VerticalContentAlignment([out, retval] VerticalContentAlignment* value);
        [propput] HRESULT VerticalContentAlignment([in] VerticalContentAlignment value);

        [propget] HRESULT Height([out, retval] HeightType* value);
        [propput] HRESULT Height([in] HeightType value);

        HRESULT ToJson([out, retval] Windows.Data.Json.JsonObject** value);

        HRESULT GetResourceInformation([out, retval] Windows.Foundation.Collections.IVectorView<AdaptiveRemoteResourceInformation*>** result);
    };

    [
        version(NTDDI_WIN10_RS1),
        exclusiveto(AdaptiveCardParseResult),
#ifdef ADAPTIVE_CARDS_WINDOWS
        uuid(b42d51d5-5916-4cdb-a020-6e24c3e5f7fd),
        contract(InternalContract, 1),
        internal
#else
        uuid(b4db0937-025a-4c08-980b-750703e77e37)
#endif        
    ]
    interface IAdaptiveCardParseResult : IInspectable
    {
        [propget] HRESULT AdaptiveCard([out, retval] AdaptiveCard** value);
        [propget] HRESULT Errors([out, retval] Windows.Foundation.Collections.IVector<AdaptiveError*>** value);
        [propget] HRESULT Warnings([out, retval] Windows.Foundation.Collections.IVector<AdaptiveWarning*>** value);
    };

    [
        version(NTDDI_WIN10_RS1),
        activatable(NTDDI_WIN10_RS1),
#ifdef ADAPTIVE_CARDS_WINDOWS
        contract(InternalContract, 1),
        internal,
        activatable(InternalContract, 1)
#endif        
    ]
    runtimeclass AdaptiveCardParseResult
    {
        [default] interface IAdaptiveCardParseResult;
    }

    [
        version(NTDDI_WIN10_RS1),
        exclusiveto(AdaptiveCard),
#ifdef ADAPTIVE_CARDS_WINDOWS
        uuid(5a426551-3cfc-4688-87fb-7df80fcc9246),
        contract(InternalContract, 1),
        internal
#else
        uuid(bace01f2-5642-4366-879a-dec601d8b7e3)
#endif        
    ]
    interface IAdaptiveCardStatics : IInspectable
    {
        [overload("FromJson")]
        HRESULT FromJson(
            [in] Windows.Data.Json.JsonObject* adaptiveJson,
            [out, retval] AdaptiveCardParseResult** card);

        [overload("FromJson")]
        HRESULT FromJsonWithParserRegistration(
            [in] Windows.Data.Json.JsonObject* adaptiveJson,
            [in] AdaptiveElementParserRegistration* elementRegistration,
            [in] AdaptiveActionParserRegistration* actionRegistration,
            [out, retval] AdaptiveCardParseResult** card);

        [overload("FromJsonString")]
        HRESULT FromJsonString(
            [in] HSTRING adaptiveJson,
            [out, retval] AdaptiveCardParseResult** card);

        [overload("FromJsonString")]
        HRESULT FromJsonStringWithParserRegistration(
            [in] HSTRING adaptiveJson,
            [in] AdaptiveElementParserRegistration* elementRegistration,
            [in] AdaptiveActionParserRegistration* actionRegistration,
            [out, retval] AdaptiveCardParseResult** card);
    };

    [
        version(NTDDI_WIN10_RS1),
        activatable(NTDDI_WIN10_RS1),
        static(IAdaptiveCardStatics, NTDDI_WIN10_RS1),
#ifdef ADAPTIVE_CARDS_WINDOWS
        static(IAdaptiveCardStatics, InternalContract, 1),
        contract(InternalContract, 1),
        internal,
        activatable(InternalContract, 1)
#endif        
    ]
    runtimeclass AdaptiveCard
    {
        [default] interface IAdaptiveCard;
    }

    [
        version(NTDDI_WIN10_RS1),
        exclusiveto(AdaptiveImage),
#ifdef ADAPTIVE_CARDS_WINDOWS
        uuid(3b0830aa-a03a-46c4-9204-32c051e34982),
        contract(InternalContract, 1),
        internal
#else
        uuid(16452a2e-1152-47f3-90bd-6e4148b09669)
#endif        
    ]
    interface IAdaptiveImage : IInspectable
    {
        [propget] HRESULT Url([out, retval] HSTRING* value);
        [propput] HRESULT Url([in] HSTRING value);

        [propget] HRESULT BackgroundColor([out, retval] HSTRING* value);
        [propput] HRESULT BackgroundColor([in] HSTRING value);

        [propget] HRESULT Style([out, retval] ImageStyle* value);
        [propput] HRESULT Style([in] ImageStyle value);

        [propget] HRESULT Size([out, retval] ImageSize* value);
        [propput] HRESULT Size([in] ImageSize value);

        [propget] HRESULT PixelWidth([out, retval] UINT32* value);
        [propput] HRESULT PixelWidth([in] UINT32 value);

        [propget] HRESULT PixelHeight([out, retval] UINT32* value);
        [propput] HRESULT PixelHeight([in] UINT32 value);

        [propget] HRESULT HorizontalAlignment([out, retval] HAlignment * value);
        [propput] HRESULT HorizontalAlignment([in] HAlignment value);

        [propget] HRESULT AltText([out, retval] HSTRING* value);
        [propput] HRESULT AltText([in] HSTRING value);

        [propget] HRESULT SelectAction([out, retval] IAdaptiveActionElement** value);
        [propput] HRESULT SelectAction([in] IAdaptiveActionElement* value);
    };

    [
        version(NTDDI_WIN10_RS1),
        activatable(NTDDI_WIN10_RS1),
#ifdef ADAPTIVE_CARDS_WINDOWS
        contract(InternalContract, 1),
        internal,
        activatable(InternalContract, 1)
#endif        
    ]
    runtimeclass AdaptiveImage
    {
        [default] interface IAdaptiveImage;
        interface IAdaptiveCardElement;
    };

    [
        version(NTDDI_WIN10_RS1),
        exclusiveto(AdaptiveImageSet),
#ifdef ADAPTIVE_CARDS_WINDOWS
        uuid(cb3e7434-e7dd-48d9-85a7-3981fb16b2e9),
        contract(InternalContract, 1),
        internal
#else
        uuid(f618bd35-8fe3-46bd-8988-cdf5607314d1)
#endif        
    ]
    interface IAdaptiveImageSet : IInspectable
    {
        [propget] HRESULT Images([out, retval] Windows.Foundation.Collections.IVector<AdaptiveImage*>** value);

        [propget] HRESULT ImageSize([out, retval] ImageSize* value);
        [propput] HRESULT ImageSize([in] ImageSize value);
    };

    [
        version(NTDDI_WIN10_RS1),
        activatable(NTDDI_WIN10_RS1),
#ifdef ADAPTIVE_CARDS_WINDOWS
        contract(InternalContract, 1),
        internal,
        activatable(InternalContract, 1)
#endif        
    ]
    runtimeclass AdaptiveImageSet
    {
        [default] interface IAdaptiveImageSet;
        interface IAdaptiveCardElement;
    };

    [
        version(NTDDI_WIN10_RS1),
#ifdef ADAPTIVE_CARDS_WINDOWS
        uuid(5238a2b8-9a13-4dc3-aa9e-5e1e3c1fcd70),
        contract(InternalContract, 1),
        internal
#else
        uuid(9b10f5ef-26e8-4d65-ba76-b986b5e90586)
#endif        
    ]
    interface IAdaptiveInputElement : IInspectable
    {
        [propget] HRESULT IsRequired([out, retval] boolean* value);
        [propput] HRESULT IsRequired([in] boolean value);
    };

    [
        version(NTDDI_WIN10_RS1),
        exclusiveto(AdaptiveChoiceInput),
#ifdef ADAPTIVE_CARDS_WINDOWS
        uuid(ace5f894-2109-4c57-bde6-7e69069242a9),
        contract(InternalContract, 1),
        internal
#else
        uuid(99797dfe-d39c-43a4-9f2b-d457cc358e1e)
#endif        
    ]
    interface IAdaptiveChoiceInput : IInspectable
    {
        [propget] HRESULT ElementType([out, retval] ElementType* value);

        [propget] HRESULT Title([out, retval] HSTRING* value);
        [propput] HRESULT Title([in] HSTRING value);

        [propget] HRESULT Value([out, retval] HSTRING* value);
        [propput] HRESULT Value([in] HSTRING value);
    };

    [
        version(NTDDI_WIN10_RS1),
        activatable(NTDDI_WIN10_RS1),
#ifdef ADAPTIVE_CARDS_WINDOWS
        contract(InternalContract, 1),
        internal,
        activatable(InternalContract, 1)
#endif        
    ]
    runtimeclass AdaptiveChoiceInput
    {
        [default] interface IAdaptiveChoiceInput;
    };

    [
        version(NTDDI_WIN10_RS1),
        exclusiveto(AdaptiveChoiceSetInput),
#ifdef ADAPTIVE_CARDS_WINDOWS
        uuid(9fa2984c-a65e-4886-92b0-379ca242e955),
        contract(InternalContract, 1),
        internal
#else
        uuid(ce0735ef-f983-4a5e-bdad-f5eb7f962faa)
#endif        
    ]
    interface IAdaptiveChoiceSetInput : IInspectable
    {
        [propget] HRESULT Value([out, retval] HSTRING * value);
        [propput] HRESULT Value([in] HSTRING value);
        [propget] HRESULT IsMultiSelect([out, retval] boolean* value);
        [propput] HRESULT IsMultiSelect([in] boolean value);
        [propget] HRESULT Wrap([out, retval] boolean* value);
        [propput] HRESULT Wrap([in] boolean value);

        [propget] HRESULT ChoiceSetStyle([out, retval] ChoiceSetStyle* value);
        [propput] HRESULT ChoiceSetStyle([in] ChoiceSetStyle value);

        [propget] HRESULT Choices([out, retval] Windows.Foundation.Collections.IVector<AdaptiveChoiceInput*>** value);
    };

    [
        version(NTDDI_WIN10_RS1),
        activatable(NTDDI_WIN10_RS1),
#ifdef ADAPTIVE_CARDS_WINDOWS
        contract(InternalContract, 1),
        internal,
        activatable(InternalContract, 1)
#endif        
    ]
    runtimeclass AdaptiveChoiceSetInput
    {
        [default] interface IAdaptiveChoiceSetInput;
        interface IAdaptiveInputElement;
        interface IAdaptiveCardElement;
    };

    [
        version(NTDDI_WIN10_RS1),
        exclusiveto(AdaptiveDateInput),
#ifdef ADAPTIVE_CARDS_WINDOWS
        uuid(547622b8-5670-4265-9459-5adce2630ce9),
        contract(InternalContract, 1),
        internal
#else
        uuid(359e2cc5-9b8d-40bf-bbb2-2d3494d30991)
#endif        
    ]
    interface IAdaptiveDateInput : IInspectable
    {
        [propget] HRESULT Max([out, retval] HSTRING* value);
        [propput] HRESULT Max([in] HSTRING value);

        [propget] HRESULT Min([out, retval] HSTRING* value);
        [propput] HRESULT Min([in] HSTRING value);

        [propget] HRESULT Placeholder([out, retval] HSTRING* value);
        [propput] HRESULT Placeholder([in] HSTRING value);

        [propget] HRESULT Value([out, retval] HSTRING* value);
        [propput] HRESULT Value([in] HSTRING value);
    };

    [
        version(NTDDI_WIN10_RS1),
        activatable(NTDDI_WIN10_RS1),
#ifdef ADAPTIVE_CARDS_WINDOWS
        contract(InternalContract, 1),
        internal,
        activatable(InternalContract, 1)
#endif        
    ]
    runtimeclass AdaptiveDateInput
    {
        [default] interface IAdaptiveDateInput;
        interface IAdaptiveInputElement;
        interface IAdaptiveCardElement;
    };

    [
        version(NTDDI_WIN10_RS1),
        exclusiveto(AdaptiveNumberInput),
#ifdef ADAPTIVE_CARDS_WINDOWS
        uuid(7c093cbd-cb81-4e3f-b3ae-82664ce87859),
        contract(InternalContract, 1),
        internal
#else
        uuid(3bd0868c-5fbd-4341-91ff-4b07eb2bd54c)
#endif        
    ]
    interface IAdaptiveNumberInput : IInspectable
    {
        [propget] HRESULT Max([out, retval] INT32 *value);
        [propput] HRESULT Max([in] INT32 value);

        [propget] HRESULT Min([out, retval] INT32 *value);
        [propput] HRESULT Min([in] INT32 value);

        [propget] HRESULT Placeholder([out, retval] HSTRING* value);
        [propput] HRESULT Placeholder([in] HSTRING value);

        [propget] HRESULT Value([out, retval] INT32* value);
        [propput] HRESULT Value([in] INT32 value);
    };

    [
        version(NTDDI_WIN10_RS1),
        activatable(NTDDI_WIN10_RS1),
#ifdef ADAPTIVE_CARDS_WINDOWS
        contract(InternalContract, 1),
        internal,
        activatable(InternalContract, 1)
#endif        
    ]
    runtimeclass AdaptiveNumberInput
    {
        [default] interface IAdaptiveNumberInput;
        interface IAdaptiveInputElement;
        interface IAdaptiveCardElement;
    };

    [
        version(NTDDI_WIN10_RS1),
        exclusiveto(AdaptiveTextInput),
#ifdef ADAPTIVE_CARDS_WINDOWS
        uuid(c8affec2-c379-4efd-b126-3a8f7277ee88),
        contract(InternalContract, 1),
        internal
#else
        uuid(ab30772b-172d-4595-bcd2-01001df19d1e)
#endif        
    ]
    interface IAdaptiveTextInput : IInspectable
    {
        [propget] HRESULT IsMultiline([out, retval] boolean* value);
        [propput] HRESULT IsMultiline([in] boolean value);

        [propget] HRESULT MaxLength([out, retval] UINT32* value);
        [propput] HRESULT MaxLength([in] UINT32 value);

        [propget] HRESULT Placeholder([out, retval] HSTRING* value);
        [propput] HRESULT Placeholder([in] HSTRING value);

        [propget] HRESULT Value([out, retval] HSTRING* value);
        [propput] HRESULT Value([in] HSTRING value);

        [propget] HRESULT TextInputStyle([out, retval] TextInputStyle* value);
        [propput] HRESULT TextInputStyle([in] TextInputStyle value);

        [propget] HRESULT InlineAction([out, retval] IAdaptiveActionElement** value);
        [propput] HRESULT InlineAction([in] IAdaptiveActionElement* value);
    };

    [
        version(NTDDI_WIN10_RS1),
        activatable(NTDDI_WIN10_RS1),
#ifdef ADAPTIVE_CARDS_WINDOWS
        contract(InternalContract, 1),
        internal,
        activatable(InternalContract, 1)
#endif        
    ]
    runtimeclass AdaptiveTextInput
    {
        [default] interface IAdaptiveTextInput;
        interface IAdaptiveInputElement;
        interface IAdaptiveCardElement;
    };

    [
        version(NTDDI_WIN10_RS1),
        exclusiveto(AdaptiveTimeInput),
#ifdef ADAPTIVE_CARDS_WINDOWS
        uuid(a20ae4a6-7fff-4634-b1d9-2719a02d4967),
        contract(InternalContract, 1),
        internal
#else
        uuid(1ee90aff-93e8-4292-ac49-39d4c3289cd9)
#endif        
    ]
    interface IAdaptiveTimeInput : IInspectable
    {
        [propget] HRESULT Max([out, retval] HSTRING* value);
        [propput] HRESULT Max([in] HSTRING value);

        [propget] HRESULT Min([out, retval] HSTRING* value);
        [propput] HRESULT Min([in] HSTRING value);

        [propget] HRESULT Placeholder([out, retval] HSTRING* value);
        [propput] HRESULT Placeholder([in] HSTRING value);

        [propget] HRESULT Value([out, retval] HSTRING* value);
        [propput] HRESULT Value([in] HSTRING value);
    };

    [
        version(NTDDI_WIN10_RS1),
        activatable(NTDDI_WIN10_RS1),
#ifdef ADAPTIVE_CARDS_WINDOWS
        contract(InternalContract, 1),
        internal,
        activatable(InternalContract, 1)
#endif        
    ]
    runtimeclass AdaptiveTimeInput
    {
        [default] interface IAdaptiveTimeInput;
        interface IAdaptiveInputElement;
        interface IAdaptiveCardElement;
    };

    [
        version(NTDDI_WIN10_RS1),
        exclusiveto(AdaptiveToggleInput),
#ifdef ADAPTIVE_CARDS_WINDOWS
        uuid(05cd9719-b591-4118-9d75-6b21b553123f),
        contract(InternalContract, 1),
        internal
#else
        uuid(e8af72a5-597c-4a19-b9c2-1a597db1c79a)
#endif        
    ]
    interface IAdaptiveToggleInput : IInspectable
    {
        [propget] HRESULT Title([out, retval] HSTRING* value);
        [propput] HRESULT Title([in] HSTRING value);

        [propget] HRESULT Wrap([out, retval] boolean* value);
        [propput] HRESULT Wrap([in] boolean value);

        [propget] HRESULT Value([out, retval] HSTRING* value);
        [propput] HRESULT Value([in] HSTRING value);

        [propget] HRESULT ValueOff([out, retval] HSTRING* value);
        [propput] HRESULT ValueOff([in] HSTRING value);

        [propget] HRESULT ValueOn([out, retval] HSTRING* value);
        [propput] HRESULT ValueOn([in] HSTRING value);
    };

    [
        version(NTDDI_WIN10_RS1),
        activatable(NTDDI_WIN10_RS1),
#ifdef ADAPTIVE_CARDS_WINDOWS
        contract(InternalContract, 1),
        internal,
        activatable(InternalContract, 1)
#endif        
    ]
    runtimeclass AdaptiveToggleInput
    {
        [default] interface IAdaptiveToggleInput;
        interface IAdaptiveInputElement;
        interface IAdaptiveCardElement;
    };

    [
        version(NTDDI_WIN10_RS1),
        exclusiveto(AdaptiveContainer),
#ifdef ADAPTIVE_CARDS_WINDOWS
        uuid(60554c5a-32db-4130-8613-d39737ced7c4),
        contract(InternalContract, 1),
        internal
#else
        uuid(ba90da3f-556c-4e3a-9d01-11f2ce78dcd7)
#endif        
    ]
    interface IAdaptiveContainer : IInspectable
    {
        [propget] HRESULT Style([out, retval] ContainerStyle* value);
        [propput] HRESULT Style([in] ContainerStyle value);

        [propget] HRESULT VerticalContentAlignment([out, retval] VerticalContentAlignment* value);
        [propput] HRESULT VerticalContentAlignment([in] VerticalContentAlignment value);

        [propget] HRESULT Items([out, retval] Windows.Foundation.Collections.IVector<IAdaptiveCardElement*>** value);

        [propget] HRESULT SelectAction([out, retval] IAdaptiveActionElement** value);
        [propput] HRESULT SelectAction([in] IAdaptiveActionElement* value);

        [propget] HRESULT BackgroundImage([out, retval] AdaptiveBackgroundImage * *value);
        [propput] HRESULT BackgroundImage([in] AdaptiveBackgroundImage * value);
    };

    [
        version(NTDDI_WIN10_RS1),
        activatable(NTDDI_WIN10_RS1),
#ifdef ADAPTIVE_CARDS_WINDOWS
        contract(InternalContract, 1),
        internal,
        activatable(InternalContract, 1)
#endif        
    ]
    runtimeclass AdaptiveContainer
    {
        [default] interface IAdaptiveContainer;
        interface IAdaptiveCardElement;
    };

    [
        version(NTDDI_WIN10_RS1),
        exclusiveto(AdaptiveColumn),
#ifdef ADAPTIVE_CARDS_WINDOWS
        uuid(fe3a3792-d916-4b9d-b54c-eb1e1b5c23b4),
        contract(InternalContract, 1),
        internal
#else
        uuid(91e03800-d239-43bc-b5fb-2ccfe0cc7fcb)
#endif        
    ]
    interface IAdaptiveColumn : IInspectable
    {
        [propget] HRESULT Width([out, retval] HSTRING* value);
        [propput] HRESULT Width([in] HSTRING value);

        [propget] HRESULT PixelWidth([out, retval] UINT32* value);
        [propput] HRESULT PixelWidth([in] UINT32 value);

        [propget] HRESULT Style([out, retval] ContainerStyle* value);
        [propput] HRESULT Style([in] ContainerStyle value);

        [propget] HRESULT VerticalContentAlignment([out, retval] VerticalContentAlignment* value);
        [propput] HRESULT VerticalContentAlignment([in] VerticalContentAlignment value);

        [propget] HRESULT Items([out, retval] Windows.Foundation.Collections.IVector<IAdaptiveCardElement*>** value);
        [propget] HRESULT SelectAction([out, retval] IAdaptiveActionElement** value);
        [propput] HRESULT SelectAction([in] IAdaptiveActionElement* value);

        [propget] HRESULT BackgroundImage([out, retval] AdaptiveBackgroundImage * *value);
        [propput] HRESULT BackgroundImage([in] AdaptiveBackgroundImage * value);
    };

    [
        version(NTDDI_WIN10_RS1),
        activatable(NTDDI_WIN10_RS1),
#ifdef ADAPTIVE_CARDS_WINDOWS
        contract(InternalContract, 1),
        internal,
        activatable(InternalContract, 1)
#endif        
    ]
    runtimeclass AdaptiveColumn
    {
        [default] interface IAdaptiveColumn;
        interface IAdaptiveCardElement;
    };

    [
        version(NTDDI_WIN10_RS1),
        exclusiveto(AdaptiveColumnSet),
#ifdef ADAPTIVE_CARDS_WINDOWS
        uuid(703d7c9a-ab48-4a9a-b3cf-60636f7ee953),
        contract(InternalContract, 1),
        internal
#else
        uuid(4e3e1cd1-906b-4718-96ea-0a6e16bf0199)
#endif        
    ]
    interface IAdaptiveColumnSet : IInspectable
    {
        [propget] HRESULT Columns([out, retval] Windows.Foundation.Collections.IVector<AdaptiveColumn*>** value);

        [propget] HRESULT SelectAction([out, retval] IAdaptiveActionElement** value);
        [propput] HRESULT SelectAction([in] IAdaptiveActionElement* value);

        [propget] HRESULT Style([out, retval] ContainerStyle* value);
        [propput] HRESULT Style([in] ContainerStyle value);
    };

    [
        version(NTDDI_WIN10_RS1),
        activatable(NTDDI_WIN10_RS1),
#ifdef ADAPTIVE_CARDS_WINDOWS
        contract(InternalContract, 1),
        internal,
        activatable(InternalContract, 1)
#endif        
    ]
    runtimeclass AdaptiveColumnSet
    {
        [default] interface IAdaptiveColumnSet;
        interface IAdaptiveCardElement;
    };


    [
        version(NTDDI_WIN10_RS1),
        exclusiveto(AdaptiveFact),
#ifdef ADAPTIVE_CARDS_WINDOWS
        uuid(d06f4235-e32a-4bba-9802-49a8e2d2c3b7),
        contract(InternalContract, 1),
        internal
#else
        uuid(5c19aa31-03aa-4148-a529-75b855ba045b)
#endif        
    ]
    interface IAdaptiveFact : IInspectable
    {
        [propget] HRESULT ElementType([out, retval] ElementType* value);

        [propget] HRESULT Title([out, retval] HSTRING* value);
        [propput] HRESULT Title([in] HSTRING value);

        [propget] HRESULT Value([out, retval] HSTRING* value);
        [propput] HRESULT Value([in] HSTRING value);

        [propget] HRESULT Language([out, retval] HSTRING* value);
        [propput] HRESULT Language([in] HSTRING value);
    };

    [
        version(NTDDI_WIN10_RS1),
        activatable(NTDDI_WIN10_RS1),
#ifdef ADAPTIVE_CARDS_WINDOWS
        contract(InternalContract, 1),
        internal,
        activatable(InternalContract, 1)
#endif        
    ]
    runtimeclass AdaptiveFact
    {
        [default] interface IAdaptiveFact;
    };

    [
        version(NTDDI_WIN10_RS1),
        exclusiveto(AdaptiveFactSet),
#ifdef ADAPTIVE_CARDS_WINDOWS
        uuid(3d64cefc-f8e5-4304-99f5-2c37f2452ff4),
        contract(InternalContract, 1),
        internal
#else
        uuid(05457b99-8090-4937-a637-b469f8edc74f)
#endif        
    ]
    interface IAdaptiveFactSet : IInspectable
    {
        [propget] HRESULT Facts([out, retval] Windows.Foundation.Collections.IVector<AdaptiveFact*>** value);
    };

    [
        version(NTDDI_WIN10_RS1),
        activatable(NTDDI_WIN10_RS1),
#ifdef ADAPTIVE_CARDS_WINDOWS
        contract(InternalContract, 1),
        internal,
        activatable(InternalContract, 1)
#endif        
    ]
    runtimeclass AdaptiveFactSet
    {
        [default] interface IAdaptiveFactSet;
        interface IAdaptiveCardElement;
    };

    [
        version(NTDDI_WIN10_RS1),
        exclusiveto(AdaptiveActionSet),
#ifdef ADAPTIVE_CARDS_WINDOWS
        uuid(EC0102C3-A40D-449D-939B-3AD770CE6DAD),
        contract(InternalContract, 1),
        internal
#else
        uuid(F9778A62-1317-486D-9D82-C71101FA01F8)
#endif
    ]
    interface IAdaptiveActionSet : IInspectable
    {
        [propget] HRESULT Actions([out, retval] Windows.Foundation.Collections.IVector<IAdaptiveActionElement*>** value);
    };

    [
        version(NTDDI_WIN10_RS1),
        activatable(NTDDI_WIN10_RS1)
#ifdef ADAPTIVE_CARDS_WINDOWS
        contract(InternalContract, 1),
        internal,
        activatable(InternalContract, 1)
#endif
    ]
    runtimeclass AdaptiveActionSet
    {
        [default] interface IAdaptiveActionSet;
        interface IAdaptiveCardElement;
    };

    [
        version(NTDDI_WIN10_RS1),
        exclusiveto(AdaptiveUnsupportedAction),
#ifdef ADAPTIVE_CARDS_WINDOWS
        uuid(2F3B9EAD-294D-4EC9-AC96-47A34E5C59B8),
        contract(InternalContract, 1),
        internal
#else
        uuid(884C1DB2-E935-4678-8BAD-78E8DAEB73D2)
#endif
    ]
    interface IAdaptiveUnsupportedAction : IInspectable
    {
    };

    [
        version(NTDDI_WIN10_RS1),
        activatable(NTDDI_WIN10_RS1)
#ifdef ADAPTIVE_CARDS_WINDOWS
        contract(InternalContract, 1),
        internal,
        activatable(InternalContract, 1)
#endif
    ]
    runtimeclass AdaptiveUnsupportedAction
    {
        [default] interface IAdaptiveUnsupportedAction;
        interface IAdaptiveActionElement;
    };

    [
        version(NTDDI_WIN10_RS1),
        exclusiveto(AdaptiveUnsupportedElement),
#ifdef ADAPTIVE_CARDS_WINDOWS
        uuid(37CB2851-378C-48BE-A38D-59B9A88F62B9),
        contract(InternalContract, 1),
        internal
#else
        uuid(BAD9E18F-ACA2-46A7-A16E-31D0B8866ABA)
#endif
    ]
    interface IAdaptiveUnsupportedElement : IInspectable
    {
    };

    [
        version(NTDDI_WIN10_RS1),
        activatable(NTDDI_WIN10_RS1)
#ifdef ADAPTIVE_CARDS_WINDOWS
        contract(InternalContract, 1),
        internal,
        activatable(InternalContract, 1)
#endif
    ]
    runtimeclass AdaptiveUnsupportedElement
    {
        [default] interface IAdaptiveUnsupportedElement;
        interface IAdaptiveCardElement;
    };

    [
        version(NTDDI_WIN10_RS1),
        exclusiveto(AdaptiveCardRenderer),
#ifdef ADAPTIVE_CARDS_WINDOWS
        uuid(847e632d-328c-4b5e-86b3-685152dca0ce),
        contract(InternalContract, 1),
        internal
#else
        uuid(b0586bc4-b62a-4520-84b8-6c2afb88d022)
#endif        
    ]
    interface IAdaptiveCardRenderer : IInspectable
    {
        [propget] HRESULT ResourceResolvers([out, retval] AdaptiveCardResourceResolvers** value);

        [propget] HRESULT HostConfig([out, retval] AdaptiveHostConfig** hostConfig);
        [propput] HRESULT HostConfig([in] AdaptiveHostConfig* hostConfig);

        [propget] HRESULT OverrideStyles([out, retval] Windows.UI.Xaml.ResourceDictionary** overrideDictionary);
        [propput] HRESULT OverrideStyles([in] Windows.UI.Xaml.ResourceDictionary* overrideDictionary);

        HRESULT SetFixedDimensions([in] UINT32 desiredWidth, [in] UINT32 desiredHeight);
        HRESULT ResetFixedDimensions();

#ifdef ADAPTIVE_CARDS_WINDOWS
        HRESULT RenderCardAsXamlAsync([in] AdaptiveCard* adaptiveCard, [out, retval] Windows.Foundation.IAsyncOperation<RenderedAdaptiveCard*>** result);
#endif

        HRESULT RenderAdaptiveCard([in] AdaptiveCard* adaptiveCard, [out, retval] RenderedAdaptiveCard** result);

        HRESULT RenderAdaptiveCardFromJsonString([in] HSTRING adaptiveJson, [out, retval] RenderedAdaptiveCard** result);
        HRESULT RenderAdaptiveCardFromJson([in] Windows.Data.Json.JsonObject* adaptiveJson, [out, retval] RenderedAdaptiveCard** result);

        [propget] HRESULT ElementRenderers([out, retval] AdaptiveElementRendererRegistration** result);
        [propget] HRESULT ActionRenderers([out, retval] AdaptiveActionRendererRegistration** result);
    };

    [
        version(NTDDI_WIN10_RS1),
        activatable(NTDDI_WIN10_RS1),
#ifdef ADAPTIVE_CARDS_WINDOWS
        contract(InternalContract, 1),
        internal,
        activatable(InternalContract, 1)
#endif        
    ]
    runtimeclass AdaptiveCardRenderer
    {
        [default] interface IAdaptiveCardRenderer;
    };

    [
        version(NTDDI_WIN10_RS1),
        exclusiveto(AdaptiveActionEventArgs),
#ifdef ADAPTIVE_CARDS_WINDOWS
        uuid(57244994-491c-48da-8a20-af73e6bdf4d2),
        contract(InternalContract, 1),
        internal
#else
        uuid(6bc7a30c-6971-474d-8dd3-bb9e1bcde381)
#endif        
    ]
    interface IAdaptiveActionEventArgs : IInspectable
    {
        [propget] HRESULT Action([out, retval] IAdaptiveActionElement** action);
        [propget] HRESULT Inputs([out, retval] AdaptiveInputs** value);
    }

    [
        version(NTDDI_WIN10_RS1),
#ifdef ADAPTIVE_CARDS_WINDOWS
        contract(InternalContract, 1),
        internal
#endif        
    ]
    runtimeclass AdaptiveActionEventArgs
    {
        [default] interface IAdaptiveActionEventArgs;
    };

    [
        version(NTDDI_WIN10_RS1),
        exclusiveto(AdaptiveMediaEventArgs),
#ifdef ADAPTIVE_CARDS_WINDOWS
        uuid(DE57EF9E-1575-401A-9BD8-A84B9ADCB031),
        contract(InternalContract, 1),
        internal
#else
        uuid(D7B0DE38-2ADC-48DC-9168-76E52986A4EE)
#endif        
    ]
    interface IAdaptiveMediaEventArgs : IInspectable
    {
        [propget] HRESULT Media([out, retval] AdaptiveMedia** media);
    }

    [
        version(NTDDI_WIN10_RS1),
#ifdef ADAPTIVE_CARDS_WINDOWS
        contract(InternalContract, 1),
        internal
#endif        
    ]
    runtimeclass AdaptiveMediaEventArgs
    {
        [default] interface IAdaptiveMediaEventArgs;
    };


    [
        version(NTDDI_WIN10_RS1),
        exclusiveto(AdaptiveContainerStyleDefinition),
#ifdef ADAPTIVE_CARDS_WINDOWS
        uuid(a2d8b87c-7afa-4425-9c9b-38831dc0aef2),
        contract(InternalContract, 1),
        internal
#else
        uuid(ae687d0f-ce50-483c-8478-a17d017d4c25)
#endif        
    ]
    interface IAdaptiveContainerStyleDefinition : IInspectable
    {
        [propget] HRESULT BackgroundColor([out][retval] Windows.UI.Color* value);
        [propput] HRESULT BackgroundColor([in] Windows.UI.Color value);

        [propget] HRESULT ForegroundColors([out, retval] AdaptiveColorsConfig** value);
        [propput] HRESULT ForegroundColors([in] AdaptiveColorsConfig* value);
    };

    [
        version(NTDDI_WIN10_RS1),
        activatable(NTDDI_WIN10_RS1),
#ifdef ADAPTIVE_CARDS_WINDOWS
        contract(InternalContract, 1),
        internal,
        activatable(InternalContract, 1)
#endif        
    ]
    runtimeclass AdaptiveContainerStyleDefinition
    {
        [default] interface IAdaptiveContainerStyleDefinition;
    };

    [
        version(NTDDI_WIN10_RS1),
        exclusiveto(AdaptiveContainerStylesDefinition),
#ifdef ADAPTIVE_CARDS_WINDOWS
        uuid(7A0E0585-AE45-402F-B2C4-8B14721D1733),
        contract(InternalContract, 1),
        internal
#else
        uuid(AB0F1B0A-3B6E-4F43-8E0A-47EAB9903C0B)
#endif
    ]
    interface IAdaptiveContainerStylesDefinition : IInspectable
    {
        [propget] HRESULT Default([out, retval] AdaptiveContainerStyleDefinition** value);
        [propput] HRESULT Default([in] AdaptiveContainerStyleDefinition* value);

        [propget] HRESULT Emphasis([out, retval] AdaptiveContainerStyleDefinition** value);
        [propput] HRESULT Emphasis([in] AdaptiveContainerStyleDefinition* value);

        [propget] HRESULT Good([out, retval] AdaptiveContainerStyleDefinition * *value);
        [propput] HRESULT Good([in] AdaptiveContainerStyleDefinition * value);

        [propget] HRESULT Attention([out, retval] AdaptiveContainerStyleDefinition * *value);
        [propput] HRESULT Attention([in] AdaptiveContainerStyleDefinition * value);

        [propget] HRESULT Warning([out, retval] AdaptiveContainerStyleDefinition * *value);
        [propput] HRESULT Warning([in] AdaptiveContainerStyleDefinition * value);

        [propget] HRESULT Accent([out, retval] AdaptiveContainerStyleDefinition * *value);
        [propput] HRESULT Accent([in] AdaptiveContainerStyleDefinition * value);
    };

    [
        version(NTDDI_WIN10_RS1),
        activatable(NTDDI_WIN10_RS1),
#ifdef ADAPTIVE_CARDS_WINDOWS
        contract(InternalContract, 1),
        internal,
        activatable(InternalContract, 1)
#endif        
    ]
    runtimeclass AdaptiveContainerStylesDefinition
    {
        [default] interface IAdaptiveContainerStylesDefinition;
    };

    [
        version(NTDDI_WIN10_RS1),
        exclusiveto(AdaptiveFontSizesConfig),
#ifdef ADAPTIVE_CARDS_WINDOWS
        uuid(1843e1e9-edcb-4d49-a64e-99a82a0e8d09),
        contract(InternalContract, 1),
        internal
#else
        uuid(ebca0eab-b08b-4087-9c42-4667ec6ab0e0)
#endif        
    ]
    interface IAdaptiveFontSizesConfig : IInspectable
    {
        [propget] HRESULT Small([out, retval] UINT32* value);
        [propput] HRESULT Small([in] UINT32 value);

        [propget] HRESULT Default([out, retval] UINT32* value);
        [propput] HRESULT Default([in] UINT32 value);

        [propget] HRESULT Medium([out, retval] UINT32* value);
        [propput] HRESULT Medium([in] UINT32 value);

        [propget] HRESULT Large([out, retval] UINT32* value);
        [propput] HRESULT Large([in] UINT32 value);

        [propget] HRESULT ExtraLarge([out, retval] UINT32* value);
        [propput] HRESULT ExtraLarge([in] UINT32 value);
    };

    [
        version(NTDDI_WIN10_RS1),
        activatable(NTDDI_WIN10_RS1),
#ifdef ADAPTIVE_CARDS_WINDOWS
        contract(InternalContract, 1),
        internal,
        activatable(InternalContract, 1)
#endif        
    ]
    runtimeclass AdaptiveFontSizesConfig
    {
        [default] interface IAdaptiveFontSizesConfig;
    };

    [
        version(NTDDI_WIN10_RS1),
        exclusiveto(AdaptiveFontWeightsConfig),
#ifdef ADAPTIVE_CARDS_WINDOWS
        uuid(59ab4d2a-e219-47fb-a202-74494469b410),
        contract(InternalContract, 1),
        internal
#else
        uuid(23c9d287-afdc-4ca4-87b4-92c551e4c8bc)
#endif        
    ]
    interface IAdaptiveFontWeightsConfig : IInspectable
    {
        [propget] HRESULT Lighter([out, retval] UINT16 *value);
        [propput] HRESULT Lighter([in] UINT16 value);

        [propget] HRESULT Default([out, retval] UINT16 *value);
        [propput] HRESULT Default([in] UINT16 value);

        [propget] HRESULT Bolder([out, retval] UINT16 *value);
        [propput] HRESULT Bolder([in] UINT16 value);
    };

    [
        version(NTDDI_WIN10_RS1),
        activatable(NTDDI_WIN10_RS1),
#ifdef ADAPTIVE_CARDS_WINDOWS
        contract(InternalContract, 1),
        internal,
        activatable(InternalContract, 1)
#endif        
    ]
    runtimeclass AdaptiveFontWeightsConfig
    {
        [default] interface IAdaptiveFontWeightsConfig;
    };

    [
        version(NTDDI_WIN10_RS1),
        exclusiveto(AdaptiveFontStyleDefinition),
#ifdef ADAPTIVE_CARDS_WINDOWS
        uuid(485E4650-EDF1-4DAD-BB1A-FA6C85626453),
        contract(InternalContract, 1),
        internal
#else
        uuid(9D744C66-DC57-4D4B-9997-D16761FB11D1)
#endif        
    ]
    interface IAdaptiveFontStyleDefinition : IInspectable
    {
        [propget] HRESULT FontFamily([out, retval] HSTRING* value);
        [propput] HRESULT FontFamily([in] HSTRING value);

        [propget] HRESULT FontWeights([out, retval] AdaptiveFontWeightsConfig** value);
        [propput] HRESULT FontWeights([in] AdaptiveFontWeightsConfig* value);

        [propget] HRESULT FontSizes([out, retval] AdaptiveFontSizesConfig** value);
        [propput] HRESULT FontSizes([in] AdaptiveFontSizesConfig* value);
    };

    [
        version(NTDDI_WIN10_RS1),
        activatable(NTDDI_WIN10_RS1),
#ifdef ADAPTIVE_CARDS_WINDOWS
        contract(InternalContract, 1),
        internal,
        activatable(InternalContract, 1)
#endif        
    ]
    runtimeclass AdaptiveFontStyleDefinition
    {
        [default] interface IAdaptiveFontStyleDefinition;
    };

    [
        version(NTDDI_WIN10_RS1),
        exclusiveto(AdaptiveFontStylesDefinition),
#ifdef ADAPTIVE_CARDS_WINDOWS
        uuid(7EA49458-870F-40C9-908A-35E6A20579C6),
        contract(InternalContract, 1),
        internal
#else
        uuid(2445D5BF-F0DF-495D-873E-F5B36E53E5D1)
#endif        
    ]
    interface IAdaptiveFontStylesDefinition : IInspectable
    {
        [propget] HRESULT Default([out, retval] AdaptiveFontStyleDefinition** value);
        [propput] HRESULT Default([in] AdaptiveFontStyleDefinition* value);

        [propget] HRESULT Monospace([out, retval] AdaptiveFontStyleDefinition** value);
        [propput] HRESULT Monospace([in] AdaptiveFontStyleDefinition* value);
    };

    [
        version(NTDDI_WIN10_RS1),
        activatable(NTDDI_WIN10_RS1),
#ifdef ADAPTIVE_CARDS_WINDOWS
        contract(InternalContract, 1),
        internal,
        activatable(InternalContract, 1)
#endif        
    ]
    runtimeclass AdaptiveFontStylesDefinition
    {
        [default] interface IAdaptiveFontStylesDefinition;
    };

    [
        version(NTDDI_WIN10_RS1),
        exclusiveto(AdaptiveColorConfig),
#ifdef ADAPTIVE_CARDS_WINDOWS
        uuid(743e6ad3-c0ab-497d-a9c9-3dcf69e6a5a1),
        contract(InternalContract, 1),
        internal
#else
        uuid(421149d7-65e9-4ec9-b70b-802ba7d6cf98)
#endif        
    ]
    interface IAdaptiveColorConfig : IInspectable
    {
        [propget] HRESULT Default([out][retval] Windows.UI.Color* value);
        [propput] HRESULT Default([in] Windows.UI.Color value);

        [propget] HRESULT Subtle([out][retval] Windows.UI.Color* value);
        [propput] HRESULT Subtle([in] Windows.UI.Color value);
    };

    [
        version(NTDDI_WIN10_RS1),
        activatable(NTDDI_WIN10_RS1),
#ifdef ADAPTIVE_CARDS_WINDOWS
        contract(InternalContract, 1),
        internal,
        activatable(InternalContract, 1)
#endif        
    ]
    runtimeclass AdaptiveColorConfig
    {
        [default] interface IAdaptiveColorConfig;
    };

    [
        version(NTDDI_WIN10_RS1),
        exclusiveto(AdaptiveColorsConfig),
#ifdef ADAPTIVE_CARDS_WINDOWS
        uuid(e13e74e0-f944-4481-8fe9-4ac62a66bed0),
        contract(InternalContract, 1),
        internal
#else
        uuid(1ade7d94-f0ae-4301-a9e2-b1f9c065916f)
#endif        
    ]
    interface IAdaptiveColorsConfig : IInspectable
    {
        [propget] HRESULT Default([out][retval] AdaptiveColorConfig** value);
        [propput] HRESULT Default([in] AdaptiveColorConfig* value);

        [propget] HRESULT Accent([out][retval] AdaptiveColorConfig** value);
        [propput] HRESULT Accent([in] AdaptiveColorConfig* value);

        [propget] HRESULT Dark([out][retval] AdaptiveColorConfig** value);
        [propput] HRESULT Dark([in] AdaptiveColorConfig* value);

        [propget] HRESULT Light([out][retval] AdaptiveColorConfig** value);
        [propput] HRESULT Light([in] AdaptiveColorConfig* value);

        [propget] HRESULT Good([out][retval] AdaptiveColorConfig** value);
        [propput] HRESULT Good([in] AdaptiveColorConfig* value);

        [propget] HRESULT Warning([out][retval] AdaptiveColorConfig** value);
        [propput] HRESULT Warning([in] AdaptiveColorConfig* value);

        [propget] HRESULT Attention([out][retval] AdaptiveColorConfig** value);
        [propput] HRESULT Attention([in] AdaptiveColorConfig* value);
    };

    [
        version(NTDDI_WIN10_RS1),
        activatable(NTDDI_WIN10_RS1),
#ifdef ADAPTIVE_CARDS_WINDOWS
        contract(InternalContract, 1),
        internal,
        activatable(InternalContract, 1)
#endif        
    ]
    runtimeclass AdaptiveColorsConfig
    {
        [default] interface IAdaptiveColorsConfig;
    };

    [
        version(NTDDI_WIN10_RS1),
        exclusiveto(AdaptiveTextConfig),
#ifdef ADAPTIVE_CARDS_WINDOWS
        uuid(2fa24f2c-843c-4f3f-be65-023528901970),
        contract(InternalContract, 1),
        internal
#else
        uuid(d730ba59-1f48-4dc6-8375-17f364f6086a)
#endif        
    ]
    interface IAdaptiveTextConfig : IInspectable
    {
        [propget] HRESULT Weight([out, retval] TextWeight* value);
        [propput] HRESULT Weight([in] TextWeight value);

        [propget] HRESULT Size([out, retval] TextSize* value);
        [propput] HRESULT Size([in] TextSize value);

        [propget] HRESULT Color([out, retval] ForegroundColor* value);
        [propput] HRESULT Color([in] ForegroundColor value);
 
        [propget] HRESULT IsSubtle([out, retval] boolean* value);
        [propput] HRESULT IsSubtle([in] boolean value);

        [propget] HRESULT Wrap([out, retval] boolean* value);
        [propput] HRESULT Wrap([in] boolean value);

        [propget] HRESULT MaxWidth([out, retval] UINT32* value);
        [propput] HRESULT MaxWidth([in] UINT32 value);
    };

    [
        version(NTDDI_WIN10_RS1),
        activatable(NTDDI_WIN10_RS1),
#ifdef ADAPTIVE_CARDS_WINDOWS
        contract(InternalContract, 1),
        internal,
        activatable(InternalContract, 1)
#endif        
    ]
    runtimeclass AdaptiveTextConfig
    {
        [default] interface IAdaptiveTextConfig;
    };

    [
        version(NTDDI_WIN10_RS1),
        exclusiveto(AdaptiveSpacingConfig),
#ifdef ADAPTIVE_CARDS_WINDOWS
        uuid(f22005cd-d9b7-4ee1-9457-d1520951b021),
        contract(InternalContract, 1),
        internal
#else
        uuid(0e21ac82-4838-43cb-b7ef-7b023011061b)
#endif        
    ]
    interface IAdaptiveSpacingConfig : IInspectable
    {
        [propget] HRESULT Small([out, retval] UINT32* value);
        [propput] HRESULT Small([in] UINT32 value);

        [propget] HRESULT Default([out, retval] UINT32* value);
        [propput] HRESULT Default([in] UINT32 value);

        [propget] HRESULT Medium([out, retval] UINT32* value);
        [propput] HRESULT Medium([in] UINT32 value);

        [propget] HRESULT Large([out, retval] UINT32* value);
        [propput] HRESULT Large([in] UINT32 value);

        [propget] HRESULT ExtraLarge([out, retval] UINT32* value);
        [propput] HRESULT ExtraLarge([in] UINT32 value);

        [propget] HRESULT Padding([out, retval] UINT32* value);
        [propput] HRESULT Padding([in] UINT32 value);
    };

    [
        version(NTDDI_WIN10_RS1),
        activatable(NTDDI_WIN10_RS1),
#ifdef ADAPTIVE_CARDS_WINDOWS
        contract(InternalContract, 1),
        internal,
        activatable(InternalContract, 1)
#endif        
    ]
    runtimeclass AdaptiveSpacingConfig
    {
        [default] interface IAdaptiveSpacingConfig;
    };

    [
        version(NTDDI_WIN10_RS1),
        exclusiveto(AdaptiveSeparatorConfig),
#ifdef ADAPTIVE_CARDS_WINDOWS
        uuid(05058274-c987-4361-a4f6-0c3d5f955ba4),
        contract(InternalContract, 1),
        internal
#else
        uuid(c34a155d-6913-4f8b-9b94-f4ab8c578aee)
#endif        
    ]
    interface IAdaptiveSeparatorConfig : IInspectable
    {
        [propget] HRESULT LineThickness([out, retval] UINT32* value);
        [propput] HRESULT LineThickness([in] UINT32 value);

        [propget] HRESULT LineColor([out][retval] Windows.UI.Color* value);
        [propput] HRESULT LineColor([in] Windows.UI.Color value);
    };

    [
        version(NTDDI_WIN10_RS1),
        activatable(NTDDI_WIN10_RS1),
#ifdef ADAPTIVE_CARDS_WINDOWS
        contract(InternalContract, 1),
        internal,
        activatable(InternalContract, 1)
#endif        
    ]
    runtimeclass AdaptiveSeparatorConfig
    {
        [default] interface IAdaptiveSeparatorConfig;
    };

    [
        version(NTDDI_WIN10_RS1),
        exclusiveto(AdaptiveImageSizesConfig),
#ifdef ADAPTIVE_CARDS_WINDOWS
        uuid(ace2f9d0-3063-48ba-a69e-727246d1239d),
        contract(InternalContract, 1),
        internal
#else
        uuid(ce5cd318-502c-4017-a076-4f8cdbb0316d)
#endif        
    ]
    interface IAdaptiveImageSizesConfig : IInspectable
    {
        [propget] HRESULT Small([out, retval] UINT32* value);
        [propput] HRESULT Small([in] UINT32 value);

        [propget] HRESULT Medium([out, retval] UINT32* value);
        [propput] HRESULT Medium([in] UINT32 value);

        [propget] HRESULT Large([out, retval] UINT32* value);
        [propput] HRESULT Large([in] UINT32 value);
    };

    [
        version(NTDDI_WIN10_RS1),
        activatable(NTDDI_WIN10_RS1),
#ifdef ADAPTIVE_CARDS_WINDOWS
        contract(InternalContract, 1),
        internal,
        activatable(InternalContract, 1)
#endif        
    ]
    runtimeclass AdaptiveImageSizesConfig
    {
        [default] interface IAdaptiveImageSizesConfig;
    };
                
    [
        version(NTDDI_WIN10_RS1),
        exclusiveto(AdaptiveImageSetConfig),
#ifdef ADAPTIVE_CARDS_WINDOWS
        uuid(b5f7030a-7a42-4eaa-8cb1-88fb3ed81f66),
        contract(InternalContract, 1),
        internal
#else
        uuid(29685cc3-027f-4da8-9659-6d3a53c34d88)
#endif        
    ]
    interface IAdaptiveImageSetConfig : IInspectable
    {
        [propget] HRESULT ImageSize([out, retval] ImageSize* value);
        [propput] HRESULT ImageSize([in] ImageSize value);
        
        [propget] HRESULT MaxImageHeight([out, retval] UINT32* value);
        [propput] HRESULT MaxImageHeight([in] UINT32 value);
    };

    [
        version(NTDDI_WIN10_RS1),
        activatable(NTDDI_WIN10_RS1),
#ifdef ADAPTIVE_CARDS_WINDOWS
        contract(InternalContract, 1),
        internal,
        activatable(InternalContract, 1)
#endif        
    ]
    runtimeclass AdaptiveImageSetConfig
    {
        [default] interface IAdaptiveImageSetConfig;
    }

    [
        version(NTDDI_WIN10_RS1),
        exclusiveto(AdaptiveImageConfig),
#ifdef ADAPTIVE_CARDS_WINDOWS
        uuid(18a0c8f6-bcfc-41f9-964c-edd63fbfe0c3),
        contract(InternalContract, 1),
        internal
#else
        uuid(ba0d7d84-d708-4919-a2f2-5c322a6f5460)
#endif        
    ]
    interface IAdaptiveImageConfig : IInspectable
    {
        [propget] HRESULT ImageSize([out, retval] ImageSize* value);
        [propput] HRESULT ImageSize([in] ImageSize value);
    };

    [
        version(NTDDI_WIN10_RS1),
        activatable(NTDDI_WIN10_RS1),
#ifdef ADAPTIVE_CARDS_WINDOWS
        contract(InternalContract, 1),
        internal,
        activatable(InternalContract, 1)
#endif        
    ]
    runtimeclass AdaptiveImageConfig
    {
        [default] interface IAdaptiveImageConfig;
    };

    [
        version(NTDDI_WIN10_RS1),
        exclusiveto(AdaptiveCardConfig),
#ifdef ADAPTIVE_CARDS_WINDOWS
        uuid(27902b36-88db-421b-abd8-79a6cf3f1410),
        contract(InternalContract, 1),
        internal
#else
        uuid(9363ea9c-9f73-4e7d-8d6e-0559ac52b314)
#endif        
    ]
    interface IAdaptiveCardConfig : IInspectable
    {
        [propget] HRESULT AllowCustomStyle([out, retval] boolean* value);
        [propput] HRESULT AllowCustomStyle([in] boolean value);
    };

    [
        version(NTDDI_WIN10_RS1),
        activatable(NTDDI_WIN10_RS1),
#ifdef ADAPTIVE_CARDS_WINDOWS
        contract(InternalContract, 1),
        internal,
        activatable(InternalContract, 1)
#endif        
    ]
    runtimeclass AdaptiveCardConfig
    {
        [default] interface IAdaptiveCardConfig;
    };

    [
        version(NTDDI_WIN10_RS1),
        exclusiveto(AdaptiveFactSetConfig),
#ifdef ADAPTIVE_CARDS_WINDOWS
        uuid(d776f288-bdfa-434e-99d7-d1c6d2f21209),
        contract(InternalContract, 1),
        internal
#else
        uuid(9949ed60-fbc0-49fd-80d4-29fb1184854d)
#endif        
    ]
    interface IAdaptiveFactSetConfig : IInspectable
    {
        [propget] HRESULT Title([out, retval] AdaptiveTextConfig** value);
        [propput] HRESULT Title([in] AdaptiveTextConfig* value);

        [propget] HRESULT Value([out, retval] AdaptiveTextConfig** value);
        [propput] HRESULT Value([in] AdaptiveTextConfig* value);

        [propget] HRESULT Spacing([out][retval] UINT32* value);
        [propput] HRESULT Spacing([in] UINT32 value);
    };

    [
        version(NTDDI_WIN10_RS1),
        activatable(NTDDI_WIN10_RS1),
#ifdef ADAPTIVE_CARDS_WINDOWS
        contract(InternalContract, 1),
        internal,
        activatable(InternalContract, 1)
#endif        
    ]
    runtimeclass AdaptiveFactSetConfig
    {
        [default] interface IAdaptiveFactSetConfig;
    };

    [
        version(NTDDI_WIN10_RS1),
        exclusiveto(AdaptiveShowCardActionConfig),
#ifdef ADAPTIVE_CARDS_WINDOWS
        uuid(4c394fd8-a63a-4710-89dd-014a55b8fb6c),
        contract(InternalContract, 1),
        internal
#else
        uuid(eacabf24-288c-4307-bd5a-5888a00da918)
#endif        
    ]
    interface IAdaptiveShowCardActionConfig : IInspectable
    {
        [propget] HRESULT ActionMode([out, retval] ActionMode *value);
        [propput] HRESULT ActionMode([in] ActionMode value);

        [propget] HRESULT Style([out, retval] ContainerStyle* value);
        [propput] HRESULT Style([in] ContainerStyle value);

        [propget] HRESULT InlineTopMargin([out, retval] UINT32* value);
        [propput] HRESULT InlineTopMargin([in] UINT32 value);
    };

    [
        version(NTDDI_WIN10_RS1),
        activatable(NTDDI_WIN10_RS1),
#ifdef ADAPTIVE_CARDS_WINDOWS
        contract(InternalContract, 1),
        internal,
        activatable(InternalContract, 1)
#endif        
    ]
    runtimeclass AdaptiveShowCardActionConfig
    {
        [default] interface IAdaptiveShowCardActionConfig;
    };

    [
        version(NTDDI_WIN10_RS1),
        exclusiveto(AdaptiveActionsConfig),
#ifdef ADAPTIVE_CARDS_WINDOWS
        uuid(e4157ef5-e8e9-412e-bef6-48771e3aa532),
        contract(InternalContract, 1),
        internal
#else
        uuid(ce6981d7-8989-42a3-b335-30cbf7108183)
#endif        
    ]
    interface IAdaptiveActionsConfig : IInspectable
    {
        [propget] HRESULT ShowCard([out, retval] AdaptiveShowCardActionConfig** value);
        [propput] HRESULT ShowCard([in] AdaptiveShowCardActionConfig* value);

        [propget] HRESULT ActionsOrientation([out][retval] ActionsOrientation* value);
        [propput] HRESULT ActionsOrientation([in] ActionsOrientation value);

        [propget] HRESULT ActionAlignment([out, retval] ActionAlignment* value);
        [propput] HRESULT ActionAlignment([in] ActionAlignment value);

        [propget] HRESULT ButtonSpacing([out][retval] UINT32* value);
        [propput] HRESULT ButtonSpacing([in] UINT32 value);

        [propget] HRESULT MaxActions([out][retval] UINT32* value);
        [propput] HRESULT MaxActions([in] UINT32 value);

        [propget] HRESULT Spacing([out][retval] Spacing* value);
        [propput] HRESULT Spacing([in] Spacing value);

        [propget] HRESULT IconPlacement([out][retval] IconPlacement* value);
        [propput] HRESULT IconPlacement([in] IconPlacement value);

        [propget] HRESULT IconSize([out][retval] UINT32* value);
        [propput] HRESULT IconSize([in] UINT32 value);
    };

    [
        version(NTDDI_WIN10_RS1),
        activatable(NTDDI_WIN10_RS1),
#ifdef ADAPTIVE_CARDS_WINDOWS
        contract(InternalContract, 1),
        internal,
        activatable(InternalContract, 1)
#endif        
    ]
    runtimeclass AdaptiveActionsConfig
    {
        [default] interface IAdaptiveActionsConfig;
    };

    [
        version(NTDDI_WIN10_RS1),
        exclusiveto(AdaptiveMediaConfig),
#ifdef ADAPTIVE_CARDS_WINDOWS
        uuid(FE60D4DC-02E9-4465-8235-7CA98620C17C),
        contract(InternalContract, 1),
        internal
#else
        uuid(B8C95DEA-0668-4FD3-B1E2-98310610A6C3)
#endif        
    ]
    interface IAdaptiveMediaConfig : IInspectable
    {
        [propget] HRESULT DefaultPoster([out, retval] HSTRING* value);
        [propput] HRESULT DefaultPoster([in] HSTRING value);

        [propget] HRESULT PlayButton([out][retval] HSTRING* value);
        [propput] HRESULT PlayButton([in] HSTRING value);

        [propget] HRESULT AllowInlinePlayback([out, retval] boolean* value);
        [propput] HRESULT AllowInlinePlayback([in] boolean value);
    };

    [
        version(NTDDI_WIN10_RS1),
        activatable(NTDDI_WIN10_RS1),
#ifdef ADAPTIVE_CARDS_WINDOWS
        contract(InternalContract, 1),
        internal,
        activatable(InternalContract, 1)
#endif        
    ]
    runtimeclass AdaptiveMediaConfig
    {
        [default] interface IAdaptiveMediaConfig;
    };

    [
        version(NTDDI_WIN10_RS1),
        exclusiveto(AdaptiveHostConfig),
#ifdef ADAPTIVE_CARDS_WINDOWS
        uuid(15ae7240-f9b0-47e4-b444-62da42b8b863),
        contract(InternalContract, 1),
        internal
#else
        uuid(85ef9ddc-4599-4ab6-adf1-1e04238601a5)
#endif        
    ]
    interface IAdaptiveHostConfig : IInspectable
    {
        [propget] HRESULT FontFamily([out, retval] HSTRING* value);
        [propput] HRESULT FontFamily([in] HSTRING value);

        [propget] HRESULT FontSizes([out, retval] AdaptiveFontSizesConfig** value);
        [propput] HRESULT FontSizes([in] AdaptiveFontSizesConfig* value);

        [propget] HRESULT FontWeights([out, retval] AdaptiveFontWeightsConfig** value);
        [propput] HRESULT FontWeights([in] AdaptiveFontWeightsConfig* value);

        [propget] HRESULT FontStyles([out, retval] AdaptiveFontStylesDefinition** value);
        [propput] HRESULT FontStyles([in] AdaptiveFontStylesDefinition* value);

        [propget] HRESULT SupportsInteractivity([out, retval] boolean* value);
        [propput] HRESULT SupportsInteractivity([in] boolean value);

        [propget] HRESULT ImageBaseUrl([out, retval] HSTRING* value);
        [propput] HRESULT ImageBaseUrl([in] HSTRING value);

        [propget] HRESULT ContainerStyles([out, retval] AdaptiveContainerStylesDefinition** value);
        [propput] HRESULT ContainerStyles([in] AdaptiveContainerStylesDefinition* value);

        [propget] HRESULT ImageSizes([out, retval] AdaptiveImageSizesConfig** value);
        [propput] HRESULT ImageSizes([in] AdaptiveImageSizesConfig* value);

        [propget] HRESULT Separator([out, retval] AdaptiveSeparatorConfig** value);
        [propput] HRESULT Separator([in] AdaptiveSeparatorConfig* value);

        [propget] HRESULT Spacing([out, retval] AdaptiveSpacingConfig** value);
        [propput] HRESULT Spacing([in] AdaptiveSpacingConfig* value);

        [propget] HRESULT AdaptiveCard([out, retval] AdaptiveCardConfig** value);
        [propput] HRESULT AdaptiveCard([in] AdaptiveCardConfig* value);

        [propget] HRESULT ImageSet([out, retval] AdaptiveImageSetConfig** value);
        [propput] HRESULT ImageSet([in] AdaptiveImageSetConfig* value);

        [propget] HRESULT Image([out, retval] AdaptiveImageConfig** value);
        [propput] HRESULT Image([in] AdaptiveImageConfig* value);

        [propget] HRESULT FactSet([out, retval] AdaptiveFactSetConfig** value);
        [propput] HRESULT FactSet([in] AdaptiveFactSetConfig* value);

        [propget] HRESULT Actions([out, retval] AdaptiveActionsConfig** value);
        [propput] HRESULT Actions([in] AdaptiveActionsConfig* value);

        [propget] HRESULT Media([out, retval] AdaptiveMediaConfig** value);
        [propput] HRESULT Media([in] AdaptiveMediaConfig* value);
    };

    [
        version(NTDDI_WIN10_RS1),
        exclusiveto(AdaptiveHostConfigParseResult),
#ifdef ADAPTIVE_CARDS_WINDOWS
        uuid(0e333f58-43b8-48d3-aa68-e30f7e7f1007),
        contract(InternalContract, 1),
        internal
#else
        uuid(0b1f8963-9d45-4ac0-9af4-cd7923f5206e)
#endif        
    ]
    interface IAdaptiveHostConfigParseResult : IInspectable
    {
        [propget] HRESULT HostConfig([out, retval] AdaptiveHostConfig** value);
        [propget] HRESULT Errors([out, retval] Windows.Foundation.Collections.IVector<AdaptiveError*>** value);
    };

    [
        version(NTDDI_WIN10_RS1),
        activatable(NTDDI_WIN10_RS1),
#ifdef ADAPTIVE_CARDS_WINDOWS
        contract(InternalContract, 1),
        internal,
        activatable(InternalContract, 1)
#endif        
    ]
    runtimeclass AdaptiveHostConfigParseResult
    {
        [default] interface IAdaptiveHostConfigParseResult;
    }

    [
        version(NTDDI_WIN10_RS1),
        exclusiveto(AdaptiveHostConfig),
#ifdef ADAPTIVE_CARDS_WINDOWS
        uuid(11a659ac-a28d-42fc-ab0e-f103b3f5c4fd),
        contract(InternalContract, 1),
        internal
#else
        uuid(1a09b9b7-d678-495f-949e-3ad677424fdb)
#endif        
    ]
    interface IAdaptiveHostConfigStatics : IInspectable
    {
        HRESULT FromJsonString([in] HSTRING hostConfigJson, [out, retval] AdaptiveHostConfigParseResult** config);
        HRESULT FromJson([in] Windows.Data.Json.JsonObject* hostConfigJson, [out, retval] AdaptiveHostConfigParseResult** config);
    };

    [
        version(NTDDI_WIN10_RS1),
        activatable(NTDDI_WIN10_RS1),
        static(IAdaptiveHostConfigStatics, NTDDI_WIN10_RS1),
#ifdef ADAPTIVE_CARDS_WINDOWS
        static(IAdaptiveHostConfigStatics, InternalContract, 1),
        contract(InternalContract, 1),
        internal,
        activatable(InternalContract, 1)
#endif        
    ]
    runtimeclass AdaptiveHostConfig
    {
        [default] interface IAdaptiveHostConfig;
    };

    [
        version(NTDDI_WIN10_RS1),
#ifdef ADAPTIVE_CARDS_WINDOWS
        uuid(95ec200c-fad9-4d8d-b25d-cad3a7f3df61),
        contract(InternalContract, 1),
        internal
#else
        uuid(b9bbff79-17a0-45ae-9a5f-86b9ff31bf88)
#endif        
    ]
    interface IAdaptiveActionElement : IInspectable
    {
        [propget] HRESULT ActionType([out, retval] ActionType* value);
        [propget] HRESULT ActionTypeString([out, retval] HSTRING* value);

        [propget] HRESULT Title([out, retval] HSTRING* value);
        [propput] HRESULT Title([in] HSTRING value);

        [propget] HRESULT Id([out, retval] HSTRING* value);
        [propput] HRESULT Id([in] HSTRING value);

        [propget] HRESULT FallbackType([out, retval] FallbackType * value);
        [propput] HRESULT FallbackType([in] FallbackType value);
        [propget] HRESULT FallbackContent([out, retval] IAdaptiveActionElement ** content);
        [propput] HRESULT FallbackContent([in] IAdaptiveActionElement * content);

        [propget] HRESULT IconUrl([out, retval] HSTRING* value);
        [propput] HRESULT IconUrl([in] HSTRING value);

        [propget] HRESULT Sentiment([out, retval] HSTRING* value);
        [propput] HRESULT Sentiment([in] HSTRING value);

        [propget] HRESULT AdditionalProperties([out, retval] Windows.Data.Json.JsonObject** json);
        [propput] HRESULT AdditionalProperties([in] Windows.Data.Json.JsonObject* json);

        HRESULT ToJson([out, retval] Windows.Data.Json.JsonObject** value);
    };

    [
        version(NTDDI_WIN10_RS1),
        exclusiveto(AdaptiveOpenUrlAction),
#ifdef ADAPTIVE_CARDS_WINDOWS
        uuid(8a7f7888-f53b-4fdb-8f3c-968da4352031),
        contract(InternalContract, 1),
        internal
#else
        uuid(d70a58cb-4d51-4f96-bb6b-2698eced32ff)
#endif        
    ]
    interface IAdaptiveOpenUrlAction : IInspectable
    {
        [propput] HRESULT Url([in] Windows.Foundation.Uri* value);
        [propget] HRESULT Url([out, retval] Windows.Foundation.Uri** value);
    };

    [
        version(NTDDI_WIN10_RS1),
        activatable(NTDDI_WIN10_RS1),
#ifdef ADAPTIVE_CARDS_WINDOWS
        contract(InternalContract, 1),
        internal,
        activatable(InternalContract, 1)
#endif        
    ]
    runtimeclass AdaptiveOpenUrlAction
    {
        [default] interface IAdaptiveOpenUrlAction;
        interface IAdaptiveActionElement;
    };

    [
        version(NTDDI_WIN10_RS1),
        exclusiveto(AdaptiveShowCardAction),
#ifdef ADAPTIVE_CARDS_WINDOWS
        uuid(201859e9-1179-4c2b-91fa-3f561210a7f6),
        contract(InternalContract, 1),
        internal
#else
        uuid(435ea974-33c7-43b0-a6ac-8137c1b7bb44)
#endif        
    ]
    interface IAdaptiveShowCardAction : IInspectable
    {
        [propget] HRESULT Card([out, retval] AdaptiveCard** value);
        [propput] HRESULT Card([in] AdaptiveCard* value);
    };

    [
        version(NTDDI_WIN10_RS1),
        activatable(NTDDI_WIN10_RS1),
#ifdef ADAPTIVE_CARDS_WINDOWS
        contract(InternalContract, 1),
        internal,
        activatable(InternalContract, 1)
#endif        
    ]
    runtimeclass AdaptiveShowCardAction
    {
        [default] interface IAdaptiveShowCardAction;
        interface IAdaptiveActionElement;
    };

    [
        version(NTDDI_WIN10_RS1),
        exclusiveto(AdaptiveSubmitAction),
#ifdef ADAPTIVE_CARDS_WINDOWS
        uuid(c89015c8-1a8e-4819-8e93-d5fed276efc5),
        contract(InternalContract, 1),
        internal
#else
        uuid(97b9b3a3-657b-4d38-a136-154cc8da19a9)
#endif        
    ]
    interface IAdaptiveSubmitAction : IInspectable
    {
        [propget] HRESULT DataJson([out, retval] Windows.Data.Json.JsonValue** value);
        [propput] HRESULT DataJson([in] Windows.Data.Json.JsonValue* value);
    };

    [
        version(NTDDI_WIN10_RS1),
        activatable(NTDDI_WIN10_RS1),
#ifdef ADAPTIVE_CARDS_WINDOWS
        contract(InternalContract, 1),
        internal,
        activatable(InternalContract, 1)
#endif        
    ]
    runtimeclass AdaptiveSubmitAction
    {
        [default] interface IAdaptiveSubmitAction;
        interface IAdaptiveActionElement;
    };


    [
        version(NTDDI_WIN10_RS1),
        exclusiveto(AdaptiveToggleVisibilityTarget),
#ifdef ADAPTIVE_CARDS_WINDOWS
        uuid(045FA1AE-A5CA-4359-AC35-16FC162F3BF0),
        contract(InternalContract, 1),
        internal
#else
        uuid(1F626040-8C2F-4C64-AB3E-A80ECE538E5F)
#endif
    ] 
    interface IAdaptiveToggleVisibilityTarget : IInspectable
    {
        [propget] HRESULT ElementId([out, retval] HSTRING * value);
        [propput] HRESULT ElementId([in] HSTRING value);

        [propget] HRESULT IsVisible([out, retval] IsVisible * value);
        [propput] HRESULT IsVisible([in] IsVisible value);
    };

    [
        version(NTDDI_WIN10_RS1),
        activatable(NTDDI_WIN10_RS1),
#ifdef ADAPTIVE_CARDS_WINDOWS
         contract(InternalContract, 1),
         internal,
        activatable(InternalContract, 1)
#endif
    ] 
    runtimeclass AdaptiveToggleVisibilityTarget {
        [default] interface IAdaptiveToggleVisibilityTarget;
    };

    [
        version(NTDDI_WIN10_RS1),
        exclusiveto(AdaptiveToggleVisibilityAction),
#ifdef ADAPTIVE_CARDS_WINDOWS
        uuid(7DD38D1D-338A-40D3-9AF8-912FBC61427C),
        contract(InternalContract, 1),
        internal
#else
        uuid(DF122310-5768-4111-A155-92F6F34BB37A)
#endif
    ] 
    interface IAdaptiveToggleVisibility : IInspectable
    {
        [propget] HRESULT TargetElements([out, retval] Windows.Foundation.Collections.IVector<AdaptiveToggleVisibilityTarget*> * *value);
    };

    [
        version(NTDDI_WIN10_RS1),
        activatable(NTDDI_WIN10_RS1),
#ifdef ADAPTIVE_CARDS_WINDOWS
        contract(InternalContract, 1),
        internal,
        activatable(InternalContract, 1)
#endif
    ] 
    runtimeclass AdaptiveToggleVisibilityAction {
        [default] interface IAdaptiveToggleVisibility;
        interface IAdaptiveActionElement;
    };

    [
        version(NTDDI_WIN10_RS1),
        exclusiveto(AdaptiveCardResourceResolvers),
#ifdef ADAPTIVE_CARDS_WINDOWS
        uuid(8e467d28-ef21-4b9c-aad5-36e6073b1132),
        contract(InternalContract, 1),
        internal
#else
        uuid(3b655db6-54d2-47e7-8658-b58ced5fb237)
#endif        
    ]
    interface IAdaptiveCardResourceResolvers : IInspectable
    {
        HRESULT Set([in] HSTRING scheme, [in] IAdaptiveCardResourceResolver* resolver);
        HRESULT Get([in] HSTRING scheme, [out, retval] IAdaptiveCardResourceResolver** resolver);
    };

    [
        version(NTDDI_WIN10_RS1),
        activatable(NTDDI_WIN10_RS1),
#ifdef ADAPTIVE_CARDS_WINDOWS
        contract(InternalContract, 1),
        internal,
        activatable(InternalContract, 1)
#endif        
    ]
    runtimeclass AdaptiveCardResourceResolvers
    {
        [default] interface IAdaptiveCardResourceResolvers;
    };

    [
        version(NTDDI_WIN10_RS1),
#ifdef ADAPTIVE_CARDS_WINDOWS
        uuid(1dd4f5ee-f11a-485c-a048-c2370d88e4e0),
        contract(InternalContract, 1),
        internal
#else
        uuid(30f17ba9-133a-4484-8002-a8f4b6764e3f)
#endif        
    ]
    interface IAdaptiveCardResourceResolver : IInspectable
    {
        HRESULT GetResourceStreamAsync([in] AdaptiveCardGetResourceStreamArgs* args, [out, retval] Windows.Foundation.IAsyncOperation<Windows.Storage.Streams.IRandomAccessStream*>** result);
    };

    [
        version(NTDDI_WIN10_RS1),
        exclusiveto(AdaptiveCardGetResourceStreamArgs),
#ifdef ADAPTIVE_CARDS_WINDOWS
        uuid(602eee1f-5756-46bd-b703-b7a4130b25f4),
        contract(InternalContract, 1),
        internal
#else
        uuid(e1d63f44-6550-454f-99f4-d02df5ae9b8c)
#endif        
    ]
    interface IAdaptiveCardGetResourceStreamArgsFactory : IInspectable
    {
        HRESULT CreateAdaptiveCardGetResourceStreamArgs(
            [in] Windows.Foundation.Uri* value,
            [out, retval] AdaptiveCardGetResourceStreamArgs** args
            );
    };

    [
        version(NTDDI_WIN10_RS1),
        exclusiveto(AdaptiveCardGetResourceStreamArgs),
#ifdef ADAPTIVE_CARDS_WINDOWS
        uuid(413365b8-3e56-4cb9-a06a-1f5d1d8c2dac),
        contract(InternalContract, 1),
        internal
#else
        uuid(0eea761b-5a3e-4f1f-86f6-d511c178e671)
#endif        
    ]
    interface IAdaptiveCardGetResourceStreamArgs : IInspectable
    {
        [propget] HRESULT Url([out, retval] Windows.Foundation.Uri** value);
    };

    [
        version(NTDDI_WIN10_RS1),
        activatable(IAdaptiveCardGetResourceStreamArgsFactory, NTDDI_WIN10_RS1),
#ifdef ADAPTIVE_CARDS_WINDOWS
        contract(InternalContract, 1),
        internal,
        activatable(InternalContract, 1)
#endif        
    ]
    runtimeclass AdaptiveCardGetResourceStreamArgs
    {
        [default] interface IAdaptiveCardGetResourceStreamArgs;
    };

    [
        version(NTDDI_WIN10_RS1),
        exclusiveto(RenderedAdaptiveCard),
#ifdef ADAPTIVE_CARDS_WINDOWS
        uuid(81793291-582c-42f5-8582-8275b0a64913),
        contract(InternalContract, 1),
        internal
#else
        uuid(7bf9ceac-105c-421a-8b4e-8e5be9ead986)
#endif        
    ]
    interface IRenderedAdaptiveCard : IInspectable
    {
        [propget] HRESULT OriginatingCard([out, retval] AdaptiveCard** value);

        [propget] HRESULT OriginatingHostConfig([out, retval] AdaptiveHostConfig** value);

        [propget] HRESULT FrameworkElement([out, retval] Windows.UI.Xaml.FrameworkElement** value);

        [propget] HRESULT UserInputs([out, retval] AdaptiveInputs** value);

        [propget] HRESULT Errors([out, retval] Windows.Foundation.Collections.IVector<AdaptiveError*>** value);

        [propget] HRESULT Warnings([out, retval] Windows.Foundation.Collections.IVector<AdaptiveWarning*>** value);

        [eventadd] HRESULT Action([in] Windows.Foundation.TypedEventHandler<RenderedAdaptiveCard*, AdaptiveActionEventArgs*>* pHandler, [out][retval] EventRegistrationToken* pToken);
        [eventremove] HRESULT Action([in] EventRegistrationToken token);

        [eventadd] HRESULT MediaClicked([in] Windows.Foundation.TypedEventHandler<RenderedAdaptiveCard*, AdaptiveMediaEventArgs*>* pHandler, [out][retval] EventRegistrationToken* pToken);
        [eventremove] HRESULT MediaClicked([in] EventRegistrationToken token);
    };

    [
        version(NTDDI_WIN10_RS1),
        activatable(NTDDI_WIN10_RS1),
#ifdef ADAPTIVE_CARDS_WINDOWS
        contract(InternalContract, 1),
        internal,
        activatable(InternalContract, 1)
#endif        
    ]
    runtimeclass RenderedAdaptiveCard
    {
        [default] interface IRenderedAdaptiveCard;
    };

    [
        version(NTDDI_WIN10_RS1),
        exclusiveto(AdaptiveInputs),
#ifdef ADAPTIVE_CARDS_WINDOWS
        uuid(eb02a75b-0b51-4c3c-affb-1eeca347a6b9),
        contract(InternalContract, 1),
        internal
#else
        uuid(a172be96-7ab5-4faa-a0fd-99e8160e359e)
#endif        
    ]
    interface IAdaptiveInputs : IInspectable
    {
        HRESULT AsJson([out, retval] Windows.Data.Json.JsonObject** value);
        HRESULT AsValueSet([out, retval] Windows.Foundation.Collections.ValueSet** value);
    };

    [
        version(NTDDI_WIN10_RS1),
        activatable(NTDDI_WIN10_RS1),
#ifdef ADAPTIVE_CARDS_WINDOWS
        contract(InternalContract, 1),
        internal,
        activatable(InternalContract, 1)
#endif        
    ]
    runtimeclass AdaptiveInputs
    {
        [default] interface IAdaptiveInputs;
    };

    [
        version(NTDDI_WIN10_RS1),
#ifdef ADAPTIVE_CARDS_WINDOWS
        uuid(3324e9f6-86f0-4d59-a06f-6bb464ffd558),
        contract(InternalContract, 1),
        internal
#else
        uuid(c42c7757-8cf0-49dc-8c8e-a341963eaba2)
#endif        
    ]
    interface IAdaptiveElementParser : IInspectable
    {
        HRESULT FromJson(
            [in] Windows.Data.Json.JsonObject* inputJson,
            [in] AdaptiveElementParserRegistration* elementParsers,
            [in] AdaptiveActionParserRegistration* actionParsers,
            [in] Windows.Foundation.Collections.IVector<AdaptiveWarning*>* warnings,
            [out, retval] IAdaptiveCardElement** result);
    };

    [
        version(NTDDI_WIN10_RS1),
        exclusiveto(AdaptiveElementParserRegistration),
#ifdef ADAPTIVE_CARDS_WINDOWS
        uuid(494f5d4a-c005-4203-a170-1446cbaa857f),
        contract(InternalContract, 1),
        internal
#else
        uuid(ae307fdc-6a4e-4e10-a9d4-518ccee99c3b)
#endif        
    ]
    interface IAdaptiveElementParserRegistration : IInspectable
    {
        HRESULT Set([in] HSTRING type, [in] IAdaptiveElementParser* parser);
        HRESULT Get([in] HSTRING type, [out, retval] IAdaptiveElementParser** result);
        HRESULT Remove([in] HSTRING type);
    };

    [
        version(NTDDI_WIN10_RS1),
        activatable(NTDDI_WIN10_RS1),
#ifdef ADAPTIVE_CARDS_WINDOWS
        contract(InternalContract, 1),
        internal,
        activatable(InternalContract, 1)
#endif        
    ]
    runtimeclass AdaptiveElementParserRegistration
    {
        [default] interface IAdaptiveElementParserRegistration;
    };

    [
        version(NTDDI_WIN10_RS1),
        exclusiveto(AdaptiveActionParserRegistration),
#ifdef ADAPTIVE_CARDS_WINDOWS
        uuid(b8484c16-a9bd-48bf-a28c-ef130c13300d),
        contract(InternalContract, 1),
        internal
#else
        uuid(a730c2e9-6ee8-4b03-b706-60138c66a4a8)
#endif        
    ]
    interface IAdaptiveActionParserRegistration : IInspectable
    {
        HRESULT Set([in] HSTRING type, [in] IAdaptiveActionParser* Parser);
        HRESULT Get([in] HSTRING type, [out, retval] IAdaptiveActionParser** result);
        HRESULT Remove([in] HSTRING type);
    };

    [
        version(NTDDI_WIN10_RS1),
        activatable(NTDDI_WIN10_RS1),
#ifdef ADAPTIVE_CARDS_WINDOWS
        contract(InternalContract, 1),
        internal,
        activatable(InternalContract, 1)
#endif        
    ]
    runtimeclass AdaptiveActionParserRegistration
    {
        [default] interface IAdaptiveActionParserRegistration;
    };

    [
        version(NTDDI_WIN10_RS1),
#ifdef ADAPTIVE_CARDS_WINDOWS
        uuid(88a79c26-ded3-4b32-b57c-527fcbeff6a4),
        contract(InternalContract, 1),
        internal
#else
        uuid(355d37ed-d622-49c0-9b43-75975f1b6dbe)
#endif        
    ]
    interface IAdaptiveActionParser : IInspectable
    {
        HRESULT FromJson(
            [in] Windows.Data.Json.JsonObject* inputJson,
            [in] AdaptiveElementParserRegistration* elementParsers,
            [in] AdaptiveActionParserRegistration* actionParsers,
            [in] Windows.Foundation.Collections.IVector<AdaptiveWarning*>* warnings,
            [out, retval] IAdaptiveActionElement** result);
    };

    [
        version(NTDDI_WIN10_RS1),
        exclusiveto(AdaptiveElementRendererRegistration),
#ifdef ADAPTIVE_CARDS_WINDOWS
        uuid(2ebd4f56-2c5a-45c1-acaf-d956578e8048),
        contract(InternalContract, 1),
        internal
#else
        uuid(f5a25e03-4d0e-4f0b-9ef6-3e6c37477e86)
#endif        
    ]
    interface IAdaptiveElementRendererRegistration : IInspectable
    {
        HRESULT Set([in] HSTRING type, [in] IAdaptiveElementRenderer* renderer);
        HRESULT Get([in] HSTRING type, [out, retval] IAdaptiveElementRenderer** result);
        HRESULT Remove([in] HSTRING type);
    };

    [
        version(NTDDI_WIN10_RS1),
        activatable(NTDDI_WIN10_RS1),
#ifdef ADAPTIVE_CARDS_WINDOWS
        contract(InternalContract, 1),
        internal,
        activatable(InternalContract, 1)
#endif        
    ]
    runtimeclass AdaptiveElementRendererRegistration
    {
        [default] interface IAdaptiveElementRendererRegistration;
    };

    [
        version(NTDDI_WIN10_RS1),
        exclusiveto(AdaptiveActionRendererRegistration),
#ifdef ADAPTIVE_CARDS_WINDOWS
        uuid(41EF351F-45AF-428A-A3AC-88455EB03698),
        contract(InternalContract, 1),
        internal
#else
        uuid(C638667B-984C-4C33-9AD0-DDCD456C45F2)
#endif
    ]
    interface IAdaptiveActionRendererRegistration : IInspectable
    {
        HRESULT Set([in] HSTRING type, [in] IAdaptiveActionRenderer* renderer);
        HRESULT Get([in] HSTRING type, [out, retval] IAdaptiveActionRenderer** result);
        HRESULT Remove([in] HSTRING type);
    };

    [
        version(NTDDI_WIN10_RS1),
        activatable(NTDDI_WIN10_RS1),
#ifdef ADAPTIVE_CARDS_WINDOWS
        contract(InternalContract, 1),
        internal,
        activatable(InternalContract, 1)
#endif
    ]
    runtimeclass AdaptiveActionRendererRegistration
    {
        [default] interface IAdaptiveActionRendererRegistration;
    };


    [
        version(NTDDI_WIN10_RS1),
        exclusiveto(AdaptiveActionInvoker),
#ifdef ADAPTIVE_CARDS_WINDOWS
        uuid(81d601c7-ebad-4445-a84d-2517d610c993),
        contract(InternalContract, 1),
        internal
#else
        uuid(c7435e94-1028-4543-b52e-54126fcb411f)
#endif        
    ]
    interface IAdaptiveActionInvoker : IInspectable
    {
        HRESULT SendActionEvent([in] IAdaptiveActionElement* actionElement);
    };

    [
        version(NTDDI_WIN10_RS1),
        activatable(NTDDI_WIN10_RS1),
#ifdef ADAPTIVE_CARDS_WINDOWS
        contract(InternalContract, 1),
        internal,
        activatable(InternalContract, 1)
#endif        
    ]
    runtimeclass AdaptiveActionInvoker
    {
        [default] interface IAdaptiveActionInvoker;
    };
        
    [
        version(NTDDI_WIN10_RS1),
        exclusiveto(AdaptiveMediaEventInvoker),
#ifdef ADAPTIVE_CARDS_WINDOWS
        uuid(C4B6BBF1-599F-4CCF-904E-4CEFAAA44454),
        contract(InternalContract, 1),
        internal
#else
        uuid(DBB394A0-2EDD-4D04-911D-8E1A5CEB88E2)
#endif        
    ]
    interface IAdaptiveMediaEventInvoker : IInspectable
    {
        HRESULT SendMediaClickedEvent([in] AdaptiveMedia* mediaElement);
    };

    [
        version(NTDDI_WIN10_RS1),
        activatable(NTDDI_WIN10_RS1),
#ifdef ADAPTIVE_CARDS_WINDOWS
        contract(InternalContract, 1),
        internal,
        activatable(InternalContract, 1)
#endif        
    ]
    runtimeclass AdaptiveMediaEventInvoker
    {
        [default] interface IAdaptiveMediaEventInvoker;
    };


    [
        version(NTDDI_WIN10_RS1),
#ifdef ADAPTIVE_CARDS_WINDOWS
        uuid(e138cceb-7a0a-41d4-9477-14e68e8cd67e),
        contract(InternalContract, 1),
        internal
#else
        uuid(7855E78D-E217-4D12-9203-0136E79FF869)
#endif        
    ]
    interface IAdaptiveInputValue : IInspectable
    {
        [propget] HRESULT InputElement([out, retval] IAdaptiveInputElement** inputCardElement);
        [propget] HRESULT CurrentValue([out, retval] HSTRING * currentInputValue);
    };

    [
        version(NTDDI_WIN10_RS1),
        exclusiveto(AdaptiveRenderContext),
#ifdef ADAPTIVE_CARDS_WINDOWS
        uuid(98e4b78a-683c-48f2-a7d2-42b0556e5e63),
        contract(InternalContract, 1),
        internal
#else
        uuid(d2ad59a2-01aa-4b39-b2a7-5ce1d4028fbb)
#endif        
    ]
    interface IAdaptiveRenderContext : IInspectable
    {
        [propget] HRESULT HostConfig([out, retval] AdaptiveHostConfig** value);

        [propget] HRESULT ElementRenderers([out, retval] AdaptiveElementRendererRegistration** value);

        [propget] HRESULT ActionRenderers([out, retval] AdaptiveActionRendererRegistration** value);

        [propget] HRESULT ResourceResolvers([out, retval] AdaptiveCardResourceResolvers** value);

        [propget] HRESULT ActionInvoker([out, retval] AdaptiveActionInvoker** value);

        [propget] HRESULT MediaEventInvoker([out, retval] AdaptiveMediaEventInvoker** value);

        [propget] HRESULT OverrideStyles([out, retval] Windows.UI.Xaml.ResourceDictionary** overrideDictionary);

        [propget] HRESULT UserInputs([out, retval] AdaptiveInputs * *value);

        HRESULT AddInputValue([in] IAdaptiveInputValue* inputValue);

        HRESULT AddInlineShowCard([in] AdaptiveActionSet * inputValue,
                                  [in] AdaptiveShowCardAction * showCardAction,
                                  [in] Windows.UI.Xaml.UIElement * showCardUIElement);

        HRESULT AddError([in] ErrorStatusCode statusCode, [in] HSTRING message);
        HRESULT AddWarning([in] WarningStatusCode statusCode, [in] HSTRING message);
    };

    [
        version(NTDDI_WIN10_RS1),
        activatable(NTDDI_WIN10_RS1),
#ifdef ADAPTIVE_CARDS_WINDOWS
        contract(InternalContract, 1),
        internal,
        activatable(InternalContract, 1)
#endif        
    ]
    runtimeclass AdaptiveRenderContext
    {
        [default] interface IAdaptiveRenderContext;
    };

    [
        version(NTDDI_WIN10_RS1),
#ifdef ADAPTIVE_CARDS_WINDOWS
        uuid(880f5743-9132-4ddc-a5e6-b2c6e9351063),
        contract(InternalContract, 1),
        internal
#else
        uuid(8682c91f-28e3-48fa-8de3-15ba4ec495ca)
#endif        
    ]
    interface IAdaptiveElementRenderer : IInspectable
    {
        HRESULT Render([in] IAdaptiveCardElement* element, [in] AdaptiveRenderContext* context, [in] AdaptiveRenderArgs* renderArgs, [out, retval] Windows.UI.Xaml.UIElement** result);
    };

    [
        version(NTDDI_WIN10_RS1),
#ifdef ADAPTIVE_CARDS_WINDOWS
        uuid(0AFBC719-6F2A-4CC7-AAC8-C84E98F78A68),
        contract(InternalContract, 1),
        internal
#else
        uuid(B028B6B4-3773-4414-B5E3-58397F8CA37C)
#endif
    ]
    interface IAdaptiveActionRenderer : IInspectable
    {
        HRESULT Render([in] IAdaptiveActionElement * action,
                       [in] AdaptiveRenderContext * context,
                       [in] AdaptiveRenderArgs * renderArgs,
                       [out, retval] Windows.UI.Xaml.UIElement * *result);
    };

    [
        version(NTDDI_WIN10_RS1),
        activatable(NTDDI_WIN10_RS1),
#ifdef ADAPTIVE_CARDS_WINDOWS
        contract(InternalContract, 1),
        internal,
        activatable(InternalContract, 1)
#endif        
    ]
    runtimeclass AdaptiveTextBlockRenderer
    {
        [default] interface IAdaptiveElementRenderer;
        interface IAdaptiveElementParser;
    };

    [version(NTDDI_WIN10_RS1),
     activatable(NTDDI_WIN10_RS1),
#ifdef ADAPTIVE_CARDS_WINDOWS
     contract(InternalContract, 1),
     internal,
     activatable(InternalContract, 1)
#endif
    ] runtimeclass AdaptiveRichTextBlockRenderer 
    {
        [default] interface IAdaptiveElementRenderer;
        interface IAdaptiveElementParser;
    };

    [
        version(NTDDI_WIN10_RS1),
        activatable(NTDDI_WIN10_RS1),
#ifdef ADAPTIVE_CARDS_WINDOWS
        contract(InternalContract, 1),
        internal,
        activatable(InternalContract, 1)
#endif        
    ]
    runtimeclass AdaptiveImageRenderer
    {
        [default] interface IAdaptiveElementRenderer;
        interface IAdaptiveElementParser;
    };

    [
        version(NTDDI_WIN10_RS1),
        activatable(NTDDI_WIN10_RS1),
#ifdef ADAPTIVE_CARDS_WINDOWS
        contract(InternalContract, 1),
        internal,
        activatable(InternalContract, 1)
#endif        
    ]
    runtimeclass AdaptiveImageSetRenderer
    {
        [default] interface IAdaptiveElementRenderer;
        interface IAdaptiveElementParser;
    };

    [
        version(NTDDI_WIN10_RS1),
        activatable(NTDDI_WIN10_RS1),
#ifdef ADAPTIVE_CARDS_WINDOWS
        contract(InternalContract, 1),
        internal,
        activatable(InternalContract, 1)
#endif        
    ]
    runtimeclass AdaptiveContainerRenderer
    {
        [default] interface IAdaptiveElementRenderer;
        interface IAdaptiveElementParser;
    };

    [
        version(NTDDI_WIN10_RS1),
        activatable(NTDDI_WIN10_RS1),
#ifdef ADAPTIVE_CARDS_WINDOWS
        contract(InternalContract, 1),
        internal,
        activatable(InternalContract, 1)
#endif        
    ]
    runtimeclass AdaptiveColumnRenderer
    {
        [default] interface IAdaptiveElementRenderer;
        interface IAdaptiveElementParser;
    };

    [
        version(NTDDI_WIN10_RS1),
        activatable(NTDDI_WIN10_RS1),
#ifdef ADAPTIVE_CARDS_WINDOWS
        contract(InternalContract, 1),
        internal,
        activatable(InternalContract, 1)
#endif        
    ]
    runtimeclass AdaptiveColumnSetRenderer
    {
        [default] interface IAdaptiveElementRenderer;
        interface IAdaptiveElementParser;
    };

    [
        version(NTDDI_WIN10_RS1),
        activatable(NTDDI_WIN10_RS1),
#ifdef ADAPTIVE_CARDS_WINDOWS
        contract(InternalContract, 1),
        internal,
        activatable(InternalContract, 1)
#endif        
    ]
    runtimeclass AdaptiveFactRenderer
    {
        [default] interface IAdaptiveElementRenderer;
        interface IAdaptiveElementParser;
    };

    [
        version(NTDDI_WIN10_RS1),
        activatable(NTDDI_WIN10_RS1),
#ifdef ADAPTIVE_CARDS_WINDOWS
        contract(InternalContract, 1),
        internal,
        activatable(InternalContract, 1)
#endif        
    ]
    runtimeclass AdaptiveChoiceSetInputRenderer
    {
        [default] interface IAdaptiveElementRenderer;
        interface IAdaptiveElementParser;
    };

    [
        version(NTDDI_WIN10_RS1),
        activatable(NTDDI_WIN10_RS1),
#ifdef ADAPTIVE_CARDS_WINDOWS
        contract(InternalContract, 1),
        internal,
        activatable(InternalContract, 1)
#endif        
    ]
    runtimeclass AdaptiveDateInputRenderer
    {
        [default] interface IAdaptiveElementRenderer;
        interface IAdaptiveElementParser;
    };

    [
        version(NTDDI_WIN10_RS1),
        activatable(NTDDI_WIN10_RS1),
#ifdef ADAPTIVE_CARDS_WINDOWS
        contract(InternalContract, 1),
        internal,
        activatable(InternalContract, 1)
#endif        
    ]
    runtimeclass AdaptiveNumberInputRenderer
    {
        [default] interface IAdaptiveElementRenderer;
        interface IAdaptiveElementParser;
    };

    [
        version(NTDDI_WIN10_RS1),
        activatable(NTDDI_WIN10_RS1),
#ifdef ADAPTIVE_CARDS_WINDOWS
        contract(InternalContract, 1),
        internal,
        activatable(InternalContract, 1)
#endif        
    ]
    runtimeclass AdaptiveTextInputRenderer
    {
        [default] interface IAdaptiveElementRenderer;
        interface IAdaptiveElementParser;
    };

    [
        version(NTDDI_WIN10_RS1),
        activatable(NTDDI_WIN10_RS1),
#ifdef ADAPTIVE_CARDS_WINDOWS
        contract(InternalContract, 1),
        internal,
        activatable(InternalContract, 1)
#endif        
    ]
    runtimeclass AdaptiveTimeInputRenderer
    {
        [default] interface IAdaptiveElementRenderer;
        interface IAdaptiveElementParser;
    };

    [
        version(NTDDI_WIN10_RS1),
        activatable(NTDDI_WIN10_RS1),
#ifdef ADAPTIVE_CARDS_WINDOWS
        contract(InternalContract, 1),
        internal,
        activatable(InternalContract, 1)
#endif        
    ]
    runtimeclass AdaptiveToggleInputRenderer
    {
        [default] interface IAdaptiveElementRenderer;
        interface IAdaptiveElementParser;
    };

    [
        version(NTDDI_WIN10_RS1),
        activatable(NTDDI_WIN10_RS1),
#ifdef ADAPTIVE_CARDS_WINDOWS
        contract(InternalContract, 1),
        internal,
        activatable(InternalContract, 1)
#endif        
    ]
    runtimeclass AdaptiveFactSetRenderer
    {
        [default] interface IAdaptiveElementRenderer;
        interface IAdaptiveElementParser;
    };

    [
        version(NTDDI_WIN10_RS1),
        activatable(NTDDI_WIN10_RS1),
#ifdef ADAPTIVE_CARDS_WINDOWS
        contract(InternalContract, 1),
        internal,
        activatable(InternalContract, 1)
#endif        
    ]
    runtimeclass AdaptiveMediaRenderer
    {
        [default] interface IAdaptiveElementRenderer;
        interface IAdaptiveElementParser;
    };

    [
        version(NTDDI_WIN10_RS1),
        activatable(NTDDI_WIN10_RS1)
#ifdef ADAPTIVE_CARDS_WINDOWS
        contract(InternalContract, 1),
        internal,
        activatable(InternalContract, 1)
#endif
    ]
    runtimeclass AdaptiveActionSetRenderer
    {
        [default] interface IAdaptiveElementRenderer;
        interface IAdaptiveElementParser;
    };

    [
        version(NTDDI_WIN10_RS1),
        activatable(NTDDI_WIN10_RS1),
#ifdef ADAPTIVE_CARDS_WINDOWS
        contract(InternalContract, 1),
        internal,
        activatable(InternalContract, 1)
#endif
    ]
    runtimeclass AdaptiveOpenUrlActionRenderer
    {
        [default] interface IAdaptiveActionRenderer;
        interface IAdaptiveActionParser;
    };

    [
        version(NTDDI_WIN10_RS1),
        activatable(NTDDI_WIN10_RS1),
#ifdef ADAPTIVE_CARDS_WINDOWS
         contract(InternalContract, 1),
        internal,
        activatable(InternalContract, 1)
#endif
    ]
    runtimeclass AdaptiveShowCardActionRenderer
    {
        [default] interface IAdaptiveActionRenderer;
        interface IAdaptiveActionParser;
    };

    [
        version(NTDDI_WIN10_RS1),
        activatable(NTDDI_WIN10_RS1),
#ifdef ADAPTIVE_CARDS_WINDOWS
        contract(InternalContract, 1),
        internal,
        activatable(InternalContract, 1)
#endif
    ]
    runtimeclass AdaptiveSubmitActionRenderer
    {
        [default] interface IAdaptiveActionRenderer;
        interface IAdaptiveActionParser;
    };

    [version(NTDDI_WIN10_RS1),
     activatable(NTDDI_WIN10_RS1),
#ifdef ADAPTIVE_CARDS_WINDOWS
     contract(InternalContract, 1),
     internal,
     activatable(InternalContract, 1)
#endif
    ] runtimeclass AdaptiveToggleVisibilityActionRenderer
    {
        [default] interface IAdaptiveActionRenderer;
        interface IAdaptiveActionParser;
    };

    [
        version(NTDDI_WIN10_RS1),
        exclusiveto(AdaptiveRenderArgs),
#ifdef ADAPTIVE_CARDS_WINDOWS
        uuid(e75cbfea-77a6-4562-be66-c86b36ac193a),
        contract(InternalContract, 1),
        internal
#else
        uuid(8615baba-2695-46d2-a764-9ab473c65bb9)
#endif        
    ]
    interface IAdaptiveRenderArgs : IInspectable
    {
        [propget] HRESULT ContainerStyle([out, retval] ContainerStyle* value);
        [propput] HRESULT ContainerStyle([in] ContainerStyle value);
        [propget] HRESULT ParentElement([out, retval] IInspectable** value);
        [propput] HRESULT ParentElement([in] IInspectable* value);
        [propget] HRESULT IsInShowCard([out, retval] boolean * value);
        [propput] HRESULT IsInShowCard([in] boolean value);
        [propget] HRESULT AllowAboveTitleIconPlacement([out, retval] boolean * value);
        [propput] HRESULT AllowAboveTitleIconPlacement([in] boolean value);
        [propget] HRESULT AncestorHasFallback([out, retval] boolean* value);
        [propput] HRESULT AncestorHasFallback([in] boolean value);
    };

    [
        version(NTDDI_WIN10_RS1),
        activatable(NTDDI_WIN10_RS1),
#ifdef ADAPTIVE_CARDS_WINDOWS
        contract(InternalContract, 1),
        internal,
        activatable(InternalContract, 1)
#endif        
    ]
    runtimeclass AdaptiveRenderArgs
    {
        [default] interface IAdaptiveRenderArgs;
    };

    [
        version(NTDDI_WIN10_RS1),
        exclusiveto(AdaptiveError),
#ifdef ADAPTIVE_CARDS_WINDOWS
        uuid(f3c95797-25ad-4ee1-a4ad-0fafb986213f),
        contract(InternalContract, 1),
        internal
#else
        uuid(c0222295-bbec-4ff6-bdf3-f207ce78df69)
#endif        
    ]
    interface IAdaptiveError : IInspectable
    {
        [propget] HRESULT StatusCode([out, retval] ErrorStatusCode* value);

        [propget] HRESULT Message([out, retval] HSTRING* value);
    };

    [
        version(NTDDI_WIN10_RS1),
        activatable(NTDDI_WIN10_RS1),
#ifdef ADAPTIVE_CARDS_WINDOWS
        contract(InternalContract, 1),
        internal,
        activatable(InternalContract, 1)
#endif        
    ]
    runtimeclass AdaptiveError
    {
        [default] interface IAdaptiveError;
    };

    [
        version(NTDDI_WIN10_RS1),
        exclusiveto(AdaptiveWarning),
#ifdef ADAPTIVE_CARDS_WINDOWS
        uuid(d978d794-6585-4e97-b602-9e6a2ffa3948),
        contract(InternalContract, 1),
        internal
#else
        uuid(4b5b28fe-9645-4e11-89c9-b9d25dd1b777)
#endif        
    ]
    interface IAdaptiveWarning : IInspectable
    {
        [propget] HRESULT StatusCode([out, retval] WarningStatusCode* value);

        [propget] HRESULT Message([out, retval] HSTRING* value);
    };

    [
        version(NTDDI_WIN10_RS1),
        activatable(NTDDI_WIN10_RS1),
#ifdef ADAPTIVE_CARDS_WINDOWS
        contract(InternalContract, 1),
        internal,
        activatable(InternalContract, 1)
#endif        
    ]
    runtimeclass AdaptiveWarning
    {
        [default] interface IAdaptiveWarning;
    };

    [
        version(NTDDI_WIN10_RS1),
        exclusiveto(TileControl),
#ifdef ADAPTIVE_CARDS_WINDOWS
        uuid(cd0a4aaf-d7f7-4398-a874-e5735f72f78d),
        contract(InternalContract, 1),
        internal
#else
        uuid(779a1ef5-69a2-4b62-8ed4-ab239aab96d0)
#endif
    ] interface ITileControl : IInspectable
    {
        [propget] HRESULT BackgroundImage([out, retval] AdaptiveBackgroundImage** value);
        [propput] HRESULT BackgroundImage([in] AdaptiveBackgroundImage* value);

        [propget] HRESULT RootElement([out, retval] Windows.UI.Xaml.FrameworkElement * *value);
        [propput] HRESULT RootElement([in] Windows.UI.Xaml.FrameworkElement * value);

        [propget] HRESULT ResolvedImage([out, retval] Windows.UI.Xaml.UIElement * *value);
        [propput] HRESULT ResolvedImage([in] Windows.UI.Xaml.UIElement * value);

        [propget] HRESULT ImageSize([out, retval] Windows.Foundation.Size * value);
        [propput] HRESULT ImageSize([in] Windows.Foundation.Size value);

        HRESULT LoadImageBrush([in] Windows.UI.Xaml.UIElement * uielement);
    }

    [
        version(NTDDI_WIN10_RS1),
        activatable(NTDDI_WIN10_RS1),
        threading(both),
        marshaling_behavior(agile),
#ifdef ADAPTIVE_CARDS_WINDOWS
        contract(InternalContract, 1),
        internal,
        activatable(InternalContract, 1)
#endif
    ] runtimeclass TileControl : Windows.UI.Xaml.Controls.ContentControl
    {
        [default] interface ITileControl;
    }

    [
        version(NTDDI_WIN10_RS1),
        exclusiveto(WholeItemsPanel),
#ifdef ADAPTIVE_CARDS_WINDOWS
        uuid(bfe6f968-3c42-44df-b1e9-8830424a8616),
        contract(InternalContract, 1),
        internal
#else
        uuid(cced6652-8ca5-4841-b650-851770ec6ecf)
#endif        
    ]
    interface IWholeItemsPanel : IInspectable
    {
        HRESULT GetAltText([out, retval] HSTRING *pResult);
        HRESULT IsAllContentClippedOut([out, retval] boolean* pResult);
        HRESULT IsTruncated([out, retval] boolean* pResult);
    }

    [
        version(NTDDI_WIN10_RS1),
        activatable(NTDDI_WIN10_RS1),
        threading(both),
        marshaling_behavior(agile),
#ifdef ADAPTIVE_CARDS_WINDOWS
        contract(InternalContract, 1),
        internal,
        activatable(InternalContract, 1)
#endif
    ]
    runtimeclass WholeItemsPanel : Windows.UI.Xaml.Controls.Panel
    {
        [default] interface IWholeItemsPanel;
    }

AdaptiveNamespaceEnd<|MERGE_RESOLUTION|>--- conflicted
+++ resolved
@@ -679,16 +679,9 @@
         contract(InternalContract, 1),
         internal
 #else
-<<<<<<< HEAD
-        uuid(c4b68276-7cd0-4c3e-8498-3edb9ec6abfb)
-#endif        
-    ]
-    interface IAdaptiveTextBlock : IInspectable
-=======
         uuid(3B1A599D-7CE2-4E14-A885-682363F96925)
 #endif
     ] interface IAdaptiveTextElement : IInspectable
->>>>>>> 8dadacbd
     {
         [propget] HRESULT Size([out, retval] TextSize * value);
         [propput] HRESULT Size([in] TextSize value);
