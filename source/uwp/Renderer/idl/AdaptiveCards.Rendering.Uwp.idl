--- conflicted
+++ resolved
@@ -1659,11 +1659,7 @@
         contract(InternalContract, 1),
         internal
 #else
-<<<<<<< HEAD
-        uuid(7e57fadd-78a6-4501-a769-a8a44bb9f9d2)
-=======
         uuid(AB0F1B0A-3B6E-4F43-8E0A-47EAB9903C0B)
->>>>>>> 8c81cbdb
 #endif        
     ]
     interface IAdaptiveContainerStylesDefinition : IInspectable
