﻿<?xml version="1.0" encoding="utf-8"?>
<Project ToolsVersion="4.0" xmlns="http://schemas.microsoft.com/developer/msbuild/2003">
  <ItemGroup>
    <ClCompile Include="lib\AdaptiveCard.cpp" />
    <ClCompile Include="lib\AdaptiveColumn.cpp" />
    <ClCompile Include="lib\AdaptiveColumnSet.cpp" />
    <ClCompile Include="lib\AdaptiveContainer.cpp" />
    <ClCompile Include="lib\AdaptiveImage.cpp" />
    <ClCompile Include="lib\AdaptiveTextBlock.cpp" />
    <ClCompile Include="lib\ImageLoadTracker.cpp" />
    <ClCompile Include="lib\Util.cpp" />
    <ClCompile Include="lib\XamlBuilder.cpp" />
    <ClCompile Include="dll\dll.cpp" />
    <ClCompile Include="lib\AdaptiveFact.cpp" />
    <ClCompile Include="lib\AdaptiveFactSet.cpp" />
    <ClCompile Include="lib\AdaptiveImageSet.cpp" />
    <ClCompile Include="lib\AdaptiveOpenUrlAction.cpp" />
    <ClCompile Include="lib\AdaptiveShowCardAction.cpp" />
    <ClCompile Include="lib\AdaptiveSubmitAction.cpp" />
    <ClCompile Include="lib\AdaptiveActionEventArgs.cpp" />
    <ClCompile Include="lib\AdaptiveChoiceInput.cpp" />
    <ClCompile Include="lib\AdaptiveChoiceSetInput.cpp" />
    <ClCompile Include="lib\AdaptiveDateInput.cpp" />
    <ClCompile Include="lib\AdaptiveNumberInput.cpp" />
    <ClCompile Include="lib\AdaptiveTextInput.cpp" />
    <ClCompile Include="lib\AdaptiveTimeInput.cpp" />
    <ClCompile Include="lib\AdaptiveToggleInput.cpp" />
    <ClCompile Include="lib\AdaptiveColorConfig.cpp" />
    <ClCompile Include="lib\AdaptiveCardConfig.cpp" />
    <ClCompile Include="lib\AdaptiveColorsConfig.cpp" />
    <ClCompile Include="lib\AdaptiveFactSetConfig.cpp" />
    <ClCompile Include="lib\AdaptiveHostConfig.cpp" />
    <ClCompile Include="lib\AdaptiveImageSetConfig.cpp" />
    <ClCompile Include="lib\AdaptiveTextConfig.cpp" />
    <ClCompile Include="lib\AdaptiveActionsConfig.cpp" />
    <ClCompile Include="lib\AdaptiveFontSizesConfig.cpp" />
    <ClCompile Include="lib\AdaptiveImageSizesConfig.cpp" />
    <ClCompile Include="lib\AdaptiveShowCardActionConfig.cpp" />
    <ClCompile Include="lib\AdaptiveSpacingConfig.cpp" />
    <ClCompile Include="lib\AdaptiveSeparator.cpp" />
    <ClCompile Include="lib\AdaptiveContainerStylesDefinition.cpp" />
    <ClCompile Include="lib\AdaptiveContainerStyleDefinition.cpp" />
    <ClCompile Include="lib\RenderedAdaptiveCard.cpp" />
    <ClCompile Include="lib\AdaptiveInputs.cpp" />
    <ClCompile Include="lib\AdaptiveFontWeightsConfig.cpp" />
    <ClCompile Include="lib\AdaptiveImageConfig.cpp" />
    <ClCompile Include="lib\AdaptiveSeparatorConfig.cpp" />
    <ClCompile Include="lib\AdaptiveActionParserRegistration.cpp" />
    <ClCompile Include="lib\AdaptiveElementParserRegistration.cpp" />
    <ClCompile Include="lib\AdaptiveChoiceSetInputRenderer.cpp" />
    <ClCompile Include="lib\AdaptiveColumnRenderer.cpp" />
    <ClCompile Include="lib\AdaptiveCardGetResourceStreamArgs.cpp" />
    <ClCompile Include="lib\AdaptiveCardRendererComponent.cpp" />
    <ClCompile Include="lib\AdaptiveDateInputRenderer.cpp" />
    <ClCompile Include="lib\AdaptiveElementRendererRegistration.cpp" />
    <ClCompile Include="lib\AdaptiveCardResourceResolvers.cpp" />
    <ClCompile Include="lib\AdaptiveFactSetRenderer.cpp" />
    <ClCompile Include="lib\AdaptiveImageRenderer.cpp" />
    <ClCompile Include="lib\AdaptiveImageSetRenderer.cpp" />
    <ClCompile Include="lib\AdaptiveNumberInputRenderer.cpp" />
    <ClCompile Include="lib\AdaptiveRenderContext.cpp" />
    <ClCompile Include="lib\AdaptiveTextBlockRenderer.cpp" />
    <ClCompile Include="lib\AdaptiveTextInputRenderer.cpp" />
    <ClCompile Include="lib\AdaptiveTimeInputRenderer.cpp" />
    <ClCompile Include="lib\AdaptiveToggleInputRenderer.cpp" />
    <ClCompile Include="lib\AdaptiveCardParseResult.cpp" />
    <ClCompile Include="lib\AdaptiveHostConfigParseResult.cpp" />
    <ClCompile Include="lib\AdaptiveColumnSetRenderer.cpp" />
    <ClCompile Include="lib\AdaptiveContainerRenderer.cpp" />
    <ClCompile Include="lib\AdaptiveRenderArgs.cpp" />
    <ClCompile Include="lib\AdaptiveActionInvoker.cpp" />
    <ClCompile Include="lib\CustomElementWrapper.cpp" />
    <ClCompile Include="lib\CustomActionWrapper.cpp" />
    <ClCompile Include="lib\WholeItemsPanel.cpp" />
    <ClCompile Include="lib\AdaptiveError.cpp" />
    <ClCompile Include="lib\AdaptiveWarning.cpp" />
    <ClCompile Include="lib\DateTimeParser.cpp" />
    <ClCompile Include="lib\HtmlHelpers.cpp" />
    <ClCompile Include="lib\InputValue.cpp" />
    <ClCompile Include="lib\pch.cpp" />
    <ClCompile Include="lib\AdaptiveCardElement.cpp" />
    <ClCompile Include="lib\AdaptiveInputElement.cpp" />
    <ClCompile Include="lib\AdaptiveActionElement.cpp" />
    <ClCompile Include="lib\AdaptiveMedia.cpp" />
    <ClCompile Include="lib\AdaptiveMediaRenderer.cpp" />
    <ClCompile Include="lib\AdaptiveMediaSource.cpp" />
    <ClCompile Include="lib\MediaHelpers.cpp" />
    <ClCompile Include="lib\AdaptiveMediaConfig.cpp" />
    <ClCompile Include="lib\AdaptiveMediaEventInvoker.cpp" />
    <ClCompile Include="lib\AdaptiveMediaEventArgs.cpp" />
    <ClCompile Include="lib\AdaptiveRemoteResourceInformation.cpp" />
    <ClCompile Include="lib\AdaptiveFontStyleDefinition.cpp" />
    <ClCompile Include="lib\AdaptiveFontStylesDefinition.cpp" />
<<<<<<< HEAD
    <ClCompile Include="lib\AdaptiveBackgroundImage.cpp" />
    <ClCompile Include="lib\TileControl.cpp" />
=======
    <ClCompile Include="lib\AdaptiveToggleVisibilityAction.cpp" />
    <ClCompile Include="lib\AdaptiveToggleVisibilityTarget.cpp" />
>>>>>>> 828bfe97
  </ItemGroup>
  <ItemGroup>
    <ClInclude Include="lib\AdaptiveCard.h" />
    <ClInclude Include="lib\AdaptiveColumn.h" />
    <ClInclude Include="lib\AdaptiveColumnSet.h" />
    <ClInclude Include="lib\AdaptiveContainer.h" />
    <ClInclude Include="lib\AdaptiveImage.h" />
    <ClInclude Include="lib\AdaptiveTextBlock.h" />
    <ClInclude Include="lib\AsyncOperations.h" />
    <ClInclude Include="lib\DefaultResourceDictionary.h" />
    <ClInclude Include="lib\ErrorHandling.h" />
    <ClInclude Include="lib\IImageLoadTrackerListener.h" />
    <ClInclude Include="lib\ImageLoadTracker.h" />
    <ClInclude Include="lib\IXamlBuilderListener.h" />
    <ClInclude Include="lib\pch.h" />
    <ClInclude Include="lib\Util.h" />
    <ClInclude Include="lib\Vector.h" />
    <ClInclude Include="lib\XamlBuilder.h" />
    <ClInclude Include="lib\XamlHelpers.h" />
    <ClInclude Include="lib\AdaptiveFactSet.h" />
    <ClInclude Include="lib\AdaptiveFact.h" />
    <ClInclude Include="lib\AdaptiveImageSet.h" />
    <ClInclude Include="lib\AdaptiveOpenUrlAction.h" />
    <ClInclude Include="lib\AdaptiveShowCardAction.h" />
    <ClInclude Include="lib\AdaptiveSubmitAction.h" />
    <ClInclude Include="lib\AdaptiveActionEventArgs.h" />
    <ClInclude Include="lib\AdaptiveChoiceInput.h" />
    <ClInclude Include="lib\AdaptiveChoiceSetInput.h" />
    <ClInclude Include="lib\AdaptiveDateInput.h" />
    <ClInclude Include="lib\AdaptiveNumberInput.h" />
    <ClInclude Include="lib\AdaptiveTextInput.h" />
    <ClInclude Include="lib\AdaptiveTimeInput.h" />
    <ClInclude Include="lib\AdaptiveToggleInput.h" />
    <ClInclude Include="lib\AdaptiveColorConfig.h" />
    <ClInclude Include="lib\AdaptiveCardConfig.h" />
    <ClInclude Include="lib\AdaptiveColorsConfig.h" />
    <ClInclude Include="lib\AdaptiveFactSetConfig.h" />
    <ClInclude Include="lib\AdaptiveHostConfig.h" />
    <ClInclude Include="lib\AdaptiveImageSetConfig.h" />
    <ClInclude Include="lib\AdaptiveTextConfig.h" />
    <ClInclude Include="lib\AdaptiveActionsConfig.h" />
    <ClInclude Include="lib\AdaptiveFontSizesConfig.h" />
    <ClInclude Include="lib\AdaptiveShowCardActionConfig.h" />
    <ClInclude Include="lib\AdaptiveImageSizesConfig.h" />
    <ClInclude Include="lib\AdaptiveSpacingConfig.h" />
    <ClInclude Include="lib\AdaptiveSeparator.h" />
    <ClInclude Include="lib\AdaptiveContainerStylesDefinition.h" />
    <ClInclude Include="lib\AdaptiveContainerStyleDefinition.h" />
    <ClInclude Include="lib\RenderedAdaptiveCard.h" />
    <ClInclude Include="lib\AdaptiveInputs.h" />
    <ClInclude Include="lib\AdaptiveFontWeightsConfig.h" />
    <ClInclude Include="lib\AdaptiveImageConfig.h" />
    <ClInclude Include="lib\AdaptiveSeparatorConfig.h" />
    <ClInclude Include="lib\AdaptiveCardGetResourceStreamArgs.h" />
    <ClInclude Include="lib\AdaptiveCardRendererComponent.h" />
    <ClInclude Include="lib\AdaptiveCardResourceResolvers.h" />
    <ClInclude Include="lib\AdaptiveActionParserRegistration.h" />
    <ClInclude Include="lib\AdaptiveElementParserRegistration.h" />
    <ClInclude Include="lib\AdaptiveChoiceSetInputRenderer.h" />
    <ClInclude Include="lib\AdaptiveColumnRenderer.h" />
    <ClInclude Include="lib\AdaptiveColumnSetRenderer.h" />
    <ClInclude Include="lib\AdaptiveContainerRenderer.h" />
    <ClInclude Include="lib\AdaptiveDateInputRenderer.h" />
    <ClInclude Include="lib\AdaptiveElementRendererRegistration.h" />
    <ClInclude Include="lib\AdaptiveFactSetRenderer.h" />
    <ClInclude Include="lib\AdaptiveImageRenderer.h" />
    <ClInclude Include="lib\AdaptiveImageSetRenderer.h" />
    <ClInclude Include="lib\AdaptiveNumberInputRenderer.h" />
    <ClInclude Include="lib\AdaptiveRenderContext.h" />
    <ClInclude Include="lib\AdaptiveTextBlockRenderer.h" />
    <ClInclude Include="lib\AdaptiveTextInputRenderer.h" />
    <ClInclude Include="lib\AdaptiveTimeInputRenderer.h" />
    <ClInclude Include="lib\AdaptiveToggleInputRenderer.h" />
    <ClInclude Include="lib\AdaptiveCardParseResult.h" />
    <ClInclude Include="lib\AdaptiveHostConfigParseResult.h" />
    <ClInclude Include="lib\AdaptiveRenderArgs.h" />
    <ClInclude Include="lib\AdaptiveActionInvoker.h" />
    <ClInclude Include="lib\CustomElementWrapper.h" />
    <ClInclude Include="lib\CustomActionWrapper.h" />
    <ClInclude Include="lib\WholeItemsPanel.h" />
    <ClInclude Include="lib\AdaptiveError.h" />
    <ClInclude Include="lib\AdaptiveWarning.h" />
    <ClInclude Include="lib\DateTimeParser.h" />
    <ClInclude Include="lib\HtmlHelpers.h" />
    <ClInclude Include="lib\InputValue.h" />
    <ClInclude Include="lib\AdaptiveCardElement.h" />
    <ClInclude Include="lib\AdaptiveInputElement.h" />
    <ClInclude Include="lib\AdaptiveActionElement.h" />
    <ClInclude Include="lib\AdaptiveMedia.h" />
    <ClInclude Include="lib\AdaptiveMediaRenderer.h" />
    <ClInclude Include="lib\AdaptiveMediaSource.h" />
    <ClInclude Include="lib\MediaHelpers.h" />
    <ClInclude Include="lib\AdaptiveMediaConfig.h" />
    <ClInclude Include="lib\AdaptiveMediaEventInvoker.h" />
    <ClInclude Include="lib\AdaptiveMediaEventArgs.h" />
    <ClInclude Include="lib\AdaptiveRemoteResourceInformation.h" />
    <ClInclude Include="lib\AdaptiveFontStyleDefinition.h" />
    <ClInclude Include="lib\AdaptiveFontStylesDefinition.h" />
<<<<<<< HEAD
    <ClInclude Include="lib\AdaptiveBackgroundImage.h" />
    <ClInclude Include="lib\TileControl.h" />
=======
    <ClInclude Include="lib\AdaptiveToggleVisibilityAction.h" />
    <ClInclude Include="lib\AdaptiveToggleVisibilityTarget.h" />
>>>>>>> 828bfe97
  </ItemGroup>
  <ItemGroup>
    <Midl Include="idl\AdaptiveCards.Rendering.Uwp.idl" />
  </ItemGroup>
</Project><|MERGE_RESOLUTION|>--- conflicted
+++ resolved
@@ -91,13 +91,10 @@
     <ClCompile Include="lib\AdaptiveRemoteResourceInformation.cpp" />
     <ClCompile Include="lib\AdaptiveFontStyleDefinition.cpp" />
     <ClCompile Include="lib\AdaptiveFontStylesDefinition.cpp" />
-<<<<<<< HEAD
+    <ClCompile Include="lib\AdaptiveToggleVisibilityAction.cpp" />
+    <ClCompile Include="lib\AdaptiveToggleVisibilityTarget.cpp" />
     <ClCompile Include="lib\AdaptiveBackgroundImage.cpp" />
     <ClCompile Include="lib\TileControl.cpp" />
-=======
-    <ClCompile Include="lib\AdaptiveToggleVisibilityAction.cpp" />
-    <ClCompile Include="lib\AdaptiveToggleVisibilityTarget.cpp" />
->>>>>>> 828bfe97
   </ItemGroup>
   <ItemGroup>
     <ClInclude Include="lib\AdaptiveCard.h" />
@@ -196,13 +193,10 @@
     <ClInclude Include="lib\AdaptiveRemoteResourceInformation.h" />
     <ClInclude Include="lib\AdaptiveFontStyleDefinition.h" />
     <ClInclude Include="lib\AdaptiveFontStylesDefinition.h" />
-<<<<<<< HEAD
+    <ClInclude Include="lib\AdaptiveToggleVisibilityAction.h" />
+    <ClInclude Include="lib\AdaptiveToggleVisibilityTarget.h" />
     <ClInclude Include="lib\AdaptiveBackgroundImage.h" />
     <ClInclude Include="lib\TileControl.h" />
-=======
-    <ClInclude Include="lib\AdaptiveToggleVisibilityAction.h" />
-    <ClInclude Include="lib\AdaptiveToggleVisibilityTarget.h" />
->>>>>>> 828bfe97
   </ItemGroup>
   <ItemGroup>
     <Midl Include="idl\AdaptiveCards.Rendering.Uwp.idl" />
