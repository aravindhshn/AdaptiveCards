--- conflicted
+++ resolved
@@ -93,14 +93,11 @@
     <ClCompile Include="lib\AdaptiveFontStylesDefinition.cpp" />
     <ClCompile Include="lib\AdaptiveToggleVisibilityAction.cpp" />
     <ClCompile Include="lib\AdaptiveToggleVisibilityTarget.cpp" />
-<<<<<<< HEAD
-    <ClCompile Include="lib\AdaptiveBackgroundImage.cpp" />
-    <ClCompile Include="lib\TileControl.cpp" />
-=======
     <ClCompile Include="lib\AdaptiveActionSet.cpp" />
     <ClCompile Include="lib\AdaptiveActionSetRenderer.cpp" />
     <ClCompile Include="lib\AdaptiveUnsupportedElement.cpp" />
->>>>>>> da3c0884
+    <ClCompile Include="lib\AdaptiveBackgroundImage.cpp" />
+    <ClCompile Include="lib\TileControl.cpp" />
   </ItemGroup>
   <ItemGroup>
     <ClInclude Include="lib\AdaptiveCard.h" />
@@ -201,14 +198,11 @@
     <ClInclude Include="lib\AdaptiveFontStylesDefinition.h" />
     <ClInclude Include="lib\AdaptiveToggleVisibilityAction.h" />
     <ClInclude Include="lib\AdaptiveToggleVisibilityTarget.h" />
-<<<<<<< HEAD
-    <ClInclude Include="lib\AdaptiveBackgroundImage.h" />
-    <ClInclude Include="lib\TileControl.h" />
-=======
     <ClInclude Include="lib\AdaptiveActionSet.h" />
     <ClInclude Include="lib\AdaptiveActionSetRenderer.h" />
     <ClInclude Include="lib\AdaptiveUnsupportedElement.h" />
->>>>>>> da3c0884
+    <ClInclude Include="lib\AdaptiveBackgroundImage.h" />
+    <ClInclude Include="lib\TileControl.h" />
   </ItemGroup>
   <ItemGroup>
     <Midl Include="idl\AdaptiveCards.Rendering.Uwp.idl" />
