﻿<?xml version="1.0" encoding="utf-8"?>
<Project DefaultTargets="Build" ToolsVersion="14.0" xmlns="http://schemas.microsoft.com/developer/msbuild/2003">
  <ItemGroup Label="ProjectConfigurations">
    <ProjectConfiguration Include="Debug|ARM">
      <Configuration>Debug</Configuration>
      <Platform>ARM</Platform>
    </ProjectConfiguration>
    <ProjectConfiguration Include="Debug|Win32">
      <Configuration>Debug</Configuration>
      <Platform>Win32</Platform>
    </ProjectConfiguration>
    <ProjectConfiguration Include="Debug|x64">
      <Configuration>Debug</Configuration>
      <Platform>x64</Platform>
    </ProjectConfiguration>
    <ProjectConfiguration Include="Release|ARM">
      <Configuration>Release</Configuration>
      <Platform>ARM</Platform>
    </ProjectConfiguration>
    <ProjectConfiguration Include="Release|Win32">
      <Configuration>Release</Configuration>
      <Platform>Win32</Platform>
    </ProjectConfiguration>
    <ProjectConfiguration Include="Release|x64">
      <Configuration>Release</Configuration>
      <Platform>x64</Platform>
    </ProjectConfiguration>
  </ItemGroup>
  <PropertyGroup Label="Globals">
    <ProjectGuid>{cf169157-f487-420c-8b9b-ca3abe2bb209}</ProjectGuid>
    <Keyword>AdaptiveCards</Keyword>
    <RootNamespace>AdaptiveCards.Rendering.Uwp</RootNamespace>
    <DefaultLanguage>en-US</DefaultLanguage>
    <MinimumVisualStudioVersion>14.0</MinimumVisualStudioVersion>
    <AppContainerApplication>true</AppContainerApplication>
    <ApplicationType>Windows Store</ApplicationType>
    <WindowsTargetPlatformVersion>10.0.17763.0</WindowsTargetPlatformVersion>
    <WindowsTargetPlatformMinVersion>10.0.15063.0</WindowsTargetPlatformMinVersion>
    <ApplicationTypeRevision>10.0</ApplicationTypeRevision>
    <TargetName>AdaptiveCards.Rendering.Uwp</TargetName>
    <GenerateManifest>false</GenerateManifest>
    <ConfigurationType>DynamicLibrary</ConfigurationType>
    <PlatformToolset>v141</PlatformToolset>
  </PropertyGroup>
  <Import Project="$(VCTargetsPath)\Microsoft.Cpp.Default.props" />
  <PropertyGroup Condition="'$(Configuration)'=='Debug'" Label="Configuration">
    <UseDebugLibraries>true</UseDebugLibraries>
  </PropertyGroup>
  <PropertyGroup Condition="'$(Configuration)'=='Release'" Label="Configuration">
    <UseDebugLibraries>false</UseDebugLibraries>
    <WholeProgramOptimization>true</WholeProgramOptimization>
  </PropertyGroup>
  <Import Project="$(VCTargetsPath)\Microsoft.Cpp.props" />
  <ImportGroup Label="ExtensionSettings">
  </ImportGroup>
  <ImportGroup Label="Shared">
  </ImportGroup>
  <ImportGroup>
    <Import Project="$(UserRootDir)\Microsoft.Cpp.$(Platform).user.props" Condition="exists('$(UserRootDir)\Microsoft.Cpp.$(Platform).user.props')" Label="LocalAppDataPlatform" />
  </ImportGroup>
  <PropertyGroup Label="UserMacros" />
  <PropertyGroup />
  <PropertyGroup>
    <GenerateManifest>false</GenerateManifest>
  </PropertyGroup>
  <ItemDefinitionGroup>
    <ClCompile>
      <PrecompiledHeader>Use</PrecompiledHeader>
      <PreprocessorDefinitions>_WINRT_DLL;%(PreprocessorDefinitions)</PreprocessorDefinitions>
      <PrecompiledHeaderFile>pch.h</PrecompiledHeaderFile>
      <AdditionalUsingDirectories>
        $(ProjectDir)..\Lib;
        $(WindowsSDK_WindowsMetadata);
        $(AdditionalUsingDirectories);
       </AdditionalUsingDirectories>
      <AdditionalOptions>/bigobj %(AdditionalOptions)</AdditionalOptions>
      <DisableSpecificWarnings>28204</DisableSpecificWarnings>
      <CompileAsWinRT>false</CompileAsWinRT>
    </ClCompile>
    <Link>
      <SubSystem>Console</SubSystem>
      <IgnoreAllDefaultLibraries>false</IgnoreAllDefaultLibraries>
      <ModuleDefinitionFile>.\dll\AdaptiveCards.Rendering.Uwp.def</ModuleDefinitionFile>
      <AdditionalDependencies>
        user32.lib;
        %(AdditionalDependencies);
      </AdditionalDependencies>
    </Link>
    <CustomBuildStep>
      <Command>mdmerge -partial -i "$(OutDir)$(TargetName).winmd" -o "$(OutDir)Output" -metadata_dir "$(FrameworkSdkDir)UnionMetadata" &amp;&amp; copy /y "$(OutDir)Output\*" "$(OutDir)"</Command>
      <Outputs>$(OutDir)%(TargetName).winmd</Outputs>
    </CustomBuildStep>
  </ItemDefinitionGroup>
  <ItemDefinitionGroup Condition="'$(Configuration)'=='Debug'">
    <ClCompile>
      <PreprocessorDefinitions>_WINRT_DLL;%(PreprocessorDefinitions)</PreprocessorDefinitions>
    </ClCompile>
  </ItemDefinitionGroup>
  <ItemDefinitionGroup Condition="'$(Configuration)'=='Release'">
    <ClCompile>
      <PreprocessorDefinitions>_WINRT_DLL;NDEBUG;%(PreprocessorDefinitions)</PreprocessorDefinitions>
    </ClCompile>
  </ItemDefinitionGroup>
  <ItemDefinitionGroup>
    <ClCompile>
      <PreprocessorDefinitions Condition="'$(Configuration)'=='Debug'">_WINRT_DLL;_SILENCE_CXX17_CODECVT_HEADER_DEPRECATION_WARNING;%(PreprocessorDefinitions)</PreprocessorDefinitions>
      <PreprocessorDefinitions Condition="'$(Configuration)'=='Release'">_WINRT_DLL;_SILENCE_CXX17_CODECVT_HEADER_DEPRECATION_WARNING;NDEBUG;%(PreprocessorDefinitions)</PreprocessorDefinitions>
      <AdditionalIncludeDirectories>
        ..\..;
        ..\..\shared\cpp\ObjectModel;
        ..\..\shared\cpp\ObjectModel\json;
        %(AdditionalIncludeDirectories)
      </AdditionalIncludeDirectories>
      <LanguageStandard Condition="'$(Configuration)|$(Platform)'=='Debug|ARM'">stdcpp17</LanguageStandard>
      <LanguageStandard Condition="'$(Configuration)|$(Platform)'=='Release|ARM'">stdcpp17</LanguageStandard>
      <LanguageStandard Condition="'$(Configuration)|$(Platform)'=='Debug|Win32'">stdcpp17</LanguageStandard>
      <LanguageStandard Condition="'$(Configuration)|$(Platform)'=='Release|Win32'">stdcpp17</LanguageStandard>
      <LanguageStandard Condition="'$(Configuration)|$(Platform)'=='Debug|x64'">stdcpp17</LanguageStandard>
      <LanguageStandard Condition="'$(Configuration)|$(Platform)'=='Release|x64'">stdcpp17</LanguageStandard>
    </ClCompile>
  </ItemDefinitionGroup>
  <ItemGroup>
    <ClInclude Include="lib\AdaptiveActionElement.h" />
    <ClInclude Include="lib\AdaptiveActionInvoker.h" />
    <ClInclude Include="lib\AdaptiveActionParserRegistration.h" />
    <ClInclude Include="lib\AdaptiveActionsConfig.h" />
<<<<<<< HEAD
    <ClInclude Include="lib\AdaptiveBackgroundImage.h" />
=======
    <ClInclude Include="lib\AdaptiveActionSet.h" />
    <ClInclude Include="lib\AdaptiveActionSetRenderer.h" />
>>>>>>> afbb099a
    <ClInclude Include="lib\AdaptiveCardElement.h" />
    <ClInclude Include="lib\AdaptiveChoiceSetInputRenderer.h" />
    <ClInclude Include="lib\AdaptiveColumnRenderer.h" />
    <ClInclude Include="lib\AdaptiveColumnSetRenderer.h" />
    <ClInclude Include="lib\AdaptiveContainerRenderer.h" />
    <ClInclude Include="lib\AdaptiveCardGetResourceStreamArgs.h" />
    <ClInclude Include="lib\AdaptiveCardRendererComponent.h" />
    <ClInclude Include="lib\AdaptiveCardResourceResolvers.h" />
    <ClInclude Include="lib\AdaptiveError.h" />
    <ClInclude Include="lib\AdaptiveFontStyleDefinition.h" />
    <ClInclude Include="lib\AdaptiveFontStylesDefinition.h" />
    <ClInclude Include="lib\AdaptiveHostConfigParseResult.h" />
    <ClInclude Include="lib\AdaptiveCardParseResult.h" />
    <ClInclude Include="lib\AdaptiveContainerStyleDefinition.h" />
    <ClInclude Include="lib\AdaptiveContainerStylesDefinition.h" />
    <ClInclude Include="lib\AdaptiveElementParserRegistration.h" />
    <ClInclude Include="lib\AdaptiveDateInputRenderer.h" />
    <ClInclude Include="lib\AdaptiveElementRendererRegistration.h" />
    <ClInclude Include="lib\AdaptiveFactSetRenderer.h" />
    <ClInclude Include="lib\AdaptiveFontSizesConfig.h" />
    <ClInclude Include="lib\AdaptiveFontWeightsConfig.h" />
    <ClInclude Include="lib\AdaptiveImageConfig.h" />
    <ClInclude Include="lib\AdaptiveImageRenderer.h" />
    <ClInclude Include="lib\AdaptiveImageSetRenderer.h" />
    <ClInclude Include="lib\AdaptiveImageSizesConfig.h" />
    <ClInclude Include="lib\AdaptiveInputElement.h" />
    <ClInclude Include="lib\AdaptiveInputs.h" />
    <ClInclude Include="lib\AdaptiveMedia.h" />
    <ClInclude Include="lib\AdaptiveMediaConfig.h" />
    <ClInclude Include="lib\AdaptiveMediaEventInvoker.h" />
    <ClInclude Include="lib\AdaptiveMediaRenderer.h" />
    <ClInclude Include="lib\AdaptiveMediaSource.h" />
    <ClInclude Include="lib\AdaptiveNumberInputRenderer.h" />
    <ClInclude Include="lib\AdaptiveMediaEventArgs.h" />
    <ClInclude Include="lib\AdaptiveOpenUrlActionParser.h" />
    <ClInclude Include="lib\AdaptiveRemoteResourceInformation.h" />
    <ClInclude Include="lib\AdaptiveRenderArgs.h" />
    <ClInclude Include="lib\AdaptiveRenderContext.h" />
    <ClInclude Include="lib\AdaptiveSeparator.h" />
    <ClInclude Include="lib\AdaptiveShowCardActionParser.h" />
    <ClInclude Include="lib\AdaptiveSubmitActionParser.h" />
    <ClInclude Include="lib\AdaptiveTextBlockRenderer.h" />
    <ClInclude Include="lib\AdaptiveTextInputRenderer.h" />
    <ClInclude Include="lib\AdaptiveTimeInputRenderer.h" />
    <ClInclude Include="lib\AdaptiveToggleInputRenderer.h" />
    <ClInclude Include="lib\AdaptiveToggleVisibilityActionParser.h" />
    <ClInclude Include="lib\AdaptiveToggleVisibilityTarget.h" />
    <ClInclude Include="lib\AdaptiveToggleVisibilityAction.h" />
    <ClInclude Include="lib\AdaptiveUnsupportedElement.h" />
    <ClInclude Include="lib\AdaptiveWarning.h" />
    <ClInclude Include="lib\CustomActionWrapper.h" />
    <ClInclude Include="lib\CustomElementWrapper.h" />
    <ClInclude Include="lib\DateTimeParser.h" />
    <ClInclude Include="lib\HtmlHelpers.h" />
    <ClInclude Include="lib\InputValue.h" />
    <ClInclude Include="lib\MediaHelpers.h" />
    <ClInclude Include="lib\RenderedAdaptiveCard.h" />
    <ClInclude Include="lib\AdaptiveSeparatorConfig.h" />
    <ClInclude Include="lib\AdaptiveShowCardActionConfig.h" />
    <ClInclude Include="lib\AdaptiveSpacingConfig.h" />
    <ClInclude Include="lib\AdaptiveCard.h" />
    <ClInclude Include="lib\AdaptiveCardConfig.h" />
    <ClInclude Include="lib\AdaptiveChoiceInput.h" />
    <ClInclude Include="lib\AdaptiveChoiceSetInput.h" />
    <ClInclude Include="lib\AdaptiveColorConfig.h" />
    <ClInclude Include="lib\AdaptiveColorsConfig.h" />
    <ClInclude Include="lib\AdaptiveColumn.h" />
    <ClInclude Include="lib\AdaptiveColumnSet.h" />
    <ClInclude Include="lib\AdaptiveContainer.h" />
    <ClInclude Include="lib\AdaptiveFact.h" />
    <ClInclude Include="lib\AdaptiveFactSet.h" />
    <ClInclude Include="lib\AdaptiveFactSetConfig.h" />
    <ClInclude Include="lib\AdaptiveHostConfig.h" />
    <ClInclude Include="lib\AdaptiveImage.h" />
    <ClInclude Include="lib\AdaptiveImageSet.h" />
    <ClInclude Include="lib\AdaptiveDateInput.h" />
    <ClInclude Include="lib\AdaptiveNumberInput.h" />
    <ClInclude Include="lib\AdaptiveTextInput.h" />
    <ClInclude Include="lib\AdaptiveTimeInput.h" />
    <ClInclude Include="lib\AdaptiveToggleInput.h" />
    <ClInclude Include="lib\AdaptiveImageSetConfig.h" />
    <ClInclude Include="lib\AdaptiveOpenUrlAction.h" />
    <ClInclude Include="lib\AdaptiveShowCardAction.h" />
    <ClInclude Include="lib\AdaptiveActionEventArgs.h" />
    <ClInclude Include="lib\AdaptiveSubmitAction.h" />
    <ClInclude Include="lib\AdaptiveTextBlock.h" />
    <ClInclude Include="lib\AdaptiveTextConfig.h" />
    <ClInclude Include="lib\AsyncOperations.h" />
    <ClInclude Include="lib\DefaultResourceDictionary.h" />
    <ClInclude Include="lib\ErrorHandling.h" />
    <ClInclude Include="lib\IImageLoadTrackerListener.h" />
    <ClInclude Include="lib\ImageLoadTracker.h" />
    <ClInclude Include="lib\IXamlBuilderListener.h" />
    <ClInclude Include="lib\pch.h" />
    <ClInclude Include="lib\TileControl.h" />
    <ClInclude Include="lib\Util.h" />
    <ClInclude Include="lib\Vector.h" />
    <ClInclude Include="lib\WholeItemsPanel.h" />
    <ClInclude Include="lib\XamlBuilder.h" />
    <ClCompile Include="lib\AdaptiveBackgroundImage.cpp" />
    <ClCompile Include="lib\AdaptiveFontStyleDefinition.cpp" />
    <ClCompile Include="lib\AdaptiveFontStylesDefinition.cpp" />
    <ClCompile Include="lib\AdaptiveMedia.cpp" />
    <ClCompile Include="lib\AdaptiveMediaConfig.cpp" />
    <ClCompile Include="lib\AdaptiveMediaEventInvoker.cpp" />
    <ClCompile Include="lib\AdaptiveMediaRenderer.cpp" />
    <ClCompile Include="lib\AdaptiveMediaSource.cpp" />
    <ClCompile Include="lib\AdaptiveMediaEventArgs.cpp" />
    <ClCompile Include="lib\AdaptiveOpenUrlActionParser.cpp" />
    <ClCompile Include="lib\AdaptiveRemoteResourceInformation.cpp" />
    <ClCompile Include="lib\AdaptiveToggleVisibilityActionParser.cpp" />
    <ClCompile Include="lib\AdaptiveToggleVisibilityTarget.cpp" />
    <ClCompile Include="lib\AdaptiveToggleVisibilityAction.cpp" />
    <ClCompile Include="lib\AdaptiveShowCardActionParser.cpp" />
    <ClCompile Include="lib\AdaptiveSubmitActionParser.cpp" />
    <ClCompile Include="lib\AdaptiveUnsupportedElement.cpp" />
    <ClCompile Include="lib\MediaHelpers.cpp" />
    <ClCompile Include="lib\AdaptiveActionSet.cpp" />
    <ClCompile Include="lib\AdaptiveActionSetRenderer.cpp" />
    <ClCompile Include="lib\pch.cpp">
      <PrecompiledHeader>Create</PrecompiledHeader>
    </ClCompile>
    <ClCompile Include="lib\AdaptiveActionElement.cpp" />
    <ClCompile Include="lib\AdaptiveActionInvoker.cpp" />
    <ClCompile Include="lib\AdaptiveActionParserRegistration.cpp" />
    <ClCompile Include="lib\AdaptiveActionsConfig.cpp" />
    <ClCompile Include="lib\AdaptiveCardElement.cpp" />
    <ClCompile Include="lib\AdaptiveChoiceSetInputRenderer.cpp" />
    <ClCompile Include="lib\AdaptiveColumnRenderer.cpp" />
    <ClCompile Include="lib\AdaptiveColumnSetRenderer.cpp" />
    <ClCompile Include="lib\AdaptiveContainerRenderer.cpp" />
    <ClCompile Include="lib\AdaptiveCardGetResourceStreamArgs.cpp" />
    <ClCompile Include="lib\AdaptiveCardRendererComponent.cpp" />
    <ClCompile Include="lib\AdaptiveCardResourceResolvers.cpp" />
    <ClCompile Include="lib\AdaptiveError.cpp" />
    <ClCompile Include="lib\AdaptiveHostConfigParseResult.cpp" />
    <ClCompile Include="lib\AdaptiveCardParseResult.cpp" />
    <ClCompile Include="lib\AdaptiveContainerStyleDefinition.cpp" />
    <ClCompile Include="lib\AdaptiveContainerStylesDefinition.cpp" />
    <ClCompile Include="lib\AdaptiveElementParserRegistration.cpp" />
    <ClCompile Include="lib\AdaptiveDateInputRenderer.cpp" />
    <ClCompile Include="lib\AdaptiveElementRendererRegistration.cpp" />
    <ClCompile Include="lib\AdaptiveFactSetRenderer.cpp" />
    <ClCompile Include="lib\AdaptiveFontSizesConfig.cpp" />
    <ClCompile Include="lib\AdaptiveFontWeightsConfig.cpp" />
    <ClCompile Include="lib\AdaptiveImageConfig.cpp" />
    <ClCompile Include="lib\AdaptiveImageRenderer.cpp" />
    <ClCompile Include="lib\AdaptiveImageSetRenderer.cpp" />
    <ClCompile Include="lib\AdaptiveImageSizesConfig.cpp" />
    <ClCompile Include="lib\AdaptiveInputElement.cpp" />
    <ClCompile Include="lib\AdaptiveInputs.cpp" />
    <ClCompile Include="lib\AdaptiveNumberInputRenderer.cpp" />
    <ClCompile Include="lib\AdaptiveRenderArgs.cpp" />
    <ClCompile Include="lib\AdaptiveRenderContext.cpp" />
    <ClCompile Include="lib\AdaptiveSeparator.cpp" />
    <ClCompile Include="lib\AdaptiveTextBlockRenderer.cpp" />
    <ClCompile Include="lib\AdaptiveTextInputRenderer.cpp" />
    <ClCompile Include="lib\AdaptiveTimeInputRenderer.cpp" />
    <ClCompile Include="lib\AdaptiveToggleInputRenderer.cpp" />
    <ClCompile Include="lib\AdaptiveWarning.cpp" />
    <ClCompile Include="lib\CustomActionWrapper.cpp" />
    <ClCompile Include="lib\CustomElementWrapper.cpp" />
    <ClCompile Include="lib\DateTimeParser.cpp" />
    <ClCompile Include="lib\HtmlHelpers.cpp" />
    <ClCompile Include="lib\InputValue.cpp" />
    <ClCompile Include="lib\RenderedAdaptiveCard.cpp" />
    <ClCompile Include="lib\AdaptiveSeparatorConfig.cpp" />
    <ClCompile Include="lib\AdaptiveShowCardActionConfig.cpp" />
    <ClCompile Include="lib\AdaptiveSpacingConfig.cpp" />
    <ClCompile Include="lib\AdaptiveCard.cpp" />
    <ClCompile Include="lib\AdaptiveCardConfig.cpp" />
    <ClCompile Include="lib\AdaptiveChoiceInput.cpp" />
    <ClCompile Include="lib\AdaptiveChoiceSetInput.cpp" />
    <ClCompile Include="lib\AdaptiveColorConfig.cpp" />
    <ClCompile Include="lib\AdaptiveColorsConfig.cpp" />
    <ClCompile Include="lib\AdaptiveColumn.cpp" />
    <ClCompile Include="lib\AdaptiveColumnSet.cpp" />
    <ClCompile Include="lib\AdaptiveContainer.cpp" />
    <ClCompile Include="lib\AdaptiveFact.cpp" />
    <ClCompile Include="lib\AdaptiveFactSet.cpp" />
    <ClCompile Include="lib\AdaptiveFactSetConfig.cpp" />
    <ClCompile Include="lib\AdaptiveHostConfig.cpp" />
    <ClCompile Include="lib\AdaptiveImage.cpp" />
    <ClCompile Include="lib\AdaptiveImageSet.cpp" />
    <ClCompile Include="lib\AdaptiveDateInput.cpp" />
    <ClCompile Include="lib\AdaptiveNumberInput.cpp" />
    <ClCompile Include="lib\AdaptiveTextInput.cpp" />
    <ClCompile Include="lib\AdaptiveTimeInput.cpp" />
    <ClCompile Include="lib\AdaptiveToggleInput.cpp" />
    <ClCompile Include="lib\AdaptiveImageSetConfig.cpp" />
    <ClCompile Include="lib\AdaptiveOpenUrlAction.cpp" />
    <ClCompile Include="lib\AdaptiveShowCardAction.cpp" />
    <ClCompile Include="lib\AdaptiveActionEventArgs.cpp" />
    <ClCompile Include="lib\AdaptiveSubmitAction.cpp" />
    <ClCompile Include="lib\AdaptiveTextBlock.cpp" />
    <ClCompile Include="lib\AdaptiveTextConfig.cpp" />
    <ClCompile Include="lib\ImageLoadTracker.cpp" />
    <ClCompile Include="lib\TileControl.cpp" />
    <ClCompile Include="lib\Util.cpp" />
    <ClCompile Include="lib\WholeItemsPanel.cpp" />
    <ClCompile Include="lib\XamlBuilder.cpp" />
    <ClCompile Include="dll\dll.cpp" />
    <ClInclude Include="lib\XamlHelpers.h" />
  </ItemGroup>
  <ItemGroup>
    <ProjectReference Include="..\ObjectModelProjection\ObjectModelProjection.vcxproj">
      <Project>{2d040c7d-757a-4292-bb59-62bc53a83c9f}</Project>
    </ProjectReference>
  </ItemGroup>
  <ItemGroup>
    <Midl Include="idl\AdaptiveCards.Rendering.Uwp.idl">
      <HeaderFileName>%(Filename).h</HeaderFileName>
      <AdditionalIncludeDirectories>$(WindowsSDK_IncludePath)</AdditionalIncludeDirectories>
    </Midl>
  </ItemGroup>
  <Import Project="$(VCTargetsPath)\Microsoft.Cpp.targets" />
  <ImportGroup Label="ExtensionTargets" />
</Project><|MERGE_RESOLUTION|>--- conflicted
+++ resolved
@@ -124,12 +124,8 @@
     <ClInclude Include="lib\AdaptiveActionInvoker.h" />
     <ClInclude Include="lib\AdaptiveActionParserRegistration.h" />
     <ClInclude Include="lib\AdaptiveActionsConfig.h" />
-<<<<<<< HEAD
-    <ClInclude Include="lib\AdaptiveBackgroundImage.h" />
-=======
     <ClInclude Include="lib\AdaptiveActionSet.h" />
     <ClInclude Include="lib\AdaptiveActionSetRenderer.h" />
->>>>>>> afbb099a
     <ClInclude Include="lib\AdaptiveCardElement.h" />
     <ClInclude Include="lib\AdaptiveChoiceSetInputRenderer.h" />
     <ClInclude Include="lib\AdaptiveColumnRenderer.h" />
@@ -224,12 +220,10 @@
     <ClInclude Include="lib\ImageLoadTracker.h" />
     <ClInclude Include="lib\IXamlBuilderListener.h" />
     <ClInclude Include="lib\pch.h" />
-    <ClInclude Include="lib\TileControl.h" />
     <ClInclude Include="lib\Util.h" />
     <ClInclude Include="lib\Vector.h" />
     <ClInclude Include="lib\WholeItemsPanel.h" />
     <ClInclude Include="lib\XamlBuilder.h" />
-    <ClCompile Include="lib\AdaptiveBackgroundImage.cpp" />
     <ClCompile Include="lib\AdaptiveFontStyleDefinition.cpp" />
     <ClCompile Include="lib\AdaptiveFontStylesDefinition.cpp" />
     <ClCompile Include="lib\AdaptiveMedia.cpp" />
@@ -327,7 +321,6 @@
     <ClCompile Include="lib\AdaptiveTextBlock.cpp" />
     <ClCompile Include="lib\AdaptiveTextConfig.cpp" />
     <ClCompile Include="lib\ImageLoadTracker.cpp" />
-    <ClCompile Include="lib\TileControl.cpp" />
     <ClCompile Include="lib\Util.cpp" />
     <ClCompile Include="lib\WholeItemsPanel.cpp" />
     <ClCompile Include="lib\XamlBuilder.cpp" />
@@ -346,5 +339,6 @@
     </Midl>
   </ItemGroup>
   <Import Project="$(VCTargetsPath)\Microsoft.Cpp.targets" />
-  <ImportGroup Label="ExtensionTargets" />
+  <ImportGroup Label="ExtensionTargets">
+  </ImportGroup>
 </Project>