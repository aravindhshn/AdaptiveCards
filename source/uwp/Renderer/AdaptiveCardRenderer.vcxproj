﻿<?xml version="1.0" encoding="utf-8"?>
<Project DefaultTargets="Build" ToolsVersion="14.0" xmlns="http://schemas.microsoft.com/developer/msbuild/2003">
  <ItemGroup Label="ProjectConfigurations">
    <ProjectConfiguration Include="Debug|ARM">
      <Configuration>Debug</Configuration>
      <Platform>ARM</Platform>
    </ProjectConfiguration>
    <ProjectConfiguration Include="Debug|Win32">
      <Configuration>Debug</Configuration>
      <Platform>Win32</Platform>
    </ProjectConfiguration>
    <ProjectConfiguration Include="Debug|x64">
      <Configuration>Debug</Configuration>
      <Platform>x64</Platform>
    </ProjectConfiguration>
    <ProjectConfiguration Include="Release|ARM">
      <Configuration>Release</Configuration>
      <Platform>ARM</Platform>
    </ProjectConfiguration>
    <ProjectConfiguration Include="Release|Win32">
      <Configuration>Release</Configuration>
      <Platform>Win32</Platform>
    </ProjectConfiguration>
    <ProjectConfiguration Include="Release|x64">
      <Configuration>Release</Configuration>
      <Platform>x64</Platform>
    </ProjectConfiguration>
  </ItemGroup>
  <PropertyGroup Label="Globals">
    <ProjectGuid>{cf169157-f487-420c-8b9b-ca3abe2bb209}</ProjectGuid>
    <Keyword>AdaptiveCards</Keyword>
    <RootNamespace>AdaptiveCards.Rendering.Uwp</RootNamespace>
    <DefaultLanguage>en-US</DefaultLanguage>
    <MinimumVisualStudioVersion>14.0</MinimumVisualStudioVersion>
    <AppContainerApplication>true</AppContainerApplication>
    <ApplicationType>Windows Store</ApplicationType>
    <WindowsTargetPlatformVersion>10.0.15063.0</WindowsTargetPlatformVersion>
    <WindowsTargetPlatformMinVersion>10.0.15063.0</WindowsTargetPlatformMinVersion>
    <ApplicationTypeRevision>10.0</ApplicationTypeRevision>
    <TargetName>AdaptiveCards.Rendering.Uwp</TargetName>
    <GenerateManifest>false</GenerateManifest>
    <ConfigurationType>DynamicLibrary</ConfigurationType>
    <PlatformToolset>v141</PlatformToolset>
  </PropertyGroup>
  <Import Project="$(VCTargetsPath)\Microsoft.Cpp.Default.props" />
  <PropertyGroup Condition="'$(Configuration)'=='Debug'" Label="Configuration">
    <UseDebugLibraries>true</UseDebugLibraries>
  </PropertyGroup>
  <PropertyGroup Condition="'$(Configuration)'=='Release'" Label="Configuration">
    <UseDebugLibraries>false</UseDebugLibraries>
    <WholeProgramOptimization>true</WholeProgramOptimization>
  </PropertyGroup>
  <Import Project="$(VCTargetsPath)\Microsoft.Cpp.props" />
  <ImportGroup Label="ExtensionSettings">
  </ImportGroup>
  <ImportGroup Label="Shared">
  </ImportGroup>
  <ImportGroup>
    <Import Project="$(UserRootDir)\Microsoft.Cpp.$(Platform).user.props" Condition="exists('$(UserRootDir)\Microsoft.Cpp.$(Platform).user.props')" Label="LocalAppDataPlatform" />
  </ImportGroup>
  <PropertyGroup Label="UserMacros" />
  <PropertyGroup />
  <PropertyGroup>
    <GenerateManifest>false</GenerateManifest>
  </PropertyGroup>
  <ItemDefinitionGroup>
    <ClCompile>
      <PrecompiledHeader>Use</PrecompiledHeader>
      <PreprocessorDefinitions>_WINRT_DLL;%(PreprocessorDefinitions)</PreprocessorDefinitions>
      <PrecompiledHeaderFile>pch.h</PrecompiledHeaderFile>
      <AdditionalUsingDirectories>
        $(ProjectDir)..\Lib;
        $(WindowsSDK_WindowsMetadata);
        $(AdditionalUsingDirectories);
       </AdditionalUsingDirectories>
      <AdditionalOptions>/bigobj %(AdditionalOptions)</AdditionalOptions>
      <DisableSpecificWarnings>28204</DisableSpecificWarnings>
      <CompileAsWinRT>false</CompileAsWinRT>
    </ClCompile>
    <Link>
      <SubSystem>Console</SubSystem>
      <IgnoreAllDefaultLibraries>false</IgnoreAllDefaultLibraries>
      <ModuleDefinitionFile>.\dll\AdaptiveCards.Rendering.Uwp.def</ModuleDefinitionFile>
      <AdditionalDependencies>
        user32.lib;
        %(AdditionalDependencies);
      </AdditionalDependencies>
    </Link>
    <CustomBuildStep>
      <Command>mdmerge -partial -i "$(OutDir)$(TargetName).winmd" -o "$(OutDir)Output" -metadata_dir "$(FrameworkSdkDir)UnionMetadata" &amp;&amp; copy /y "$(OutDir)Output\*" "$(OutDir)"</Command>
      <Outputs>$(OutDir)%(TargetName).winmd</Outputs>
    </CustomBuildStep>
  </ItemDefinitionGroup>
  <ItemDefinitionGroup Condition="'$(Configuration)'=='Debug'">
    <ClCompile>
      <PreprocessorDefinitions>_WINRT_DLL;%(PreprocessorDefinitions)</PreprocessorDefinitions>
    </ClCompile>
  </ItemDefinitionGroup>
  <ItemDefinitionGroup Condition="'$(Configuration)'=='Release'">
    <ClCompile>
      <PreprocessorDefinitions>_WINRT_DLL;NDEBUG;%(PreprocessorDefinitions)</PreprocessorDefinitions>
    </ClCompile>
  </ItemDefinitionGroup>
  <ItemDefinitionGroup>
    <ClCompile>
      <PreprocessorDefinitions Condition="'$(Configuration)'=='Debug'">_WINRT_DLL;_SILENCE_CXX17_CODECVT_HEADER_DEPRECATION_WARNING;%(PreprocessorDefinitions)</PreprocessorDefinitions>
      <PreprocessorDefinitions Condition="'$(Configuration)'=='Release'">_WINRT_DLL;_SILENCE_CXX17_CODECVT_HEADER_DEPRECATION_WARNING;NDEBUG;%(PreprocessorDefinitions)</PreprocessorDefinitions>
      <AdditionalIncludeDirectories>
        ..\..;
        ..\..\shared\cpp\ObjectModel;
        ..\..\shared\cpp\ObjectModel\json;
        %(AdditionalIncludeDirectories)
      </AdditionalIncludeDirectories>
      <LanguageStandard Condition="'$(Configuration)|$(Platform)'=='Debug|ARM'">stdcpp17</LanguageStandard>
      <LanguageStandard Condition="'$(Configuration)|$(Platform)'=='Release|ARM'">stdcpp17</LanguageStandard>
      <LanguageStandard Condition="'$(Configuration)|$(Platform)'=='Debug|Win32'">stdcpp17</LanguageStandard>
      <LanguageStandard Condition="'$(Configuration)|$(Platform)'=='Release|Win32'">stdcpp17</LanguageStandard>
      <LanguageStandard Condition="'$(Configuration)|$(Platform)'=='Debug|x64'">stdcpp17</LanguageStandard>
      <LanguageStandard Condition="'$(Configuration)|$(Platform)'=='Release|x64'">stdcpp17</LanguageStandard>
    </ClCompile>
  </ItemDefinitionGroup>
  <ItemGroup>
    <ClInclude Include="lib\AdaptiveActionElement.h" />
    <ClInclude Include="lib\AdaptiveActionInvoker.h" />
    <ClInclude Include="lib\AdaptiveActionParserRegistration.h" />
    <ClInclude Include="lib\AdaptiveActionsConfig.h" />
    <ClInclude Include="lib\AdaptiveActionSet.h" />
    <ClInclude Include="lib\AdaptiveActionSetRenderer.h" />
    <ClInclude Include="lib\AdaptiveCardElement.h" />
    <ClInclude Include="lib\AdaptiveChoiceSetInputRenderer.h" />
    <ClInclude Include="lib\AdaptiveColumnRenderer.h" />
    <ClInclude Include="lib\AdaptiveColumnSetRenderer.h" />
    <ClInclude Include="lib\AdaptiveContainerRenderer.h" />
    <ClInclude Include="lib\AdaptiveCardGetResourceStreamArgs.h" />
    <ClInclude Include="lib\AdaptiveCardRendererComponent.h" />
    <ClInclude Include="lib\AdaptiveCardResourceResolvers.h" />
    <ClInclude Include="lib\AdaptiveError.h" />
    <ClInclude Include="lib\AdaptiveHostConfigParseResult.h" />
    <ClInclude Include="lib\AdaptiveCardParseResult.h" />
    <ClInclude Include="lib\AdaptiveContainerStyleDefinition.h" />
    <ClInclude Include="lib\AdaptiveContainerStylesDefinition.h" />
    <ClInclude Include="lib\AdaptiveElementParserRegistration.h" />
    <ClInclude Include="lib\AdaptiveDateInputRenderer.h" />
    <ClInclude Include="lib\AdaptiveElementRendererRegistration.h" />
    <ClInclude Include="lib\AdaptiveFactSetRenderer.h" />
    <ClInclude Include="lib\AdaptiveFontSizesConfig.h" />
    <ClInclude Include="lib\AdaptiveFontWeightsConfig.h" />
    <ClInclude Include="lib\AdaptiveImageConfig.h" />
    <ClInclude Include="lib\AdaptiveImageRenderer.h" />
    <ClInclude Include="lib\AdaptiveImageSetRenderer.h" />
    <ClInclude Include="lib\AdaptiveImageSizesConfig.h" />
    <ClInclude Include="lib\AdaptiveInputElement.h" />
    <ClInclude Include="lib\AdaptiveInputs.h" />
    <ClInclude Include="lib\AdaptiveMedia.h" />
    <ClInclude Include="lib\AdaptiveMediaConfig.h" />
    <ClInclude Include="lib\AdaptiveMediaEventInvoker.h" />
    <ClInclude Include="lib\AdaptiveMediaRenderer.h" />
    <ClInclude Include="lib\AdaptiveMediaSource.h" />
    <ClInclude Include="lib\AdaptiveNumberInputRenderer.h" />
    <ClInclude Include="lib\AdaptiveMediaEventArgs.h" />
    <ClInclude Include="lib\AdaptiveRemoteResourceInformation.h" />
    <ClInclude Include="lib\AdaptiveRenderArgs.h" />
    <ClInclude Include="lib\AdaptiveRenderContext.h" />
    <ClInclude Include="lib\AdaptiveSeparator.h" />
    <ClInclude Include="lib\AdaptiveTextBlockRenderer.h" />
    <ClInclude Include="lib\AdaptiveTextInputRenderer.h" />
    <ClInclude Include="lib\AdaptiveTimeInputRenderer.h" />
    <ClInclude Include="lib\AdaptiveToggleInputRenderer.h" />
    <ClInclude Include="lib\AdaptiveWarning.h" />
    <ClInclude Include="lib\CustomActionWrapper.h" />
    <ClInclude Include="lib\CustomElementWrapper.h" />
    <ClInclude Include="lib\DateTimeParser.h" />
    <ClInclude Include="lib\HtmlHelpers.h" />
    <ClInclude Include="lib\InputValue.h" />
    <ClInclude Include="lib\MediaHelpers.h" />
    <ClInclude Include="lib\RenderedAdaptiveCard.h" />
    <ClInclude Include="lib\AdaptiveSeparatorConfig.h" />
    <ClInclude Include="lib\AdaptiveShowCardActionConfig.h" />
    <ClInclude Include="lib\AdaptiveSpacingConfig.h" />
    <ClInclude Include="lib\AdaptiveCard.h" />
    <ClInclude Include="lib\AdaptiveCardConfig.h" />
    <ClInclude Include="lib\AdaptiveChoiceInput.h" />
    <ClInclude Include="lib\AdaptiveChoiceSetInput.h" />
    <ClInclude Include="lib\AdaptiveColorConfig.h" />
    <ClInclude Include="lib\AdaptiveColorsConfig.h" />
    <ClInclude Include="lib\AdaptiveColumn.h" />
    <ClInclude Include="lib\AdaptiveColumnSet.h" />
    <ClInclude Include="lib\AdaptiveContainer.h" />
    <ClInclude Include="lib\AdaptiveFact.h" />
    <ClInclude Include="lib\AdaptiveFactSet.h" />
    <ClInclude Include="lib\AdaptiveFactSetConfig.h" />
    <ClInclude Include="lib\AdaptiveHostConfig.h" />
    <ClInclude Include="lib\AdaptiveImage.h" />
    <ClInclude Include="lib\AdaptiveImageSet.h" />
    <ClInclude Include="lib\AdaptiveDateInput.h" />
    <ClInclude Include="lib\AdaptiveNumberInput.h" />
    <ClInclude Include="lib\AdaptiveTextInput.h" />
    <ClInclude Include="lib\AdaptiveTimeInput.h" />
    <ClInclude Include="lib\AdaptiveToggleInput.h" />
    <ClInclude Include="lib\AdaptiveImageSetConfig.h" />
    <ClInclude Include="lib\AdaptiveOpenUrlAction.h" />
    <ClInclude Include="lib\AdaptiveShowCardAction.h" />
    <ClInclude Include="lib\AdaptiveActionEventArgs.h" />
    <ClInclude Include="lib\AdaptiveSubmitAction.h" />
    <ClInclude Include="lib\AdaptiveTextBlock.h" />
    <ClInclude Include="lib\AdaptiveTextConfig.h" />
    <ClInclude Include="lib\AsyncOperations.h" />
    <ClInclude Include="lib\DefaultResourceDictionary.h" />
    <ClInclude Include="lib\ErrorHandling.h" />
    <ClInclude Include="lib\IImageLoadTrackerListener.h" />
    <ClInclude Include="lib\ImageLoadTracker.h" />
    <ClInclude Include="lib\IXamlBuilderListener.h" />
    <ClInclude Include="lib\pch.h" />
    <ClInclude Include="lib\Util.h" />
    <ClInclude Include="lib\Vector.h" />
    <ClInclude Include="lib\WholeItemsPanel.h" />
    <ClInclude Include="lib\XamlBuilder.h" />
<<<<<<< HEAD
    <ClCompile Include="lib\AdaptiveActionSet.cpp" />
    <ClCompile Include="lib\AdaptiveActionSetRenderer.cpp" />
=======
    <ClCompile Include="lib\AdaptiveMedia.cpp" />
    <ClCompile Include="lib\AdaptiveMediaConfig.cpp" />
    <ClCompile Include="lib\AdaptiveMediaEventInvoker.cpp" />
    <ClCompile Include="lib\AdaptiveMediaRenderer.cpp" />
    <ClCompile Include="lib\AdaptiveMediaSource.cpp" />
    <ClCompile Include="lib\AdaptiveMediaEventArgs.cpp" />
    <ClCompile Include="lib\AdaptiveRemoteResourceInformation.cpp" />
    <ClCompile Include="lib\MediaHelpers.cpp" />
>>>>>>> e625e542
    <ClCompile Include="lib\pch.cpp">
      <PrecompiledHeader>Create</PrecompiledHeader>
    </ClCompile>
    <ClCompile Include="lib\AdaptiveActionElement.cpp" />
    <ClCompile Include="lib\AdaptiveActionInvoker.cpp" />
    <ClCompile Include="lib\AdaptiveActionParserRegistration.cpp" />
    <ClCompile Include="lib\AdaptiveActionsConfig.cpp" />
    <ClCompile Include="lib\AdaptiveCardElement.cpp" />
    <ClCompile Include="lib\AdaptiveChoiceSetInputRenderer.cpp" />
    <ClCompile Include="lib\AdaptiveColumnRenderer.cpp" />
    <ClCompile Include="lib\AdaptiveColumnSetRenderer.cpp" />
    <ClCompile Include="lib\AdaptiveContainerRenderer.cpp" />
    <ClCompile Include="lib\AdaptiveCardGetResourceStreamArgs.cpp" />
    <ClCompile Include="lib\AdaptiveCardRendererComponent.cpp" />
    <ClCompile Include="lib\AdaptiveCardResourceResolvers.cpp" />
    <ClCompile Include="lib\AdaptiveError.cpp" />
    <ClCompile Include="lib\AdaptiveHostConfigParseResult.cpp" />
    <ClCompile Include="lib\AdaptiveCardParseResult.cpp" />
    <ClCompile Include="lib\AdaptiveContainerStyleDefinition.cpp" />
    <ClCompile Include="lib\AdaptiveContainerStylesDefinition.cpp" />
    <ClCompile Include="lib\AdaptiveElementParserRegistration.cpp" />
    <ClCompile Include="lib\AdaptiveDateInputRenderer.cpp" />
    <ClCompile Include="lib\AdaptiveElementRendererRegistration.cpp" />
    <ClCompile Include="lib\AdaptiveFactSetRenderer.cpp" />
    <ClCompile Include="lib\AdaptiveFontSizesConfig.cpp" />
    <ClCompile Include="lib\AdaptiveFontWeightsConfig.cpp" />
    <ClCompile Include="lib\AdaptiveImageConfig.cpp" />
    <ClCompile Include="lib\AdaptiveImageRenderer.cpp" />
    <ClCompile Include="lib\AdaptiveImageSetRenderer.cpp" />
    <ClCompile Include="lib\AdaptiveImageSizesConfig.cpp" />
    <ClCompile Include="lib\AdaptiveInputElement.cpp" />
    <ClCompile Include="lib\AdaptiveInputs.cpp" />
    <ClCompile Include="lib\AdaptiveNumberInputRenderer.cpp" />
    <ClCompile Include="lib\AdaptiveRenderArgs.cpp" />
    <ClCompile Include="lib\AdaptiveRenderContext.cpp" />
    <ClCompile Include="lib\AdaptiveSeparator.cpp" />
    <ClCompile Include="lib\AdaptiveTextBlockRenderer.cpp" />
    <ClCompile Include="lib\AdaptiveTextInputRenderer.cpp" />
    <ClCompile Include="lib\AdaptiveTimeInputRenderer.cpp" />
    <ClCompile Include="lib\AdaptiveToggleInputRenderer.cpp" />
    <ClCompile Include="lib\AdaptiveWarning.cpp" />
    <ClCompile Include="lib\CustomActionWrapper.cpp" />
    <ClCompile Include="lib\CustomElementWrapper.cpp" />
    <ClCompile Include="lib\DateTimeParser.cpp" />
    <ClCompile Include="lib\HtmlHelpers.cpp" />
    <ClCompile Include="lib\InputValue.cpp" />
    <ClCompile Include="lib\RenderedAdaptiveCard.cpp" />
    <ClCompile Include="lib\AdaptiveSeparatorConfig.cpp" />
    <ClCompile Include="lib\AdaptiveShowCardActionConfig.cpp" />
    <ClCompile Include="lib\AdaptiveSpacingConfig.cpp" />
    <ClCompile Include="lib\AdaptiveCard.cpp" />
    <ClCompile Include="lib\AdaptiveCardConfig.cpp" />
    <ClCompile Include="lib\AdaptiveChoiceInput.cpp" />
    <ClCompile Include="lib\AdaptiveChoiceSetInput.cpp" />
    <ClCompile Include="lib\AdaptiveColorConfig.cpp" />
    <ClCompile Include="lib\AdaptiveColorsConfig.cpp" />
    <ClCompile Include="lib\AdaptiveColumn.cpp" />
    <ClCompile Include="lib\AdaptiveColumnSet.cpp" />
    <ClCompile Include="lib\AdaptiveContainer.cpp" />
    <ClCompile Include="lib\AdaptiveFact.cpp" />
    <ClCompile Include="lib\AdaptiveFactSet.cpp" />
    <ClCompile Include="lib\AdaptiveFactSetConfig.cpp" />
    <ClCompile Include="lib\AdaptiveHostConfig.cpp" />
    <ClCompile Include="lib\AdaptiveImage.cpp" />
    <ClCompile Include="lib\AdaptiveImageSet.cpp" />
    <ClCompile Include="lib\AdaptiveDateInput.cpp" />
    <ClCompile Include="lib\AdaptiveNumberInput.cpp" />
    <ClCompile Include="lib\AdaptiveTextInput.cpp" />
    <ClCompile Include="lib\AdaptiveTimeInput.cpp" />
    <ClCompile Include="lib\AdaptiveToggleInput.cpp" />
    <ClCompile Include="lib\AdaptiveImageSetConfig.cpp" />
    <ClCompile Include="lib\AdaptiveOpenUrlAction.cpp" />
    <ClCompile Include="lib\AdaptiveShowCardAction.cpp" />
    <ClCompile Include="lib\AdaptiveActionEventArgs.cpp" />
    <ClCompile Include="lib\AdaptiveSubmitAction.cpp" />
    <ClCompile Include="lib\AdaptiveTextBlock.cpp" />
    <ClCompile Include="lib\AdaptiveTextConfig.cpp" />
    <ClCompile Include="lib\ImageLoadTracker.cpp" />
    <ClCompile Include="lib\Util.cpp" />
    <ClCompile Include="lib\WholeItemsPanel.cpp" />
    <ClCompile Include="lib\XamlBuilder.cpp" />
    <ClCompile Include="dll\dll.cpp" />
    <ClInclude Include="lib\XamlHelpers.h" />
  </ItemGroup>
  <ItemGroup>
    <ProjectReference Include="..\ObjectModelProjection\ObjectModelProjection.vcxproj">
      <Project>{2d040c7d-757a-4292-bb59-62bc53a83c9f}</Project>
    </ProjectReference>
  </ItemGroup>
  <ItemGroup>
    <Midl Include="idl\AdaptiveCards.Rendering.Uwp.idl">
      <HeaderFileName>%(Filename).h</HeaderFileName>
      <AdditionalIncludeDirectories>$(WindowsSDK_IncludePath)</AdditionalIncludeDirectories>
    </Midl>
  </ItemGroup>
  <Import Project="$(VCTargetsPath)\Microsoft.Cpp.targets" />
  <ImportGroup Label="ExtensionTargets">
  </ImportGroup>
</Project><|MERGE_RESOLUTION|>--- conflicted
+++ resolved
@@ -215,10 +215,6 @@
     <ClInclude Include="lib\Vector.h" />
     <ClInclude Include="lib\WholeItemsPanel.h" />
     <ClInclude Include="lib\XamlBuilder.h" />
-<<<<<<< HEAD
-    <ClCompile Include="lib\AdaptiveActionSet.cpp" />
-    <ClCompile Include="lib\AdaptiveActionSetRenderer.cpp" />
-=======
     <ClCompile Include="lib\AdaptiveMedia.cpp" />
     <ClCompile Include="lib\AdaptiveMediaConfig.cpp" />
     <ClCompile Include="lib\AdaptiveMediaEventInvoker.cpp" />
@@ -227,7 +223,8 @@
     <ClCompile Include="lib\AdaptiveMediaEventArgs.cpp" />
     <ClCompile Include="lib\AdaptiveRemoteResourceInformation.cpp" />
     <ClCompile Include="lib\MediaHelpers.cpp" />
->>>>>>> e625e542
+    <ClCompile Include="lib\AdaptiveActionSet.cpp" />
+    <ClCompile Include="lib\AdaptiveActionSetRenderer.cpp" />    
     <ClCompile Include="lib\pch.cpp">
       <PrecompiledHeader>Create</PrecompiledHeader>
     </ClCompile>
