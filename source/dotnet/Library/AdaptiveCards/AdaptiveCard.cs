// Copyright (c) Microsoft Corporation. All rights reserved.
// Licensed under the MIT License.
using Newtonsoft.Json;
using System;
using System.Collections;
using System.Collections.Generic;
using System.ComponentModel;
using System.Xml;
using System.Xml.Serialization;
<<<<<<< HEAD
using JsonTransformLanguage;
using Newtonsoft.Json;
using Newtonsoft.Json.Linq;
=======
>>>>>>> ce9eaec5

namespace AdaptiveCards
{
    /// <summary>
    ///     Adaptive card which has flexible container
    /// </summary>
    [JsonConverter(typeof(AdaptiveCardConverter))]
#if !NETSTANDARD1_3
    [XmlRoot(ElementName = "Card")]
#endif
    public class AdaptiveCard : AdaptiveTypedElement
    {
        public const string ContentType = "application/vnd.microsoft.card.adaptive";

        public const string TypeName = "AdaptiveCard";

#if !NETSTANDARD1_3
        [XmlIgnore]
#endif
        public override string Type { get; set; } = TypeName;

        /// <summary>
        /// The latest known schema version supported by this library
        /// </summary>
        public static AdaptiveSchemaVersion KnownSchemaVersion = new AdaptiveSchemaVersion(1, 2);

        /// <summary>
        /// Creates an AdaptiveCard using a specific schema version
        /// </summary>
        /// <param name="schemaVersion">The schema version to use</param>
        public AdaptiveCard(AdaptiveSchemaVersion schemaVersion)
        {
            Version = schemaVersion;
        }

        /// <inheritdoc />
        /// <param name="schemaVersion">The schema version to use</param>
        public AdaptiveCard(string schemaVersion) : this(new AdaptiveSchemaVersion(schemaVersion)) { }

        /// <inheritdoc />
        /// <summary>
        /// Creates an AdaptiveCard using the <see cref="F:AdaptiveCards.AdaptiveCard.KnownSchemaVersion" /> of this library
        /// </summary>
        [Obsolete("Please use the overload that accepts a version parameter and specify the version your card requires")]
        public AdaptiveCard() : this(new AdaptiveSchemaVersion(1, 0)) { }

        /// <summary>
        ///     Schema version that this card requires. If a client is lower than this version the fallbackText will be rendered.
        /// </summary>
        [JsonProperty(Order = -10, DefaultValueHandling = DefaultValueHandling.IgnoreAndPopulate, NullValueHandling = NullValueHandling.Include)]
#if !NETSTANDARD1_3
        [XmlElement]
#endif
        [DefaultValue(null)]
        public AdaptiveSchemaVersion Version { get; set; }

        /// <summary>
        ///     This is obsolete. Use the <see cref="Version" property instead/>
        /// </summary>
        [JsonProperty(Order = -9, NullValueHandling = NullValueHandling.Ignore)]
        [Obsolete("Use the Version property instead")]
        public AdaptiveSchemaVersion MinVersion { get; set; }

        /// <summary>
        ///     Text shown when the client doesn’t support the version specified. This can be in markdown format.
        /// </summary>
        [JsonProperty(Order = -8, NullValueHandling = NullValueHandling.Ignore)]
#if !NETSTANDARD1_3
        [XmlAttribute]
#endif
        [DefaultValue(null)]
        public string FallbackText { get; set; }

        /// <summary>
        ///     Speak annotation for the card
        /// </summary>
        [JsonProperty(Order = -7, NullValueHandling = NullValueHandling.Ignore)]
#if !NETSTANDARD1_3
        [XmlElement]
#endif
        [DefaultValue(null)]
        public string Speak { get; set; }

        /// <summary>
        ///     The 2-letter ISO-639-1 language used in the card. Used to localize any date/time functions
        /// </summary>
        [JsonProperty(Order = -7, NullValueHandling = NullValueHandling.Ignore)]
#if !NETSTANDARD1_3
        [XmlAttribute]
#endif
        [DefaultValue(null)]
        public string Lang { get; set; }

        /// <summary>
        ///     Title for the card (used when displayed in a dialog)
        /// </summary>
        [JsonProperty(Order = -6, NullValueHandling = NullValueHandling.Ignore)]
        [Obsolete("The Title property is not officially supported right now and should not be used")]
        public string Title { get; set; }

        /// <summary>
        ///     Background image for card
        /// </summary>
#if !NETSTANDARD1_3
        [XmlElement]
#endif
        [JsonProperty(Order = -5, DefaultValueHandling = DefaultValueHandling.Ignore)]
        [JsonConverter(typeof(AdaptiveBackgroundImageConverter))]
        [DefaultValue(null)]
        public AdaptiveBackgroundImage BackgroundImage { get; set; }

        /// <summary>
        ///     Value that denotes if the card must use all the vertical space that is set to it. Default value is <see cref="AdaptiveHeight.Default"/>.
        /// </summary>
        [JsonConverter(typeof(StringSizeWithUnitConverter), true)]
        [JsonProperty(Order = -4, DefaultValueHandling = DefaultValueHandling.Ignore)]
#if !NETSTANDARD1_3
        [XmlElement(typeof(AdaptiveHeight))]
#endif
        [DefaultValue(typeof(AdaptiveHeight), "auto")]
        public AdaptiveHeight Height { get; set; }

        /// <summary>
        ///    Explicit card minimum height in pixels
        /// </summary>
        [JsonConverter(typeof(StringSizeWithUnitConverter), false)]
        [JsonProperty("minHeight", DefaultValueHandling = DefaultValueHandling.Ignore)]
#if !NETSTANDARD1_3
        [XmlAttribute]
#endif
        [DefaultValue(0)]
        public uint PixelMinHeight { get; set; }

        /// <summary>
        /// The Body elements for this card
        /// </summary>
        [JsonProperty(Order = -3)]
        [JsonConverter(typeof(IgnoreEmptyItemsConverter<AdaptiveElement>))]
#if !NETSTANDARD1_3
        [XmlElement(typeof(AdaptiveTextBlock))]
        [XmlElement(typeof(AdaptiveImage))]
        [XmlElement(typeof(AdaptiveContainer))]
        [XmlElement(typeof(AdaptiveColumnSet))]
        [XmlElement(typeof(AdaptiveImageSet))]
        [XmlElement(typeof(AdaptiveFactSet))]
        [XmlElement(typeof(AdaptiveTextInput))]
        [XmlElement(typeof(AdaptiveDateInput))]
        [XmlElement(typeof(AdaptiveTimeInput))]
        [XmlElement(typeof(AdaptiveNumberInput))]
        [XmlElement(typeof(AdaptiveToggleInput))]
        [XmlElement(typeof(AdaptiveChoiceSetInput))]
        [XmlElement(typeof(AdaptiveMedia))]
        [XmlElement(typeof(AdaptiveActionSet))]
#endif
        public List<AdaptiveElement> Body { get; set; } = new List<AdaptiveElement>();

        public bool ShouldSerializeBody() => Body?.Count > 0;

        /// <summary>
        ///     Actions for the card
        /// </summary>
        [JsonProperty(Order = -2)]
        [JsonConverter(typeof(IgnoreEmptyItemsConverter<AdaptiveAction>))]
#if !NETSTANDARD1_3
        [XmlElement(typeof(AdaptiveOpenUrlAction))]
        [XmlElement(typeof(AdaptiveShowCardAction))]
        [XmlElement(typeof(AdaptiveSubmitAction))]
        [XmlElement(typeof(AdaptiveToggleVisibilityAction))]
#endif
        public List<AdaptiveAction> Actions { get; set; } = new List<AdaptiveAction>();

        public bool ShouldSerializeActions() => Actions?.Count > 0;

        /// <summary>
        /// This makes sure the $schema property doesn't show up in AdditionalProperties
        /// </summary>
        [JsonProperty("$schema")]
#if !NETSTANDARD1_3
        [XmlIgnore]
#endif
        internal string JsonSchema { get; set; }

        public bool ShouldSerializeJsonSchema()
        {
            return false;
        }

        /// <summary>
        ///     The content alignment for the element inside the container.
        /// </summary>
        [JsonProperty(DefaultValueHandling = DefaultValueHandling.Ignore)]
#if !NETSTANDARD1_3
        [XmlElement]
#endif
        [DefaultValue(typeof(AdaptiveVerticalContentAlignment), "top")]
        public AdaptiveVerticalContentAlignment VerticalContentAlignment { get; set; }

        /// <summary>
        ///     Action for the card (this allows a default action at the card level)
        /// </summary>
        [JsonProperty(NullValueHandling = NullValueHandling.Ignore)]
#if !NETSTANDARD1_3
        [XmlElement]
#endif
        [DefaultValue(null)]
        public AdaptiveAction SelectAction { get; set; }

        public bool ShouldSerializeHeight()
        {
            if (Height == AdaptiveHeight.Auto)
            {
                return false;
            }
            if (Height.HeightType == AdaptiveHeightType.Pixel)
            {
                if (!Height.Unit.HasValue)
                {
                    return false;
                }
                if (Height.Unit.Value == 0)
                {
                    return false;
                }
            }
            return true;
        }

        /// <summary>
        /// Parse an AdaptiveCard from a JSON string
        /// </summary>
        /// <param name="json">A JSON-serialized Adaptive Card</param>
        /// <returns></returns>
        public static AdaptiveCardParseResult FromJson(string json)
        {
            var parseResult = new AdaptiveCardParseResult();

            try
            {
                parseResult.Card = JsonConvert.DeserializeObject<AdaptiveCard>(json, new JsonSerializerSettings
                {
                    ContractResolver = new WarningLoggingContractResolver(parseResult),
                    Converters = { new StrictIntConverter() }
                });
            }
            catch (JsonException ex)
            {
                throw new AdaptiveSerializationException(ex.Message, ex);
            }
            return parseResult;
        }

<<<<<<< HEAD
        public static AdaptiveCardParseResult ResolveFromJson(string cardJson, string dataJson)
        {
            // First extract and remove the elements (since we don't want these data-bound to the card data)
            AdaptiveElementDefinitions elementDefinitions = null;
            try
            {
                JObject cardObj = JObject.Parse(cardJson);
                if (cardObj.TryGetValue("elements", out JToken elementsToken))
                {
                    cardObj.Remove("elements");
                    cardJson = cardObj.ToString();
                    elementDefinitions = elementsToken.ToObject<AdaptiveElementDefinitions>();
                }
            }
            catch { }

            if (elementDefinitions == null)
            {
                elementDefinitions = new AdaptiveElementDefinitions();
            }

            // Then data-bind the card
            try
            {
                JObject cardObj = JObject.Parse(cardJson);
                JToken dataToken = null;
                try
                {
                    dataToken = JToken.Parse(dataJson);
                }
                catch { }
                var transformedCardObj = JsonTransformer.Transform(cardObj, dataToken, null);
                cardJson = transformedCardObj.ToString();
            }
            catch { }

            // Then parse like normal
            var result = FromJson(cardJson);

            if (result.Card != null)
            {
                result.Card.ResolveCustomElements(new ResolveContext()
                {
                    Elements = elementDefinitions
                });
            }

            return result;
        }

=======
>>>>>>> ce9eaec5
        /// <summary>
        ///  Serialize this Adaptive Card to JSON
        /// </summary>
        /// <returns></returns>
        public string ToJson()
        {
            return JsonConvert.SerializeObject(this, Newtonsoft.Json.Formatting.Indented);
        }

        /// <summary>
        /// Get resource information for all Images/Media in the whole card
        /// TODO: Add Media information to the list when Media type is added
        /// </summary>
        /// <returns>An array of all card resource information</returns>
        public RemoteResourceInformation[] GetResourceInformation()
        {
            return GetResourceInformationInCard(this).ToArray();
        }

        private List<RemoteResourceInformation> GetResourceInformationInCard(AdaptiveCard card)
        {
            // Initialize the result array
            List<RemoteResourceInformation> resourceInformationList = new List<RemoteResourceInformation>();

            // Get background image
            if (!String.IsNullOrEmpty(card.BackgroundImage?.UrlString))
            {
                resourceInformationList.Add(new RemoteResourceInformation(
                    card.BackgroundImage?.UrlString,
                    "image"
                ));
            }

            // Get all resource information in body
            foreach (AdaptiveElement bodyElement in card.Body)
            {
                resourceInformationList.AddRange(GetResourceInformationInElement(bodyElement));
            }

            // Get all resource information in actions
            foreach (AdaptiveAction action in card.Actions)
            {
                // Get all resource information for iconUrl
                if (!String.IsNullOrEmpty(action.IconUrl))
                {
                    resourceInformationList.Add(new RemoteResourceInformation(
                        action.IconUrl,
                        "image"
                    ));
                }

                // Get all resource information in ShowCard actions' cards
                if (action is AdaptiveShowCardAction showCardAction)
                {
                    resourceInformationList.AddRange(GetResourceInformationInCard(showCardAction.Card));
                }
            }

            return resourceInformationList;
        }

        private List<RemoteResourceInformation> GetResourceInformationInElement(AdaptiveElement element)
        {
            List<RemoteResourceInformation> resourceInformationList = new List<RemoteResourceInformation>();

            // Base case
            if (element is AdaptiveImage imageElement && !String.IsNullOrEmpty(imageElement.UrlString))
            {
                resourceInformationList.Add(new RemoteResourceInformation(
                    imageElement.UrlString,
                    "image"
                ));
            }

            // If element is any kind of container, iterate over its items.
            else if (element is AdaptiveContainer container)
            {
                foreach (AdaptiveElement item in container.Items)
                {
                    resourceInformationList.AddRange(GetResourceInformationInElement(item));
                }
            }
            else if (element is AdaptiveImageSet imageSet)
            {
                foreach (AdaptiveElement item in imageSet.Images)
                {
                    resourceInformationList.AddRange(GetResourceInformationInElement(item));
                }
            }
            else if (element is AdaptiveColumnSet columnSet)
            {
                foreach (AdaptiveElement item in columnSet.Columns)
                {
                    resourceInformationList.AddRange(GetResourceInformationInElement(item));
                }
            }
            else if (element is AdaptiveColumn column)
            {
                foreach (AdaptiveElement item in column.Items)
                {
                    resourceInformationList.AddRange(GetResourceInformationInElement(item));
                }
            }

            return resourceInformationList;
        }

        public override IEnumerable<AdaptiveTypedElement> GetChildren()
        {
            return Body.Union<AdaptiveTypedElement>(Actions).Union<AdaptiveTypedElement>(new AdaptiveTypedElement[] { SelectAction }).Where(i => i != null);
        }

        public override IEnumerable<IList> GetChildrenLists()
        {
            yield return Body;
            yield return Actions;
        }
    }
}<|MERGE_RESOLUTION|>--- conflicted
+++ resolved
@@ -7,12 +7,9 @@
 using System.ComponentModel;
 using System.Xml;
 using System.Xml.Serialization;
-<<<<<<< HEAD
 using JsonTransformLanguage;
-using Newtonsoft.Json;
 using Newtonsoft.Json.Linq;
-=======
->>>>>>> ce9eaec5
+using System.Linq;
 
 namespace AdaptiveCards
 {
@@ -264,7 +261,6 @@
             return parseResult;
         }
 
-<<<<<<< HEAD
         public static AdaptiveCardParseResult ResolveFromJson(string cardJson, string dataJson)
         {
             // First extract and remove the elements (since we don't want these data-bound to the card data)
@@ -315,8 +311,6 @@
             return result;
         }
 
-=======
->>>>>>> ce9eaec5
         /// <summary>
         ///  Serialize this Adaptive Card to JSON
         /// </summary>
