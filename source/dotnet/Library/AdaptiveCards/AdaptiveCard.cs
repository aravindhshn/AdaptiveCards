--- conflicted
+++ resolved
@@ -38,11 +38,7 @@
         /// <summary>
         /// The latest known schema version supported by this library.
         /// </summary>
-<<<<<<< HEAD
-        public static AdaptiveSchemaVersion KnownSchemaVersion = new AdaptiveSchemaVersion(1, 4);
-=======
         public static AdaptiveSchemaVersion KnownSchemaVersion = new AdaptiveSchemaVersion(1, 5);
->>>>>>> af06e898
 
         /// <summary>
         /// Creates an AdaptiveCard using a specific schema version.
