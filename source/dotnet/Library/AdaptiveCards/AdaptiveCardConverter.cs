// Copyright (c) Microsoft Corporation. All rights reserved.
// Licensed under the MIT License.
using System;
using System.Collections.Generic;
using System.Globalization;
using System.Reflection;
using Newtonsoft.Json;
using Newtonsoft.Json.Linq;

namespace AdaptiveCards
{
    public class AdaptiveCardConverter : AdaptiveTypedBaseElementConverter, ILogWarnings
    {
        public List<AdaptiveWarning> Warnings { get; set; } = new List<AdaptiveWarning>();

        public override void WriteJson(JsonWriter writer, object value, JsonSerializer serializer)
        {
            throw new NotImplementedException();
        }

        public override bool CanWrite => false;

        private void ValidateJsonVersion(ref JObject jObject)
        {
            string exceptionMessage = "";
            if (jObject.Value<string>("version") == null)
            {
                exceptionMessage = "Could not parse required key: version. It was not found.";
            }

            // If this is the root AdaptiveCard and missing a version we fail parsing.
            // The depth checks that cards within a Action.ShowCard don't require the version
            if (jObject.Value<string>("version") == "")
            {
                exceptionMessage = "Property is required but was found empty: version";
            }

            if (!String.IsNullOrEmpty(exceptionMessage))
            {
                if (AdaptiveCard.OnDeserializingMissingVersion == null)
                {
                    // no handler registered for dealing with missing/empty version. best just throw...
                    throw new AdaptiveSerializationException(exceptionMessage);
                }
                else
                {
                    // caller wants to override version semantics
                    var overriddenVersion = AdaptiveCard.OnDeserializingMissingVersion();
                    jObject["version"] = overriddenVersion.ToString();
                }
            }
        }

        public override object ReadJson(JsonReader reader, Type objectType, object existingValue, JsonSerializer serializer)
        {
            var jObject = JObject.Load(reader);

            if (jObject.Value<string>("type") != AdaptiveCard.TypeName)
            {
                throw new AdaptiveSerializationException($"Property 'type' must be '{AdaptiveCard.TypeName}'");
            }

            if (reader.Depth == 0)
            {
<<<<<<< HEAD
                // Needed for ID collision detection after fallback was introduced
                ParseContext.Initialize();

=======
>>>>>>> 71171168
                ValidateJsonVersion(ref jObject);

                if (new AdaptiveSchemaVersion(jObject.Value<string>("version")) > AdaptiveCard.KnownSchemaVersion)
                {
                    return MakeFallbackTextCard(jObject);
                }
            }

            /// this is needed when client calls JsonConvert.Deserializer method, we need this contract resolver,
            /// so we can pass ParseContext
            if (!(serializer.ContractResolver is WarningLoggingContractResolver))
            {
                serializer.ContractResolver = new WarningLoggingContractResolver(new AdaptiveCardParseResult(), new ParseContext()); 
            }

            var typedElementConverter = serializer.ContractResolver.ResolveContract(typeof(AdaptiveTypedElement)).Converter;

            var card = (AdaptiveCard)typedElementConverter.ReadJson(jObject.CreateReader(), objectType, existingValue, serializer);
            card.Lang = ValidateLang(jObject.Value<string>("lang"));

            return card;
        }

        // Checks if lang is valid. Creates warning if not.
        private string ValidateLang(string val)
        {
            if (!string.IsNullOrEmpty(val))
            {
                try
                {
                    if (val.Length == 2 || val.Length == 3)
                    {
                        new CultureInfo(val);
                    }
                    else
                    {
                        Warnings.Add(new AdaptiveWarning((int)AdaptiveWarning.WarningStatusCode.InvalidLanguage, "Invalid language identifier: " + val));
                    }
                }
                catch (CultureNotFoundException)
                {
                    Warnings.Add(new AdaptiveWarning((int)AdaptiveWarning.WarningStatusCode.InvalidLanguage, "Invalid language identifier: " + val));
                }
            }
            return val;
        }

        public override bool CanConvert(Type objectType)
        {
            return typeof(AdaptiveCard).GetTypeInfo().IsAssignableFrom(objectType.GetTypeInfo());
        }

        private AdaptiveCard MakeFallbackTextCard(JObject jObject)
        {
            // Retrieve values defined by parsed json
            string fallbackText = jObject.Value<string>("fallbackText");
            string speak = jObject.Value<string>("speak");
            string language = jObject.Value<string>("lang");

            // Replace undefined values by default values
            if (string.IsNullOrEmpty(fallbackText))
            {
                fallbackText = "We're sorry, this card couldn't be displayed";
            }
            if (string.IsNullOrEmpty(speak))
            {
                speak = fallbackText;
            }
            if (string.IsNullOrEmpty(language))
            {
                language = CultureInfo.CurrentCulture.TwoLetterISOLanguageName;
            }

            // Define AdaptiveCard to return
            AdaptiveCard fallbackCard = new AdaptiveCard("1.0")
            {
                Speak = speak,
                Lang = language
            };
            fallbackCard.Body.Add(new AdaptiveTextBlock
            {
                Text = fallbackText
            });

            // Add relevant warning
            Warnings.Add(new AdaptiveWarning((int)AdaptiveWarning.WarningStatusCode.UnsupportedSchemaVersion, "Schema version is not supported"));

            return fallbackCard;
        }
    }
}<|MERGE_RESOLUTION|>--- conflicted
+++ resolved
@@ -62,12 +62,6 @@
 
             if (reader.Depth == 0)
             {
-<<<<<<< HEAD
-                // Needed for ID collision detection after fallback was introduced
-                ParseContext.Initialize();
-
-=======
->>>>>>> 71171168
                 ValidateJsonVersion(ref jObject);
 
                 if (new AdaptiveSchemaVersion(jObject.Value<string>("version")) > AdaptiveCard.KnownSchemaVersion)
