<<<<<<< HEAD
using System.Collections;
=======
// Copyright (c) Microsoft Corporation. All rights reserved.
// Licensed under the MIT License.
>>>>>>> ce9eaec5
using System.Collections.Generic;
using System.ComponentModel;
using System.Xml.Serialization;
using Newtonsoft.Json;

namespace AdaptiveCards
{
    /// <summary>
    ///     A set of columns
    /// </summary>
#if !NETSTANDARD1_3
    [XmlType(TypeName = AdaptiveColumnSet.TypeName)]
#endif
    public class AdaptiveColumnSet : AdaptiveCollectionElement
    {
        public const string TypeName = "ColumnSet";

#if !NETSTANDARD1_3
        [XmlIgnore]
#endif
        public override string Type { get; set; } = TypeName;

        /// <summary>
        ///     Columns that are part of this group
        /// </summary>
        [JsonRequired]
#if !NETSTANDARD1_3
        [XmlElement(Type = typeof(AdaptiveColumn), ElementName = AdaptiveColumn.TypeName)]
#endif
        public List<AdaptiveColumn> Columns { get; set; } = new List<AdaptiveColumn>();

<<<<<<< HEAD
        /// <summary>
        ///     Action for this ColumnSet (this allows a default action at the column set level)
        /// </summary>
        [JsonProperty(NullValueHandling = NullValueHandling.Ignore)]
#if !NETSTANDARD1_3
        [XmlElement]
#endif
        [DefaultValue(null)]
        public AdaptiveAction SelectAction { get; set; }

        public override IEnumerable<AdaptiveTypedElement> GetChildren()
        {
            return Columns;
        }

        public override IEnumerable<IList> GetChildrenLists()
        {
            yield return Columns;
        }
=======
>>>>>>> ce9eaec5
    }
}<|MERGE_RESOLUTION|>--- conflicted
+++ resolved
@@ -1,9 +1,6 @@
-<<<<<<< HEAD
-using System.Collections;
-=======
 // Copyright (c) Microsoft Corporation. All rights reserved.
 // Licensed under the MIT License.
->>>>>>> ce9eaec5
+using System.Collections;
 using System.Collections.Generic;
 using System.ComponentModel;
 using System.Xml.Serialization;
@@ -35,7 +32,6 @@
 #endif
         public List<AdaptiveColumn> Columns { get; set; } = new List<AdaptiveColumn>();
 
-<<<<<<< HEAD
         /// <summary>
         ///     Action for this ColumnSet (this allows a default action at the column set level)
         /// </summary>
@@ -55,7 +51,5 @@
         {
             yield return Columns;
         }
-=======
->>>>>>> ce9eaec5
     }
 }