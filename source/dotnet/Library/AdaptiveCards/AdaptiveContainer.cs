--- conflicted
+++ resolved
@@ -1,9 +1,6 @@
-<<<<<<< HEAD
-using System.Collections;
-=======
 // Copyright (c) Microsoft Corporation. All rights reserved.
 // Licensed under the MIT License.
->>>>>>> ce9eaec5
+using System.Collections;
 using System.Collections.Generic;
 using System.ComponentModel;
 using System.Linq;
@@ -55,7 +52,6 @@
 #endif
         public List<AdaptiveElement> Items { get; set; } = new List<AdaptiveElement>();
 
-<<<<<<< HEAD
         /// <summary>
         ///     Action for this container (this allows a default action at the container level)
         /// </summary>
@@ -95,7 +91,5 @@
         {
             yield return Items;
         }
-=======
->>>>>>> ce9eaec5
     }
 }