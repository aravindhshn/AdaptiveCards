--- conflicted
+++ resolved
@@ -802,8 +802,6 @@
             Assert.AreEqual(1, image.AdditionalProperties.Count);
             Assert.AreEqual("cheetah", image.AdditionalProperties["test-image-prop"]);
         }
-<<<<<<< HEAD
-=======
 
         [TestMethod]
         public void BackgroundImageBackCompatWithLegacyUriType()
@@ -969,6 +967,5 @@
             Assert.AreEqual(outputJson, expectedJson);
 
         }
->>>>>>> 739f10fc
     }
 }