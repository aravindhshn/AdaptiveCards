--- conflicted
+++ resolved
@@ -125,13 +125,10 @@
 
                     // These are cards that features haven't been implemented yet
                     "FallbackParsing",
-<<<<<<< HEAD
                     "Nested.ColumnSet.Bleed.Complex",
-                    "Nested.ColumnSet.Bleed"
-=======
+                    "Nested.ColumnSet.Bleed",
                     "DeepFallback",
                     "EmptyFallbackCard",
->>>>>>> 0b76208f
                 });
         }
     }
