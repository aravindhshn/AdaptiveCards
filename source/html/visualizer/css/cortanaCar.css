* {
  box-sizing: border-box;
}

.removeTopSpacing {
  margin-top: 0 !important;
}

.separator {
  border-top: 1px solid rgba(0, 0, 0, 0.1);
  margin: 20px 0 0 0;
  padding: 20px 0 0 0;
}

.cortanaLogo {
  width: 50px;
}

.title {
  width: 100%;
  text-align: center;
  margin-bottom: 10px;
}

.stretch {
  width: 100%;
}

.smallSize {
  width: 100px;
}

.mediumSize {
  width: 200px;
}

.largeSize {
  width: 300px;
}

.text {
  font-family: 'Segoe UI', sans-serif;
  font-size: 14px;
  font-weight: normal;
}

.text.defaultSize {
  font-size: 14px;
}

.text.small {
  font-size: 12px;
}

.text.medium {
  font-size: 20px;
}

.text.large {
  font-size: 24px;
}

.text.extraLarge {
  font-size: 30px;
}

.text.lighter {
  font-weight: 200;
}

.text.defaultWeight {
  font-weight: 400;
}

.text.bolder {
  font-weight: 600;
}

.text.defaultColor {
  color: white;
}

.text.defaultColor.subtle {
  color: rgba(51, 51, 51, 0.5);
}

.text.darkColor {
  color: white;
}

.text.darkColor.subtle {
  color: rgba(240, 240, 240, 0.5);
}

.text.lightColor {
  color: white;
}

.text.lightColor.subtle {
  color: rgba(255, 255, 255, 0.5);
}

.text.accentColor {
  color: #2e89fc;
}

.text.accentColor.subtle {
  color: rgba(46, 137, 252, 0.5);
}

.text.goodColor {
  color: #2ccc35;
}

.text.warningColor {
  color: #f9a203;
}

.text.attentionColor {
  color: darkred;
}

.rootContainer {
  padding: 10px 12px;
}

.container {
  margin: 5px 0px 0px 0px;
}

.container.selectable {
  padding: 5px;
}

.container.selectable:hover {
  background-color: rgba(0, 0, 0, 0.1);
}

.container.selectable:active {
  background-color: rgba(0, 0, 0, 0.15);
}

.container.startGroup {
  border-top: 1px solid rgba(0, 0, 0, 0.25);
  padding-top: 5px;
}

.rootContainer {
  width: 300px;
  height: 300px;
  background: black;
}

.image {
  margin: 5px 0 0 0;
}

.image.selectable {
  cursor: pointer;
}

.image.autoSize {
  max-width: 100%;
}

.image.stretch {
  width: 100%;
}

.image.small {
  max-width: 40px;
}

.image.medium {
  max-width: 80px;
}

.image.large {
  max-width: 160px;
}

.image.person {
  border-radius: 50%;
  background-position: 50% 50%;
  background-repeat: no-repeat;
}

.imageGallery {
  margin: 20px 0 0 0;
}

table.factGroup {
  margin: 20px 0 0 0;
  border-width: 0;
  border-spacing: 0;
  border-style: none;
  border-collapse: collapse;
}

tr.factGroupRowSpacer {
  height: 10px;
}

td.factName {
  border-width: 0;
  padding: 0;
  border-style: none;
  min-width: 100px;
  vertical-align: top;
  white-space: nowrap;
}

td.factValue {
  border-width: 0;
  padding: 0;
  border-style: none;
  vertical-align: top;
  padding: 0 0 0 10px;
}

.columnGroup {
  margin: 15px 0 5px 0;
}

.column.selectable {
  padding: 5px;
}

.column.selectable:hover {
  background-color: rgba(0, 0, 0, 0.1);
}

.column.selectable:active {
  background-color: rgba(0, 0, 0, 0.15);
}

.defaultColumnSeparator {
  width: 10px;
}

.strongColumnSeparator {
  border-left: 1px solid #EEEEEE;
  margin-left: 10px;
  padding-left: 10px;
}

.actionGroup {
  margin: 20px 0 0 0;
}

.actionCardContainer {
  margin: 16px -20px 0 -20px;
  padding: 16px 20px 16px 20px;
  background-color: #F8F8F8;
}

.buttonStrip {
  display: -webkit-box;
  display: -ms-flexbox;
  display: flex;
  overflow: hidden;
}

.buttonStripItem {
  -webkit-box-flex: 0;
      -ms-flex: 0 1 auto;
          flex: 0 1 auto;
  white-space: nowrap;
  overflow: hidden;
}

.buttonStripItemSpacer {
  margin-right: 10px;
}

<<<<<<< HEAD
.pushButton {
  font-family: 'Segoe UI', sans-serif;
  font-size: 14px;
  font-weight: 600;
  overflow: hidden;
  text-overflow: ellipsis;
  border: none;
  padding: 4px 10px 5px 10px;
  min-width: 80px;
  text-align: center;
  vertical-align: middle;
  cursor: default;
  background-color: #0078D7;
  color: white;
  -webkit-user-select: none;
     -moz-user-select: none;
      -ms-user-select: none;
          user-select: none;
=======
.pushButton, .linkButton {
    font-family: 'Segoe UI', sans-serif;
    font-size: 15px;
    font-weight: 500;
    overflow: hidden;
    text-overflow: ellipsis;
    border: 2px solid transparent;
    padding: 4px 10px 5px 10px;
    text-align: center;
    vertical-align: middle;  
    cursor: default;
    background-color: #464646;
    color: white;    
    -webkit-user-select: none;   /* Chrome/Safari/Opera */
    -moz-user-select: none;      /* Firefox */
    -ms-user-select: none;       /* Internet Explorer/Edge */
    user-select: none;
>>>>>>> 47e648e8
}

.linkButton:hover {
    border: 2px solid #A9A9A9;
}

.linkButton:active {
    background-color: #828282;
}

.pushButton:hover {
<<<<<<< HEAD
  background-color: #005A9E;
}

.pushButton:active {
  background-color: #004D84;
}

/*
    Other styles that can be specified:
        .pushButton.expanded
        .pushButton.expanded:hover
        .pushButton.expanded:active

        .pushButton.subdued
        .pushButton.subdued:hover
        .pushButton.subdued:active
    */
.linkButton {
  font-family: 'Segoe UI', sans-serif;
  font-size: 14px;
  font-weight: 600;
  overflow: hidden;
  text-overflow: ellipsis;
  cursor: pointer;
  border: none;
  padding: none;
  color: #0078D7;
  background-color: transparent;
  -webkit-user-select: none;
     -moz-user-select: none;
      -ms-user-select: none;
          user-select: none;
}

.linkButton:hover {
  color: #005A9E;
}

.linkButton:active {
  color: #004D84;
}

.linkButton.subdued {
  color: #666666;
  font-weight: 500;
}

.linkButton.subdued:hover {
  color: #005A9E;
}

.linkButton.subdued:active {
  color: #004D84;
}
=======
    border: 2px solid #A9A9A9;
}

.pushButton:active {
    background-color: #828282;
}

/*
Other styles that can be specified:
    .pushButton.expanded
    .pushButton.expanded:hover
    .pushButton.expanded:active

    .pushButton.subdued
    .pushButton.subdued:hover
    .pushButton.subdued:active
*/
>>>>>>> 47e648e8

/*
    Other styles that can be specified:
        .linkButton.expanded
        .linkButton.expanded:hover
        .linkButton.expanded:active
    */
.input {
  margin: 10px 0 0 0;
}

.input.textInput {
  font-size: 14px;
  height: 30px;
  resize: none;
}

.input.textInput.multiline {
  height: 72px;
}

.input.textInput, .input.number, .input.date, .input.time, .input.multichoiceInput {
  font-family: 'Segoe UI', sans-serif;
  border-color: #EAEAEA;
  border-width: 1px;
  border-style: solid;
  padding: 4px 8px 4px 8px;
}

.toggleInput {
  display: inline-block;
  vertical-align: middle;
  margin: 0;
}

.toggleLabel {
  margin: 0 0 0 6px !important;
  padding: 0 !important;
  display: inline-block;
  vertical-align: middle;
}<|MERGE_RESOLUTION|>--- conflicted
+++ resolved
@@ -1,298 +1,274 @@
 * {
-  box-sizing: border-box;
+    box-sizing: border-box;
 }
 
 .removeTopSpacing {
-  margin-top: 0 !important;
+    margin-top: 0px !important;
 }
 
 .separator {
-  border-top: 1px solid rgba(0, 0, 0, 0.1);
-  margin: 20px 0 0 0;
-  padding: 20px 0 0 0;
+    border-top: 1px solid rgba(0, 0, 0, 0.1);
+    margin: 20px 0px 0px 0px;
+    padding: 20px 0px 0px 0px;
 }
 
 .cortanaLogo {
-  width: 50px;
+    width: 50px;
 }
 
 .title {
-  width: 100%;
-  text-align: center;
-  margin-bottom: 10px;
+    width: 100%;
+    text-align: center;
+    margin-bottom: 10px;
 }
 
 .stretch {
-  width: 100%;
+    width: 100%;
 }
 
 .smallSize {
-  width: 100px;
+    width: 100px;
 }
 
 .mediumSize {
-  width: 200px;
+    width: 200px;
 }
 
 .largeSize {
-  width: 300px;
+    width: 300px;
 }
 
 .text {
-  font-family: 'Segoe UI', sans-serif;
-  font-size: 14px;
-  font-weight: normal;
+    font-family: 'Segoe UI', sans-serif;
+    font-size: 14px;
+    font-weight: normal;
 }
 
 .text.defaultSize {
-  font-size: 14px;
+    font-size: 14px;
 }
 
 .text.small {
-  font-size: 12px;
+    font-size: 12px;
 }
 
 .text.medium {
-  font-size: 20px;
+    font-size: 20px;
 }
 
 .text.large {
-  font-size: 24px;
+    font-size: 24px;
 }
 
 .text.extraLarge {
-  font-size: 30px;
+    font-size: 30px;
 }
 
 .text.lighter {
-  font-weight: 200;
+    font-weight: 200;
 }
 
 .text.defaultWeight {
-  font-weight: 400;
+    font-weight: 400;
 }
 
 .text.bolder {
-  font-weight: 600;
+    font-weight: 600;
 }
 
 .text.defaultColor {
-  color: white;
+    color: rgb(255, 255, 255);
 }
 
 .text.defaultColor.subtle {
-  color: rgba(51, 51, 51, 0.5);
+    color: rgba(51, 51, 51, 0.5);
 }
 
 .text.darkColor {
-  color: white;
+    color: rgb(255, 255, 255);
 }
 
 .text.darkColor.subtle {
-  color: rgba(240, 240, 240, 0.5);
+    color: rgba(240, 240, 240, 0.5);
 }
 
 .text.lightColor {
-  color: white;
+    color: rgb(255, 255, 255);
 }
 
 .text.lightColor.subtle {
-  color: rgba(255, 255, 255, 0.5);
+    color: rgba(255, 255, 255, 0.5);
 }
 
 .text.accentColor {
-  color: #2e89fc;
+    color:  rgb(46, 137, 252);
 }
 
 .text.accentColor.subtle {
-  color: rgba(46, 137, 252, 0.5);
+    color:  rgba(46, 137, 252, 0.5);
 }
 
 .text.goodColor {
-  color: #2ccc35;
+    color: #2ccc35;
 }
 
 .text.warningColor {
-  color: #f9a203;
+    color: #f9a203;
 }
 
 .text.attentionColor {
-  color: darkred;
+    color: darkred;
 }
 
 .rootContainer {
-  padding: 10px 12px;
+    width: 300px;
+    height: 300px;
+    background: black;
+    padding: 10px 12px;
 }
 
 .container {
-  margin: 5px 0px 0px 0px;
+    margin: 5px 0px 0px 0px;
 }
 
 .container.selectable {
-  padding: 5px;
+    padding: 5px;
 }
 
 .container.selectable:hover {
-  background-color: rgba(0, 0, 0, 0.1);
+    background-color: rgba(0, 0, 0, 0.1);
 }
 
 .container.selectable:active {
-  background-color: rgba(0, 0, 0, 0.15);
+    background-color: rgba(0, 0, 0, 0.15);
 }
 
 .container.startGroup {
-  border-top: 1px solid rgba(0, 0, 0, 0.25);
-  padding-top: 5px;
-}
-
-.rootContainer {
-  width: 300px;
-  height: 300px;
-  background: black;
+    border-top: 1px solid rgba(0, 0, 0, 0.25);
+    padding-top: 5px;
 }
 
 .image {
-  margin: 5px 0 0 0;
+    margin: 5px 0px 0px 0px;
 }
 
 .image.selectable {
-  cursor: pointer;
+    cursor: pointer;
 }
 
 .image.autoSize {
-  max-width: 100%;
+    max-width: 100%;
 }
 
 .image.stretch {
-  width: 100%;
+    width: 100%;
 }
 
 .image.small {
-  max-width: 40px;
+    max-width: 40px;
 }
 
 .image.medium {
-  max-width: 80px;
+    max-width: 80px;
 }
 
 .image.large {
-  max-width: 160px;
+    max-width: 160px;
 }
 
 .image.person {
-  border-radius: 50%;
-  background-position: 50% 50%;
-  background-repeat: no-repeat;
+    border-radius: 50%;
+    background-position: 50% 50%;
+    background-repeat: no-repeat;
+}
+
+table.factGroup {
+    margin: 20px 0px 0px 0px;
+    border-width: 0px;
+    border-spacing: 0px;
+    border-style: none;
+    border-collapse: collapse;
+}
+
+tr.factGroupRowSpacer {
+    height: 10px;
+}
+
+td.factName {
+    border-width: 0px;
+    padding: 0px;
+    border-style: none;
+    min-width: 100px;
+    vertical-align: top;
+    white-space: nowrap;
+}
+
+td.factValue {
+    border-width: 0px;
+    padding: 0px;
+    border-style: none;
+    vertical-align: top;
+    padding: 0px 0px 0px 10px
 }
 
 .imageGallery {
-  margin: 20px 0 0 0;
-}
-
-table.factGroup {
-  margin: 20px 0 0 0;
-  border-width: 0;
-  border-spacing: 0;
-  border-style: none;
-  border-collapse: collapse;
-}
-
-tr.factGroupRowSpacer {
-  height: 10px;
-}
-
-td.factName {
-  border-width: 0;
-  padding: 0;
-  border-style: none;
-  min-width: 100px;
-  vertical-align: top;
-  white-space: nowrap;
-}
-
-td.factValue {
-  border-width: 0;
-  padding: 0;
-  border-style: none;
-  vertical-align: top;
-  padding: 0 0 0 10px;
+    margin: 20px 0px 0px 0px;
+}
+
+.actionGroup {
+    margin: 20px 0px 0px 0px;
 }
 
 .columnGroup {
-  margin: 15px 0 5px 0;
+    margin: 15px 0px 5px 0px;
+}
+
+.column {
 }
 
 .column.selectable {
-  padding: 5px;
+    padding: 5px;
 }
 
 .column.selectable:hover {
-  background-color: rgba(0, 0, 0, 0.1);
+    background-color: rgba(0, 0, 0, 0.1);
 }
 
 .column.selectable:active {
-  background-color: rgba(0, 0, 0, 0.15);
+    background-color: rgba(0, 0, 0, 0.15);
 }
 
 .defaultColumnSeparator {
-  width: 10px;
+    width: 10px;    
 }
 
 .strongColumnSeparator {
-  border-left: 1px solid #EEEEEE;
-  margin-left: 10px;
-  padding-left: 10px;
-}
-
-.actionGroup {
-  margin: 20px 0 0 0;
+    border-left: 1px solid #EEEEEE;
+    margin-left: 10px;
+    padding-left: 10px;
 }
 
 .actionCardContainer {
-  margin: 16px -20px 0 -20px;
-  padding: 16px 20px 16px 20px;
-  background-color: #F8F8F8;
+    margin: 16px -20px 0px -20px;
+    padding: 16px 20px 16px 20px;
+    background-color: #F8F8F8;
 }
 
 .buttonStrip {
-  display: -webkit-box;
-  display: -ms-flexbox;
-  display: flex;
-  overflow: hidden;
+    display: flex;
+    overflow: hidden;
 }
 
 .buttonStripItem {
-  -webkit-box-flex: 0;
-      -ms-flex: 0 1 auto;
-          flex: 0 1 auto;
-  white-space: nowrap;
-  overflow: hidden;
+    flex: 0 1 auto;
+    white-space: nowrap;
+    overflow: hidden;
 }
 
 .buttonStripItemSpacer {
-  margin-right: 10px;
-}
-
-<<<<<<< HEAD
-.pushButton {
-  font-family: 'Segoe UI', sans-serif;
-  font-size: 14px;
-  font-weight: 600;
-  overflow: hidden;
-  text-overflow: ellipsis;
-  border: none;
-  padding: 4px 10px 5px 10px;
-  min-width: 80px;
-  text-align: center;
-  vertical-align: middle;
-  cursor: default;
-  background-color: #0078D7;
-  color: white;
-  -webkit-user-select: none;
-     -moz-user-select: none;
-      -ms-user-select: none;
-          user-select: none;
-=======
+    margin-right: 10px;
+}
+
 .pushButton, .linkButton {
     font-family: 'Segoe UI', sans-serif;
     font-size: 15px;
@@ -310,7 +286,6 @@
     -moz-user-select: none;      /* Firefox */
     -ms-user-select: none;       /* Internet Explorer/Edge */
     user-select: none;
->>>>>>> 47e648e8
 }
 
 .linkButton:hover {
@@ -322,62 +297,6 @@
 }
 
 .pushButton:hover {
-<<<<<<< HEAD
-  background-color: #005A9E;
-}
-
-.pushButton:active {
-  background-color: #004D84;
-}
-
-/*
-    Other styles that can be specified:
-        .pushButton.expanded
-        .pushButton.expanded:hover
-        .pushButton.expanded:active
-
-        .pushButton.subdued
-        .pushButton.subdued:hover
-        .pushButton.subdued:active
-    */
-.linkButton {
-  font-family: 'Segoe UI', sans-serif;
-  font-size: 14px;
-  font-weight: 600;
-  overflow: hidden;
-  text-overflow: ellipsis;
-  cursor: pointer;
-  border: none;
-  padding: none;
-  color: #0078D7;
-  background-color: transparent;
-  -webkit-user-select: none;
-     -moz-user-select: none;
-      -ms-user-select: none;
-          user-select: none;
-}
-
-.linkButton:hover {
-  color: #005A9E;
-}
-
-.linkButton:active {
-  color: #004D84;
-}
-
-.linkButton.subdued {
-  color: #666666;
-  font-weight: 500;
-}
-
-.linkButton.subdued:hover {
-  color: #005A9E;
-}
-
-.linkButton.subdued:active {
-  color: #004D84;
-}
-=======
     border: 2px solid #A9A9A9;
 }
 
@@ -395,45 +314,74 @@
     .pushButton.subdued:hover
     .pushButton.subdued:active
 */
->>>>>>> 47e648e8
 
 /*
-    Other styles that can be specified:
-        .linkButton.expanded
-        .linkButton.expanded:hover
-        .linkButton.expanded:active
-    */
+Other styles that can be specified:
+    .linkButton.expanded
+    .linkButton.expanded:hover
+    .linkButton.expanded:active
+*/
+
 .input {
-  margin: 10px 0 0 0;
+    margin: 10px 0px 0px 0px;
 }
 
 .input.textInput {
-  font-size: 14px;
-  height: 30px;
-  resize: none;
+    font-family: 'Segoe UI', sans-serif;
+    font-size: 14px;
+    border-color: #EAEAEA;
+    border-width: 1px;
+    border-style: solid;
+    padding: 4px 8px 4px 8px;
+    height: 30px;
+    resize: none;
 }
 
 .input.textInput.multiline {
-  height: 72px;
-}
-
-.input.textInput, .input.number, .input.date, .input.time, .input.multichoiceInput {
-  font-family: 'Segoe UI', sans-serif;
-  border-color: #EAEAEA;
-  border-width: 1px;
-  border-style: solid;
-  padding: 4px 8px 4px 8px;
+    height: 72px;
+}
+
+.input.number {
+    font-family: 'Segoe UI', sans-serif;
+    border-color: #EAEAEA;
+    border-width: 1px;
+    border-style: solid;
+    padding: 4px 8px 5px 8px;
+}
+
+.input.date {
+    font-family: 'Segoe UI', sans-serif;
+    border-color: #EAEAEA;
+    border-width: 1px;
+    border-style: solid;
+    padding: 4px 8px 5px 8px;
+}
+
+.input.time {
+    font-family: 'Segoe UI', sans-serif;
+    border-color: #EAEAEA;
+    border-width: 1px;
+    border-style: solid;
+    padding: 4px 8px 5px 8px;
+}
+
+.input.multichoiceInput {
+    font-family: 'Segoe UI', sans-serif;
+    border-color: #EAEAEA;
+    border-width: 1px;
+    border-style: solid;
+    padding: 4px 8px 6px 8px;
 }
 
 .toggleInput {
-  display: inline-block;
-  vertical-align: middle;
-  margin: 0;
+    display: inline-block;
+    vertical-align: middle;
+    margin: 0px;
 }
 
 .toggleLabel {
-  margin: 0 0 0 6px !important;
-  padding: 0 !important;
-  display: inline-block;
-  vertical-align: middle;
+    margin: 0px 0px 0px 6px !important;
+    padding: 0px !important;
+    display: inline-block;
+    vertical-align: middle;
 }